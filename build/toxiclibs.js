//v0.1.2 toxiclibs.js (http://haptic-data.com/toxiclibsjs)
var toxi = {};
(function(){

/**
 * almond 0.1.1 Copyright (c) 2011, The Dojo Foundation All Rights Reserved.
 * Available via the MIT or new BSD license.
 * see: http://github.com/jrburke/almond for details
 */
//Going sloppy to avoid 'use strict' string cost, but strict practices should
//be followed.
/*jslint sloppy: true */
/*global setTimeout: false */

var requirejs, require, define;
(function (undef) {
    var defined = {},
        waiting = {},
        config = {},
        defining = {},
        aps = [].slice,
        main, req;

    /**
     * Given a relative module name, like ./something, normalize it to
     * a real name that can be mapped to a path.
     * @param {String} name the relative name
     * @param {String} baseName a real name that the name arg is relative
     * to.
     * @returns {String} normalized name
     */
    function normalize(name, baseName) {
        var baseParts = baseName && baseName.split("/"),
            map = config.map,
            starMap = (map && map['*']) || {},
            nameParts, nameSegment, mapValue, foundMap, i, j, part;

        //Adjust any relative paths.
        if (name && name.charAt(0) === ".") {
            //If have a base name, try to normalize against it,
            //otherwise, assume it is a top-level require that will
            //be relative to baseUrl in the end.
            if (baseName) {
                //Convert baseName to array, and lop off the last part,
                //so that . matches that "directory" and not name of the baseName's
                //module. For instance, baseName of "one/two/three", maps to
                //"one/two/three.js", but we want the directory, "one/two" for
                //this normalization.
                baseParts = baseParts.slice(0, baseParts.length - 1);

                name = baseParts.concat(name.split("/"));

                //start trimDots
                for (i = 0; (part = name[i]); i++) {
                    if (part === ".") {
                        name.splice(i, 1);
                        i -= 1;
                    } else if (part === "..") {
                        if (i === 1 && (name[2] === '..' || name[0] === '..')) {
                            //End of the line. Keep at least one non-dot
                            //path segment at the front so it can be mapped
                            //correctly to disk. Otherwise, there is likely
                            //no path mapping for a path starting with '..'.
                            //This can still fail, but catches the most reasonable
                            //uses of ..
                            return true;
                        } else if (i > 0) {
                            name.splice(i - 1, 2);
                            i -= 2;
                        }
                    }
                }
                //end trimDots

                name = name.join("/");
            }
        }

        //Apply map config if available.
        if ((baseParts || starMap) && map) {
            nameParts = name.split('/');

            for (i = nameParts.length; i > 0; i -= 1) {
                nameSegment = nameParts.slice(0, i).join("/");

                if (baseParts) {
                    //Find the longest baseName segment match in the config.
                    //So, do joins on the biggest to smallest lengths of baseParts.
                    for (j = baseParts.length; j > 0; j -= 1) {
                        mapValue = map[baseParts.slice(0, j).join('/')];

                        //baseName segment has  config, find if it has one for
                        //this name.
                        if (mapValue) {
                            mapValue = mapValue[nameSegment];
                            if (mapValue) {
                                //Match, update name to the new value.
                                foundMap = mapValue;
                                break;
                            }
                        }
                    }
                }

                foundMap = foundMap || starMap[nameSegment];

                if (foundMap) {
                    nameParts.splice(0, i, foundMap);
                    name = nameParts.join('/');
                    break;
                }
            }
        }

        return name;
    }

    function makeRequire(relName, forceSync) {
        return function () {
            //A version of a require function that passes a moduleName
            //value for items that may need to
            //look up paths relative to the moduleName
            return req.apply(undef, aps.call(arguments, 0).concat([relName, forceSync]));
        };
    }

    function makeNormalize(relName) {
        return function (name) {
            return normalize(name, relName);
        };
    }

    function makeLoad(depName) {
        return function (value) {
            defined[depName] = value;
        };
    }

    function callDep(name) {
        if (waiting.hasOwnProperty(name)) {
            var args = waiting[name];
            delete waiting[name];
            defining[name] = true;
            main.apply(undef, args);
        }

        if (!defined.hasOwnProperty(name)) {
            throw new Error('No ' + name);
        }
        return defined[name];
    }

    /**
     * Makes a name map, normalizing the name, and using a plugin
     * for normalization if necessary. Grabs a ref to plugin
     * too, as an optimization.
     */
    function makeMap(name, relName) {
        var prefix, plugin,
            index = name.indexOf('!');

        if (index !== -1) {
            prefix = normalize(name.slice(0, index), relName);
            name = name.slice(index + 1);
            plugin = callDep(prefix);

            //Normalize according
            if (plugin && plugin.normalize) {
                name = plugin.normalize(name, makeNormalize(relName));
            } else {
                name = normalize(name, relName);
            }
        } else {
            name = normalize(name, relName);
        }

        //Using ridiculous property names for space reasons
        return {
            f: prefix ? prefix + '!' + name : name, //fullName
            n: name,
            p: plugin
        };
    }

    function makeConfig(name) {
        return function () {
            return (config && config.config && config.config[name]) || {};
        };
    }

    main = function (name, deps, callback, relName) {
        var args = [],
            usingExports,
            cjsModule, depName, ret, map, i;

        //Use name if no relName
        relName = relName || name;

        //Call the callback to define the module, if necessary.
        if (typeof callback === 'function') {

            //Pull out the defined dependencies and pass the ordered
            //values to the callback.
            //Default to [require, exports, module] if no deps
            deps = !deps.length && callback.length ? ['require', 'exports', 'module'] : deps;
            for (i = 0; i < deps.length; i++) {
                map = makeMap(deps[i], relName);
                depName = map.f;

                //Fast path CommonJS standard dependencies.
                if (depName === "require") {
                    args[i] = makeRequire(name);
                } else if (depName === "exports") {
                    //CommonJS module spec 1.1
                    args[i] = defined[name] = {};
                    usingExports = true;
                } else if (depName === "module") {
                    //CommonJS module spec 1.1
                    cjsModule = args[i] = {
                        id: name,
                        uri: '',
                        exports: defined[name],
                        config: makeConfig(name)
                    };
                } else if (defined.hasOwnProperty(depName) || waiting.hasOwnProperty(depName)) {
                    args[i] = callDep(depName);
                } else if (map.p) {
                    map.p.load(map.n, makeRequire(relName, true), makeLoad(depName), {});
                    args[i] = defined[depName];
                } else if (!defining[depName]) {
                    throw new Error(name + ' missing ' + depName);
                }
            }

            ret = callback.apply(defined[name], args);

            if (name) {
                //If setting exports via "module" is in play,
                //favor that over return value and exports. After that,
                //favor a non-undefined return value over exports use.
                if (cjsModule && cjsModule.exports !== undef &&
                    cjsModule.exports !== defined[name]) {
                    defined[name] = cjsModule.exports;
                } else if (ret !== undef || !usingExports) {
                    //Use the return value from the function.
                    defined[name] = ret;
                }
            }
        } else if (name) {
            //May just be an object definition for the module. Only
            //worry about defining if have a module name.
            defined[name] = callback;
        }
    };

    requirejs = require = req = function (deps, callback, relName, forceSync) {
        if (typeof deps === "string") {
            //Just return the module wanted. In this scenario, the
            //deps arg is the module name, and second arg (if passed)
            //is just the relName.
            //Normalize module name, if it contains . or ..
            return callDep(makeMap(deps, callback).f);
        } else if (!deps.splice) {
            //deps is a config object, not an array.
            config = deps;
            if (callback.splice) {
                //callback is an array, which means it is a dependency list.
                //Adjust args if there are dependencies
                deps = callback;
                callback = relName;
                relName = null;
            } else {
                deps = undef;
            }
        }

        //Support require(['a'])
        callback = callback || function () {};

        //Simulate async callback;
        if (forceSync) {
            main(undef, deps, callback, relName);
        } else {
            setTimeout(function () {
                main(undef, deps, callback, relName);
            }, 15);
        }

        return req;
    };

    /**
     * Just drops the config on the floor, but returns req in case
     * the config return value is used.
     */
    req.config = function (cfg) {
        config = cfg;
        return req;
    };

    define = function (name, deps, callback) {

        //This module may not have dependencies
        if (!deps.splice) {
            //deps is not an array, so probably means
            //an object literal or factory function for
            //the value. Adjust args.
            callback = deps;
            deps = [];
        }

        waiting[name] = [name, deps, callback];
    };

    define.amd = {
        jQuery: true
    };
}());
<<<<<<< HEAD
define("almond", function(){});
=======

define("../utils/almond/almond", function(){});
>>>>>>> 06f03706

define.unordered = true;
define("../utils/almond.settings", function(){});

define('toxi/math/mathUtils',["require", "exports", "module"], function(require, exports, module) {
/**
 * @class
 * @static
 * @member toxi
 * @description math utilities
 */
MathUtils = {};
MathUtils.SQRT2 = Math.sqrt(2);
MathUtils.SQRT3 = Math.sqrt(3);
MathUtils.LOG2 = Math.log(2);
MathUtils.PI = 3.14159265358979323846;

/**
 * The reciprocal of PI: (1/PI)
 */
MathUtils.INV_PI = 1.0 / MathUtils.PI;
MathUtils.HALF_PI = MathUtils.PI / 2;
MathUtils.THIRD_PI = MathUtils.PI / 3;
MathUtils.QUARTER_PI = MathUtils.PI / 4;
MathUtils.TWO_PI = MathUtils.PI * 2;
MathUtils.THREE_HALVES_PI = MathUtils.TWO_PI - MathUtils.HALF_PI;
MathUtils.PI_SQUARED = MathUtils.PI * MathUtils.PI;

/**
 * Epsilon value
 */
MathUtils.EPS = 1.1920928955078125E-7;

/**
 * Degrees to radians conversion factor
 */
MathUtils.DEG2RAD = MathUtils.PI / 180;

/**
 * Radians to degrees conversion factor
 */
MathUtils.RAD2DEG = 180 / MathUtils.PI;
MathUtils.SHIFT23 = 1 << 23;
MathUtils.INV_SHIFT23 = 1.0 / MathUtils.SHIFT23;
MathUtils.SIN_A = -4.0 / (MathUtils.PI * MathUtils.PI);
MathUtils.SIN_B = 4.0 / MathUtils.PI;
MathUtils.SIN_P = 9.0 / 40;
MathUtils.abs = Math.abs;
/**
 * Rounds up the value to the nearest higher power^2 value.
 * 
 * @param x
 * @return power^2 value
 */
MathUtils.ceilPowerOf2 = function(x) {
    var pow2 = 1;
    while (pow2 < x) {
        pow2 <<= 1;
    }
    return pow2;
};

MathUtils.clip = function(a, _min, _max) {
    return a < _min ? _min : (a > _max ? _max : a);
};
/**
 * Clips the value to the 0.0 .. 1.0 interval.
 * 
 * @param a
 * @return clipped value
 * @since 0012
 */
MathUtils.clipNormalized = function(a) {
    if (a < 0) {
        return 0;
    } else if (a > 1) {
        return 1;
    }
    return a;
};

MathUtils.cos = Math.cos;

MathUtils.degrees = function(radians) {
    return radians * this.RAD2DEG;
};

/**
 * Fast cosine approximation.
 * 
 * @param x
 *            angle in -PI/2 .. +PI/2 interval
 * @return cosine
 */
MathUtils.fastCos = function(x) {
    return MathUtils.fastSin(x + ((x > MathUtils.HALF_PI) ? -MathUtils.THREE_HALVES_PI : MathUtils.HALF_PI));
};

/**
 * Fast sine approximation.
 * 
 * @param x
 *            angle in -PI/2 .. +PI/2 interval
 * @return sine
 */
MathUtils.fastSin = function(x) {
    x = MathUtils.SIN_B * x + MathUtils.SIN_A * x * Math.abs(x);
    return MathUtils.SIN_P * (x * Math.abs(x) - x) + x;
};

MathUtils.flipCoin = function(rnd) {
    return Math.random() < 0.5;
};

/**
 * This method is a *lot* faster than using (int)Math.floor(x).
 * 
 * @param x
 *            value to be floored
 * @return floored value as integer
 */

MathUtils.floor = function(x) {
   var y = parseInt(x,10);
   if (x < 0 && x != y) {
       y--;
   }
   return y;
};

/**
 * Rounds down the value to the nearest lower power^2 value.
 * 
 * @param x
 * @return power^2 value
 */
MathUtils.floorPowerOf2 = function(x) {
  return parseInt( Math.pow(2, parseInt((Math.log(x) / MathUtils.LOG2),10)),10);
};

MathUtils.max =  function(a, b, c) {
	if(!c) return Math.max(a,b);
    return (a > b) ? ((a > c) ? a : c) : ((b > c) ? b : c);
};

MathUtils.min = function(a, b, c) {
	if(!c)return Math.min(a,b);
    return (a < b) ? ((a < c) ? a : c) : ((b < c) ? b : c);
};

/**
 * Returns a random number in the interval -1 .. +1.
 * 
 * @return random float
 */
MathUtils.normalizedRandom = function() {
  return Math.random() * 2 - 1;
};

MathUtils.radians = function(degrees) {
  return degrees * MathUtils.DEG2RAD;
};

MathUtils.random = function(rand,min,max) {
  if(arguments.length == 2) {
    max = min;
    min = rand;
    rand = Math.random;
  }
	if(!min && !max)return Math.random();
	else if(!max){ //if only one is provided, then thats actually the max
		max = min;
		return rand()*max;
	}
    return rand() * (max - min) + min;
};

MathUtils.reduceAngle = function(theta) {
    theta %= MathUtils.TWO_PI;
    if (Math.abs(theta) > MathUtils.PI) {
        theta = theta - MathUtils.TWO_PI;
    }
    if (Math.abs(theta) > MathUtils.HALF_PI) {
        theta = MathUtils.PI - theta;
    }
    return theta;
};

MathUtils.sign = function(x) {
    return x < 0 ? -1 : (x > 0 ? 1 : 0);
};

MathUtils.sin = function(theta) {
   theta = MathUtils.reduceAngle(theta);
   if (Math.abs(theta) <= MathUtils.QUARTER_PI) {
       return MathUtils.fastSin(theta);
   }
   return MathUtils.fastCos(MathUtils.HALF_PI - theta);
};

module.exports = MathUtils;

});

define('toxi/internals',["require", "exports", "module"], function(require, exports, module) {
/**
 * @module toxi/libUtils
 * contains the helper functions for the library,
 * these are intended as 'protected', you can use them but it isnt
 * intended to be used directly outside of the library.
 */



var ifUndefinedElse = function(_if,_else){
	return (typeof _if !== 'undefined') ? _if : _else;
};

module.exports.extend = function(childClass,superClass){
	childClass.prototype = new superClass();
	childClass.constructor = childClass;
	childClass.prototype.parent = superClass.prototype;
};


 //allow the library to assume Array.isArray has been implemented
var isArray = Array.isArray || function(a){
	return a.toString() == '[object Array]';	
};
module.exports.isArray = isArray;

var hasProperties = function(subject,properties){
	if(subject === undefined || typeof subject != 'object'){
		return false;
	}
	var i = 0,
		len = properties.length,
		prop;
	for(i = 0; i < len; i++){
		prop = properties[i];
		if(!(prop in subject)){
			return false;
		}
	}
	return true;
};

module.exports.hasProperties = hasProperties;
module.exports.tests = {
	hasXY: function( o ){
		return hasProperties(o, ['x','y']);
	},
	hasXYZ: function( o ){
		return hasProperties(o, ['x','y','z']);
	},
	hasXYWidthHeight: function( o ){
		return hasProperties( o, ['x','y','width','height']);
	},
	isArray: isArray,
	isAABB: function ( o ){
		return hasProperties(o, ['setExtent','getNormalForPoint']);
	},
	isCircle: function( o ){
		return hasProperties( o, ['getCircumference','getRadius','intersectsCircle']);
	},
	isLine2D: function( o ){
		return hasProperties(o, ['closestPointTo','intersectLine','getLength']);
	},
	isMatrix4x4: function( o ){
    	return hasProperties( o, ['identity', 'invert', 'setFrustrum']);
	},
	isRect: function( o ){
		return hasProperties(o, ['x','y','width','height','getArea','getCentroid','getDimensions']);
	},
	isSphere: function( o ){
		return hasProperties(o, ['x','y','z','radius','toMesh']);
	},
	isTColor: function( o ){
		return hasProperties(o, ['rgb','cmyk','hsv']);
	},
	isParticleBehavior: function( o ){
		return hasProperties(o, ['applyBehavior','configure']);
	},
	isVerletParticle2D: function( o ){
		return hasProperties(o, ['x','y','weight']);
	}
};

//basic forEach, use native implementation is available
//from Underscore.js
var breaker = {};
module.exports.each = function(obj, iterator, context) {
    if (obj == null) return;
	if (Array.prototype.forEach && obj.forEach === Array.prototype.forEach) {
	  obj.forEach(iterator, context);
	} else if (obj.length === +obj.length) {
	  for (var i = 0, l = obj.length; i < l; i++) {
	    if (i in obj && iterator.call(context, obj[i], i, obj) === breaker) return;
	  }
	} else {
	  for (var key in obj) {
	    if (hasOwnProperty.call(obj, key)) {
	      if (iterator.call(context, obj[key], key, obj) === breaker) return;
	    }
	  }
	}
};

module.exports.removeItemFrom = function(item,array){
	var index = array.indexOf(item);
	if(index > -1){
		return array.splice(index,1);
	}
	return undefined;
};
//basic mixin function, copy over object properties to provided object
module.exports.mixin = function(destination,source){
	module.exports.each(source,function(val,key){
		destination[key] = val;
	});
};

module.exports.numberCompare = function(f1,f2){
	if(f1 == f2) return 0;
	if(f1 < f2) return -1;
	if(f1 > f2) return 1;	
};

//set up for use with typed-arrays
module.exports.Int32Array = (typeof Int32Array !== 'undefined') ? Int32Array : Array;
module.exports.Float32Array = (typeof Float32Array !== 'undefined') ? Float32Array : Array;

//imitate the basic functionality of a Java Iterator

var ArrayIterator = function(collection){
	this.__it = collection.slice(0);
};
ArrayIterator.prototype = {
	hasNext: function(){
		return this.__it.length > 0;
	},
	next: function(){
		return this.__it.shift();
	}
};
var ObjectIterator = function(object){
	this.__obj = {};
	this.__keys = [];
	for(var prop in object){
		this.__obj[prop] = object[prop];
		this.__keys.push(prop);
	}
	this.__it = new ArrayIterator(this.__keys);
};
ObjectIterator.prototype = {
	hasNext: function(){
		return this.__it.hasNext();
	},
	next: function(){
		var key = this.__it.next();
		return this.__obj[key];
	}
};

var Iterator = function(collection){
	if(module.exports.isArray(collection)){
		return new ArrayIterator(collection);
	}
	return new ObjectIterator(collection);
};

module.exports.Iterator = Iterator;

});

define('toxi/geom/Vec3D',["require", "exports", "module", "./Vec2D","../math/mathUtils", "../internals"], function(require, exports, module) {

var internals = require('../internals');
var	Vec2D, AABB;
require(['./Vec2D','./AABB'],function(v2,AB){
	Vec2D = v2;
	AABB = AB;
});
var	mathUtils = require('../math/mathUtils');


/**
 * @member toxi
 * @class Creates a new vector with the given coordinates. Coordinates will default to zero
 * @param {Number} x the x
 * @param {Number} y the y
 * @param {Number} z the z
 */
var Vec3D = function(x, y, z){
	if( internals.tests.hasXYZ( x ) ){
		this.x = x.x;
		this.y = x.y;
		this.z = x.z;
	} else if(x === undefined){ //if none or all were passed
		this.x = 0.0;
		this.y = 0.0;
		this.z = 0.0;
	} else {
		this.x = x;
		this.y = y;
		this.z = z;
	}
};
	
Vec3D.prototype = {
	
	abs: function(){
		this.x = Math.abs(this.x);
		this.y = Math.abs(this.y);
		this.z = Math.abs(this.z);
		return this;
	},
	
	add: function(a,b,c){
		if( internals.tests.hasXYZ( a ) ){
			return new Vec3D(this.x+a.x,this.y+a.y,this.z+a.z);
		}
		return new Vec3D(this.x+a,this.y+b,this.z+c);
		
	},
	/**
	 * Adds vector {a,b,c} and overrides coordinates with result.
	 * 
	 * @param a
	 *            X coordinate
	 * @param b
	 *            Y coordinate
	 * @param c
	 *            Z coordinate
	 * @return itself
	 */
	addSelf: function(a,b,c){
		if(a !== undefined && b!== undefined && c !== undefined){
			this.x += a;
			this.y += b;
			this.z += c;
		} else {
			this.x += a.x;
			this.y += a.y;
			this.z += a.z;
		}
		return this;
	},
	
	angleBetween: function(vec, faceNormalizeBool){
		var theta;
		if(faceNormalizeBool){
			theta = this.getNormalized().dot(vec.getNormalized());
		} else {
			theta = this.dot(vec);
		}
		return Math.acos(theta);
	},
	
	
	clear: function(){
		this.x = this.y = this.z = 0;
		return this;
	},
	
	compareTo: function(vec){
		if(this.x == vec.x && this.y == vec.y && this.z == vec.z){
			return 0;
		}
		return (this.magSquared() - vec.magSqaured());
	},
	/**
	 * Forcefully fits the vector in the given AABB specified by the 2 given
	 * points.
	 * 
	 * @param box_or_min
	 *		either the AABB box by itself, or your min Vec3D with accompanying max
	 * @param max
	 * @return itself
	 */
	constrain: function(box_or_min, max){
		var min;
		if( internals.tests.isAABB( box_or_min ) ){
			max = box_or_min.getMax();
			min = box_or_min.getMin();
		} else {
			min = box_or_min;
		}
		this.x = mathUtils.clip(this.x, min.x, max.x);
		this.y = mathUtils.clip(this.y, min.y, max.y);
		this.z = mathUtils.clip(this.z, min.z, max.z);
	   return this;
	},
	
	copy: function(){
		return new Vec3D(this);
	},
	
<<<<<<< HEAD
	cross: function(vec){
		return new Vec3D(this.y*vec.z - vec.y * this.z, this.z * vec.x - vec.z * this.x,this.x * vec.y - vec.x * this.y);
	},
	
	crossInto: function(vec, vecResult){
		var vx = vec.x;
		var vy = vec.y;
		var vz = vec.z;
		result.x = this.y * vz - vy * this.z;
		result.y = this.z * vx-vz * this.x;
		result.z = this.x * vy - vx * this.y;
		return result;
	},
=======
Line3D.LineIntersection.Type = {
	NON_INTERSECTING: 0,
	INTERSECTING: 1
};

module.exports = Line3D;

});

define('toxi/geom/mesh/SphericalHarmonics',["require", "exports", "module", "../../math/mathUtils"], function(require, exports, module) {

var mathUtils = require('../../math/mathUtils');

/**
 * @class Spherical harmonics surface evaluator based on code by Paul Bourke:
 * http://local.wasp.uwa.edu.au/~pbourke/geometry/sphericalh/
 * @member toxi
 */
var SphericalHarmonics = function(m) {
    this.m = m;
};

SphericalHarmonics.prototype = {
    // toxiclibs - FIXME check where flipped vertex order is coming from sometimes
    computeVertexFor: function(p,phi,theta) {
        var r = 0;
        r += Math.pow(mathUtils.sin(this.m[0] * theta), this.m[1]);
        r += Math.pow(mathUtils.cos(this.m[2] * theta), this.m[3]);
        r += Math.pow(mathUtils.sin(this.m[4] * phi), this.m[5]);
        r += Math.pow(mathUtils.cos(this.m[6] * phi), this.m[7]);

        var sinTheta = mathUtils.sin(theta);
        p.x = r * sinTheta * mathUtils.cos(phi);
        p.y = r * mathUtils.cos(theta);
        p.z = r * sinTheta * mathUtils.sin(phi);
        return p;
    },

    getPhiRange: function() {
        return mathUtils.TWO_PI;
    },

    getPhiResolutionLimit: function(res) {
        return res;
    },

    getThetaRange: function() {
        return mathUtils.PI;
    },

    getThetaResolutionLimit: function(res) {
        return res;
    }
};

module.exports = SphericalHarmonics;
});

define('toxi/geom/mesh/VertexSelector',["require", "exports", "module"], function(require, exports, module) {
/**
 * @class
 * @member toxi
 */
var VertexSelector = function(mesh){
	this.mesh = mesh;
	this.selection = [];
};

VertexSelector.prototype = {
>>>>>>> 06f03706
	/**
	 * Calculates cross-product with vector v. The resulting vector is
	 * perpendicular to both the current and supplied vector and overrides the
	 * current.
	 * 
	 * @param v
	 *            the v
	 * 
	 * @return itself
	 */
	crossSelf: function(vec){
		var cx = this.y * vec.z - vec.y * this.z;
		var cy = this.z * vec.x - vec.z * this.x;
		this.z = this.x * vec.y - vec.x * this.y;
		this.y = cy;
		this.x = cx;
		return this;
	},
	
	distanceTo: function(vec){
		if(vec !== undefined){
			var dx = this.x - vec.x;
			var dy = this.y - vec.y;
			var dz = this.z - vec.z;
			return Math.sqrt(dx * dx + dy * dy + dz * dz);
		}
		return NaN;
	},
	
<<<<<<< HEAD
	distanceToSquared: function(vec){
		if(vec !== undefined){
			var dx = this.x - vec.x;
			var dy = this.y - vec.y;
			var dz = this.z - vec.z;
			return dx * dx + dy*dy + dz*dz;
=======
	setMesh: function(mesh) {
        this.mesh = mesh;
        this.clearSelection();
    },
    
    size: function() {
        return this.selection.size();
    },
	/**
     * Removes all vertices selected by the given selector from the current
     * selection. The other selector needs to be assigned to the same mesh
     * instance.
     * 
     * @param sel2
     *            other selector
     * @return itself
     */

	subtractSelection: function(sel2) {
        this.checkMeshIdentity(sel2.getMesh());
        this.selection.removeAll(sel2.getSelection());
        return this;
	}
};

module.exports = VertexSelector;

   
  
});

define('toxi/geom/BernsteinPolynomial',["require", "exports", "module"], function(require, exports, module) {
/**
 * @class
 * Helper class for the spline3d classes in this package. Used to compute
 * subdivision points of the curve.
 * @member toxi
 * @param {Number} res number of subdivision steps between each control point of the spline3d
 */
var	BernsteinPolynomial = function(res) {
	this.resolution = res;
	var b0 = new Array(res),
		b1 = new Array(res),
		b2 = new Array(res),
		b3 = new Array(res);
	var t = 0;
	var dt = 1.0 / (res - 1);
	for (var i = 0; i < res; i++) {
		var t1 = 1 - t;
		var t12 = t1 * t1;
		var t2 = t * t;
		b0[i] = t1 * t12;
		b1[i] = 3 * t * t12;
		b2[i] = 3 * t2 * t1;
		b3[i] = t * t2;
		t += dt;
	}
	this.b0 = b0;
	this.b1 = b1;
	this.b2 = b2;
	this.b3 = b3;
};

module.exports = BernsteinPolynomial;

});

define('toxi/geom/CircleIntersector',["require", "exports", "module"], function(require, exports, module) {
/**
 @class CircleIntersector
 @member toxi
 */
var CircleIntersector = function(circle) {
    this.circle = circle;
    this.isec = undefined;
};

CircleIntersector.prototype = {

    getIntersectionData: function() {
        return this.isec;
    },

    intersectsRay: function(ray) {
        this.isec.clear();
        var q = circle.sub(ray),
        distSquared = q.magSquared(),
        v = q.dot(ray.getDirection()),
        r = circle.getRadius(),
        d = r * r - (distSquared - v * v);
        if (d >= 0.0) {
            this.isec.isIntersection = true;
            this.isec.dist = v -Math.sqrt(d);
            this.isec.pos = ray.getPointAtDistance(isec.dist);
            this.isec.normal = this.isec.pos.sub(this.circle).normalize();
        }
        return this.isec.isIntersection;
    }
};

module.exports = CircleIntersector;
});

define('toxi/internals',["require", "exports", "module"], function(require, exports, module) {
/**
 * @module toxi/libUtils
 * contains the helper functions for the library,
 * these are intended as 'protected', you can use them but it isnt
 * intended to be used directly outside of the library.
 */


var ifUndefinedElse = function(_if,_else){
	return (typeof _if !== 'undefined') ? _if : _else;
};

module.exports.extend = function(childClass,superClass){
	childClass.prototype = new superClass();
	childClass.constructor = childClass;
	childClass.prototype.parent = superClass.prototype;
};

module.exports.hasProperties = function(subject,properties){
	if(subject === undefined || typeof subject != 'object'){
		return false;
	}
	var i = 0,
		len = properties.length,
		prop;
	for(i = 0; i < len; i++){
		prop = properties[i];
		if(!(prop in subject)){
			return false;
>>>>>>> 06f03706
		}
		return NaN;
	},
	
	dot: function(vec){
		return this.x * vec.x + this.y * vec.y + this.z * vec.z;
	},
	
	equals: function(vec){
		if( internals.tests.hasXYZ( vec ) ){
			return this.x == vec.x && this.y == vec.y && this.z == vec.z;
		}
		return false;
	},
	
	equalsWithTolerance: function(vec,tolerance){
		if(Math.abs(this.x-vec.x) < tolerance){
			if(Math.abs(this.y - vec.y) < tolerance){
				if(Math.abs(this.z - vec.z) < tolerance){
					return true;
				}
			}
		}
		return false;
	},
	
	floor: function(){
		this.x = Math.floor(this.x);
		this.y = Math.floor(this.y);
		this.z = Math.floor(this.z);
		return this;
	},
	/**
	 * Replaces the vector components with the fractional part of their current
	 * values.
	 * 
	 * @return itself
	 */
	frac: function(){
		this.x -= Math.floor(this.x);
		this.y -= Math.floor(this.y);
		this.z -= Math.floor(this.z);
		return this;
	},
	
	getAbs: function(){
		return new Vec3D(this).abs();
	},
	
	getComponent: function(id){
		if(typeof(id) == 'number'){
			if(id === Vec3D.Axis.X){
				id = 0; 
			} else if(id === Vec3D.Axis.Y){
				id = 1;
			} else {
				id = 2;
			}
		}
		switch(id){
			case 0:
			return this.x;
			case 1:
			return this.y;
			case 2:
			return this.z;
		}
	},
	
	getConstrained: function(box){
		return new Vec3D(this).constrain(box);
	},
	
	getFloored: function(){
		return new Vec3D(this).floor();
	},
	
	getFrac: function(){
		return new Vec3D(this).frac();
	},
	
	getInverted: function(){
		return new Vec3D(-this.x,-this.y,-this.z);
	},
	
	getLimited: function(limit){
		if(this.magSquared() > limit * limit){
			return this.getNormalizedTo(limit);
		}
		return new Vec3D(this);
	},
	
	getNormalized: function(){
		return new Vec3D(this).normalize();
	},
	
	getNormalizedTo: function(length){
		return new Vec3D(this).normalizeTo(length);
	},
	
	getReciprocal: function(){
		return this.copy().reciprocal();
	},
	
	getReflected: function(normal){
		return this.copy().reflect(normal);
	},
	
	getRotatedAroundAxis: function(vec_axis,theta){
		return new Vec3D(this).rotateAroundAxis(vec_axis,theta);
	},
	
	getRotatedX: function(theta){
		return new Vec3D(this).rotateX(theta);
	},
	
	getRotatedY: function(theta){
		return new Vec3D(this).rotateY(theta);
	},
	
	getRotatedZ: function(theta){
		return new Vec3D(this).rotateZ(theta);
	},
	
	getSignum: function(){
		return new Vec3D(this).signum();
	},
	
	headingXY: function(){
		return Math.atan2(this.y,this.x);
	},
	
	headingXZ: function(){
		return Math.atan2(this.z,this.x);
	},
	
	headingYZ: function(){
		return Math.atan2(this.y,this.z);
	},
	
	immutable: function(){
		return this; //cant make read-only in javascript, implementing to avoid error
	},
	
	interpolateTo: function(v,f,s) {
		if(s === undefined){
			return new Vec3D(this.x + (v.x - this.x)*f, this.y + (v.y - this.y) * f, this.z + (v.z - this.z)*f);
		}
		return new Vec3D(s.interpolate(this.y,v.y,f),s.interpolate(this.y,v.y,f),s.interpolate(this.z,v.z,f));
		
	},
	
	interpolateToSelf: function(v,f,s){
		if(s === undefined){
			this.x += (v.x-this.x)*f;
			this.y += (v.y-this.y)*f;
			this.z += (v.z-this.z)*f;
		} else {
			this.x = s.interpolate(this.x,v.x,f);
			this.y = s.interpolate(this.y,v.y,f);
			this.z = s.interpolate(this.z,v.z,f);
		}
		return this;
	},
	
	
	
	invert: function(){
		this.x *= -1;
		this.y *= -1;
		this.z *= -1;
		return this;
	},
	
	isInAABB: function(box_or_origin, boxExtent){
		if(boxExtent) {
			var w = boxExtent.x;
			if(this.x < box_or_origin.x - w || this.x > box_or_origin.x + w){
				return false;
			}
			w = boxExtent.y;
			if(this.y < box_or_origin.y - w || this.y > box_or_origin.y + w){
				return false;
			}
			w = boxExtent.y;
			if(this.z < box_or_origin.z - w || this.y > box_or_origin.z + w){
				return false;
			}
		}
		return true;	
	},
	
	isMajorAxis: function(tol){
		var ax = mathUtils.abs(this.x);
		var ay = mathUtils.abs(this.y);
		var az = mathUtils.abs(this.z);
		var itol = 1 - tol;
		if (ax > itol) {
			if (ay < tol) {
				return (az < tol);
			}
		} else if (ay > itol) {
		   if (ax < tol) {
			   return (az < tol);
		   }
	   } else if (az > itol) {
		   if (ax < tol) {
			   return (ay < tol);
		   }
	   }
	   return false;
	},

	isZeroVector: function(){
		return Math.abs(this.x) < mathUtils.EPS && Math.abs(this.y) < mathUtils.EPS && mathUtils.abs(this.z) < mathUtils.EPS;
	},
  
	/**
	 * Add random jitter to the vector in the range -j ... +j using the default
	 * {@link Random} generator of {@link MathUtils}.
	 * 
	 * @param j
	 *            the j
	 * 
	 * @return the vec3 d
	 */
	jitter: function(a,b,c){
		if(b === undefined || c === undefined){
			b = c = a;
		}
		this.x += mathUtils.normalizedRandom()*a;
		this.y += mathUtils.normalizedRandom()*b;
		this.z += mathUtils.normalizedRandom()*c;
		return this;
	},
	
	limit: function(lim){
		if(this.magSquared() > lim * lim){
			return this.normalize().scaleSelf(lim);
		}
		return this;
	},
	
	magnitude: function(){
		return Math.sqrt(this.x*this.x+this.y*this.y+this.z*this.z);
	},
	
	magSquared: function(){
		return this.x*this.x+this.y*this.y+this.z*this.z;
	},
	
	maxSelf: function(vec){
		this.x = Math.max(this.x,vec.x);
		this.y = Math.max(this.y,vec.y);
		this.z = Math.max(this.z,vec.z);
		return this;
	},
	
	minSelf: function(vec){
		this.x = Math.min(this.x,vec.x);
		this.y = Math.min(this.y,vec.y);
		this.z = Math.min(this.z,vec.z);
		return this;
	},
	
	modSelf: function(basex,basey,basez){
		if(basey === undefined || basez === undefined){
			basey = basez = basex;
		}
		this.x %= basex;
		this.y %= basey;
		this.z %= basez;
		return this;
	},
	
	
	normalize: function(){
		var mag = Math.sqrt(this.x*this.x + this.y * this.y + this.z * this.z);
		if(mag > 0) {
			mag = 1.0 / mag;
			this.x *= mag;
			this.y *= mag;
			this.z *= mag;
		}
		return this;
	},
	
	normalizeTo: function(length){
		var mag = Math.sqrt(this.x*this.x+this.y*this.y+this.z*this.z);
		if(mag>0){
			mag = length / mag;
			this.x *= mag;
			this.y *= mag;
			this.z *= mag;
		}
		return this;
	},
	
	reciprocal: function(){
		this.x = 1.0 / this.x;
		this.y = 1.0 / this.y;
		this.z = 1.0 / this.z;
		return this;
	},
	
	reflect: function(normal){
		return this.set(normal.scale(this.dot(normal)*2).subSelf(this));
	},
	/**
	 * Rotates the vector around the giving axis.
	 * 
	 * @param axis
	 *            rotation axis vector
	 * @param theta
	 *            rotation angle (in radians)
	 * 
	 * @return itself
	 */
	rotateAroundAxis: function(vec_axis,theta){
		var ax = vec_axis.x,
			ay = vec_axis.y,
			az = vec_axis.z,
			ux = ax * this.x,
			uy = ax * this.y,
			uz = ax * this.z,
			vx = ay * this.x,
			vy = ay * this.y,
			vz = ay * this.z,
			wx = az * this.x,
			wy = az * this.y,
			wz = az * this.z;
			si = Math.sin(theta);
			co = Math.cos(theta);
		var xx = (ax * (ux + vy + wz) + (this.x * (ay * ay + az * az) - ax * (vy + wz)) * co + (-wy + vz) * si);
		var yy = (ay * (ux + vy + wz) + (this.y * (ax * ax + az * az) - ay * (ux + wz)) * co + (wx - uz) * si);
		var zz = (az * (ux + vy + wz) + (this.z * (ax * ax + ay * ay) - az * (ux + vy)) * co + (-vx + uy) * si);
		this.x = xx;
		this.y = yy;
		this.z = zz;
		return this;
	},
	/**
	 * Rotates the vector by the given angle around the X axis.
	 * 
	 * @param theta
	 *            the theta
	 * 
	 * @return itself
	 */
	rotateX: function(theta){
		var co = Math.cos(theta);
		var si = Math.sin(theta);
		var zz = co *this.z - si * this.y;
		this.y = si * this.z + co * this.y;
		this.z = zz;
		return this;
	},
	/**
	 * Rotates the vector by the given angle around the Y axis.
	 * 
	 * @param theta
	 *            the theta
	 * 
	 * @return itself
	 */
   rotateY:function(theta) {
		var co = Math.cos(theta);
		var si = Math.sin(theta);
		var xx = co * this.x - si * this.z;
		this.z = si * this.x + co * this.z;
		this.x = xx;
		return this;
	},

	/**
	 * Rotates the vector by the given angle around the Z axis.
	 * 
	 * @param theta
	 *            the theta
	 * 
	 * @return itself
	 */
	rotateZ:function(theta) {
		var co = Math.cos(theta);
		var si = Math.sin(theta);
		var xx = co * this.x - si * this.y;
		this.y = si * this.x + co * this.y;
		this.x = xx;
		return this;
	},

	/**
	 * Rounds the vector to the closest major axis. Assumes the vector is
	 * normalized.
	 * 
	 * @return itself
	 */
	 roundToAxis:function() {
		if (Math.abs(this.x) < 0.5) {
			this.x = 0;
		} else {
			this.x = this.x < 0 ? -1 : 1;
			this.y = this.z = 0;
		}
		if (Math.abs(this.y) < 0.5) {
			this.y = 0;
		} else {
			this.y = this.y < 0 ? -1 : 1;
			this.x = this.z = 0;
		}
		if (Math.abs(this.z) < 0.5) {
			this.z = 0;
		} else {
			this.z = this.z < 0 ? -1 : 1;
			this.x = this.y = 0;
		}
		return this;
	},

	scale:function(a,b,c) {
		if( internals.tests.hasXYZ( a ) ) { //if it was a vec3d that was passed
			return new Vec3D(this.x * a.x, this.y * a.y, this.z * a.z);
		}
		else if(b === undefined || c === undefined) { //if only one float was passed
			b = c = a;
		}
		return new Vec3D(this.x * a, this.y * b, this.z * c);
	},
	
	scaleSelf: function(a,b,c) {
		if( internals.tests.hasXYZ( a ) ){
			this.x *= a.x;
			this.y *= a.y;
			this.z *= a.z;
			return this;
		} else if(b === undefined || c === undefined) {
			b = c = a;
		}
		this.x *= a;
		this.y *= b;
		this.z *= c;
		return this;
	},
	
	set: function(a,b,c){
		if( internals.tests.hasXYZ( a ) )
		{
			this.x = a.x;
			this.y = a.y;
			this.z = a.z;
			return this;
		} else if(b === undefined || c === undefined) {
			b = c = a;
		}
		this.x = a;
		this.y = b;
		this.z = c;
		return this;
	},
	
	setXY: function(v){
		this.x = v.x;
		this.y = v.y;
		return this;
	},
	
	shuffle:function(nIterations){
		var t;
		for(var i=0;i<nIterations;i++) {
			switch(Math.floor(Math.random()*3)){
				case 0:
				t = this.x;
				this.x = this.y;
				this.z = t;
				break;
				
				case 1:
				t = this.x;
				this.x = this.z;
				this.z = t;
				break;
				
				case 2:
				t = this.y;
				this.y = this.z;
				this.z = t;
				break;
			}
		}
		return this;
	},
	/**
	 * Replaces all vector components with the signum of their original values.
	 * In other words if a components value was negative its new value will be
	 * -1, if zero => 0, if positive => +1
	 * 
	 * @return itself
	 */
	signum: function(){
		this.x = (this.x < 0 ? -1 : this.x === 0 ? 0 : 1);
		this.y = (this.y < 0 ? -1 : this.y === 0 ? 0 : 1);
		this.z = (this.z < 0 ? -1 : this.z === 0 ? 0 : 1);
		return this;
	},
	
	sub: function(a,b,c){
		if( internals.tests.hasXYZ( a ) ){
			return  new Vec3D(this.x - a.x, this.y - a.y, this.z - a.z);
		} else if(b === undefined || c === undefined) {
			b = c = a;
		}
		return new Vec3D(this.x - a, this.y - b, this.z - c);
	},
	
	subSelf: function(a,b,c){
		if( internals.tests.hasXYZ( a ) ){
			this.x -= a.x;
			this.y -= a.y;
			this.z -= a.z;
			return this;
		}
		else if(b === undefined || c === undefined){
			b = c= a;
		}
		this.x -= a;
		this.y -= b;
		this.z -= c;
		return this;
	},
	
	to2DXY: function(){
		return new Vec2D(this.x,this.y);
	},
	
	to2DXZ: function(){
		return new Vec2D(this.x,this.z);
	},
	
	to2DYZ: function(){
		return new Vec2D(this.y,this.z);
	},
	
	toArray: function(){
		return [this.x,this.y,this.z];
	},
	
	toArray4:function(w){
		var ta = this.toArray();
		ta[3] = w;
		return ta;
	},
	
	toCartesian: function(){
		var a = (this.x * Math.cos(this.z));
		var xx = (a * Math.cos(this.y));
		var yy = (this.x * Math.sin(this.z));
		var zz = (a * Math.sin(this.y));
		this.x = xx;
		this.y = yy;
		this.z = zz;
		return this;
	},
	
	toSpherical: function(){
		var xx = Math.abs(this.x) <= mathUtils.EPS ? mathUtils.EPS : this.x;
		var zz = this.z;

		var radius = Math.sqrt((xx * xx) + (this.y * this.y) + (zz * zz));
		this.z = Math.asin(this.y / radius);
		this.y = Math.atan(zz / xx) + (xx < 0.0 ? Math.PI : 0);
		this.x = radius;
		return this;
	},
	
	toString: function(){
		return "[ x: "+this.x+ ", y: "+this.y+ ", z: "+this.z+"]";
	}
};
/**
  * Defines vector with all coords set to Float.MIN_VALUE. Useful for
  * bounding box operations.
  */
Vec3D.MIN_VALUE = new Vec3D(Number.MIN_VALUE,Number.MIN_VALUE,Number.MIN_VALUE);
/**
  * Defines vector with all coords set to Float.MAX_VALUE. Useful for
  * bounding box operations.
 */
Vec3D.MAX_VALUE = new Vec3D(Number.MAX_VALUE,Number.MAX_VALUE,Number.MAX_VALUE);
/**
 * Creates a new vector from the given angle in the XY plane. The Z
 * component of the vector will be zero.
 * 
 * The resulting vector for theta=0 is equal to the positive X axis.
 * 
 * @param theta
 *            the theta
 * 
 * @return new vector in the XY plane
 */
Vec3D.fromXYTheta = function(theta) {
	return new Vec3D(Math.cos(theta),Math.sin(theta),0);
};
/**
 * Creates a new vector from the given angle in the XZ plane. The Y
 * component of the vector will be zero.
 * 
 * The resulting vector for theta=0 is equal to the positive X axis.
 * 
 * @param theta
 *            the theta
 * 
 * @return new vector in the XZ plane
 */
 Vec3D.fromXZTheta = function(theta) {
		return new Vec3D(Math.cos(theta), 0, Math.sin(theta));
 };

/**
 * Creates a new vector from the given angle in the YZ plane. The X
 * component of the vector will be zero.
 * 
 * The resulting vector for theta=0 is equal to the positive Y axis.
 * 
 * @param theta
 *            the theta
 * 
 * @return new vector in the YZ plane
 */
Vec3D.fromYZTheta = function(theta) {
	return new Vec3D(0, Math.cos(theta), Math.sin(theta));
};

/**
 * Constructs a new vector consisting of the largest components of both
 * vectors.
 * 
 * @param b
 *            the b
 * @param a
 *            the a
 * 
 * @return result as new vector
 */
Vec3D.max = function(a, b) {
	return new Vec3D(Math.max(a.x, b.x), Math.max(a.y,b.y), Math.max(a.z, b.z));
};

/**
 * Constructs a new vector consisting of the smallest components of both
 * vectors.
 * 
 * @param b
 *            comparing vector
 * @param a
 *            the a
 * 
 * @return result as new vector
 */
Vec3D.min = function(a,b) {
	return new Vec3D(Math.min(a.x, b.x), Math.min(a.y, b.y), Math.min(a.z, b.z));
};


/**
 * Static factory method. Creates a new random unit vector using the Random
 * implementation set as default for the {@link MathUtils} class.
 * 
 * @return a new random normalized unit vector.
 */

Vec3D.randomVector = function() {
	var v = new Vec3D(Math.random()*2 - 1, Math.random() * 2 -1, Math.random()* 2 - 1);
	return v.normalize();
};
Vec3D.ZERO = new Vec3D(0,0,0);
Vec3D.X_AXIS = new Vec3D(1,0,0);
Vec3D.Y_AXIS = new Vec3D(0,1,0);
Vec3D.Z_AXIS = new Vec3D(0,0,1);
Vec3D.Axis = {
	X: {
		getVector: function(){ 
			return Vec3D.X_AXIS;
		},
		toString: function(){
			return "Vec3D.Axis.X";
		}
	},
	Y: {
		getVector: function(){ 
			return Vec3D.Y_AXIS;
		},
		toString: function(){
			return "Vec3D.Axis.Y";
		}
	},
	Z: {
		getVector: function(){ 
			return Vec3D.Z_AXIS;
		},
		toString: function(){
			return "Vec3D.Axis.Z";
		}
	}
};

module.exports = Vec3D;

});

define('toxi/geom/Vec2D',["require", "exports", "module", "../math/mathUtils","./Vec3D","./Vec3D","./Vec3D","./Vec3D", '../internals'], function(require, exports, module) {
var	mathUtils = require('../math/mathUtils');
var internals = require('../internals');

var hasXY = internals.tests.hasXY;
var isRect = internals.tests.isRect;

/**
 @member toxi
 @class a two-dimensional vector class
 */
var	Vec2D = function(a,b){
	if( hasXY( a ) ){
		b = a.y;
		a = a.x;
	} else {
		if(a === undefined)a = 0;
		if(b === undefined)b = 0;
	}
	this.x = a;
	this.y = b;
};

Vec2D.Axis = {
	X: {
		getVector: function(){ return Vec2D.X_AXIS; },
		toString: function(){ return "Vec2D.Axis.X"; }
	},
	Y: {
		getVector: function(){ return Vec2D.Y_AXIS; },
		toString: function(){ return "Vec2D.Axis.Y"; }
	}
};

//private, 
var _getXY = function(a,b) {
	if( hasXY( a ) ){
		b = a.y;
		a = a.x;
	}
	else {
		if(a !== undefined && b === undefined){
			b = a;
		}
		else if(a === undefined){ a = 0; }
		else if(b === undefined){ b = 0; }
	}
	return {x: a, y: b};
};
//public
Vec2D.prototype = {

	abs: function() {
        this.x = Math.abs(this.x);
        this.y = Math.abs(this.y);
        return this;
    },

    add: function(a, b) {
		var v  = new Vec2D(a,b);
		v.x += this.x;
		v.y += this.y;
        return v;
    },
    
    /**
     * Adds vector {a,b,c} and overrides coordinates with result.
     * 
     * @param a
     *            X coordinate
     * @param b
     *            Y coordinate
     * @return itself
     */
    addSelf: function(a,b) {
		var v = _getXY(a,b);
        this.x += v.x;
        this.y += v.y;
        return this;
    },

	angleBetween: function(v, faceNormalize) {
		if(faceNormalize === undefined){
			var dot = this.dot(v);
			return Math.acos(this.dot(v));
		}
        var theta = (faceNormalize) ? this.getNormalized().dot(v.getNormalized()) : this.dot(v);
        return Math.acos(theta);
    },

	//bisect() is in Vec2D_post.js

    /**
     * Sets all vector components to 0.
     * 
     * @return itself
     */
    clear: function() {
        this.x = this.y = 0;
        return this;
    },
	
	compareTo: function(vec) {
        if (this.x == vec.x && this.y == vec.y) {
            return 0;
        }
        return this.magSquared() - vec.magSquared();
    },

	/**
     * Forcefully fits the vector in the given rectangle.
     * 
     * @param a
     *		either a Rectangle by itself or the Vec2D min
	 * @param b
	 *		Vec2D max
     * @return itself
     */
    constrain: function(a,b) {
		if( hasXY( a ) && hasXY( b ) ){
			this.x = mathUtils.clip(this.x, a.x, b.x);
	        this.y = mathUtils.clip(this.y, a.y, b.y);
		} else if( isRect( a ) ){
            this.x = mathUtils.clip(this.x, a.x, a.x + a.width);
			this.y = mathUtils.clip(this.y, a.y, a.y + a.height);
		}
        return this;
    },
	
	copy: function() {
        return new Vec2D(this);
    },

    cross: function(v) {
        return (this.x * v.y) - (this.y * v.x);
    },

    distanceTo: function(v) {
        if (v !== undefined) {
            var dx = this.x - v.x;
            var dy = this.y - v.y;
            return Math.sqrt(dx * dx + dy * dy);
        } else {
            return NaN;
        }
    },

    distanceToSquared: function(v) {
        if (v !== undefined) {
            var dx = this.x - v.x;
            var dy = this.y - v.y;
            return dx * dx + dy * dy;
        } else {
            return NaN;
        }
    },

	dot: function(v) {
        return this.x * v.x + this.y * v.y;
    },

	equals: function(obj) {
        if ( hasXY( obj ) ) {
            return this.x == obj.x && this.y == obj.y;
        }
        return false;
    },

	equalsWithTolerance: function(v, tolerance) {
        if (mathUtils.abs(this.x - v.x) < tolerance) {
            if (mathUtils.abs(this.y - v.y) < tolerance) {
                return true;
            }
        }
        return false;
    },

	floor: function() {
        this.x = mathUtils.floor(this.x);
        this.y = mathUtils.floor(this.y);
        return this;
    },

	/**
     * Replaces the vector components with the fractional part of their current
     * values
     * 
     * @return itself
     */
    frac: function() {
        this.x -= mathUtils.floor(this.x);
        this.y -= mathUtils.floor(this.y);
        return this;
    },

	getAbs: function() {
        return new Vec2D(this).abs();
    },

	getComponent: function(id) {
		if(typeof id == 'number')
		{			
			id = (id === 0) ? Vec2D.Axis.X : Vec2D.Axis.Y;
		}
		if(id == Vec2D.Axis.X){
			return this.x;
		} else if(id == Vec2D.Axis.Y){
			return this.y;
		}
		return 0;
    },

	getConstrained: function(r) {
        return new Vec2D(this).constrain(r);
    },

    getFloored: function() {
        return new Vec2D(this).floor();
    },

    getFrac: function() {
        return new Vec2D(this).frac();
    },

    getInverted: function() {
        return new Vec2D(-this.x, -this.y);
    },

    getLimited: function(lim) {
        if (this.magSquared() > lim * lim) {
            return this.getNormalizedTo(lim);
        }
        return new Vec2D(this);
    },

    getNormalized: function() {
        return new Vec2D(this).normalize();
    },

    getNormalizedTo: function(len) {
        return new Vec2D(this).normalizeTo(len);
    },
	 getPerpendicular: function() {
        return new Vec2D(this).perpendicular();
    },

    getReciprocal: function() {
        return new Vec2D(this).reciprocal();
    },

    getReflected: function(normal) {
        return new Vec2D(this).reflect(normal);
    },

    getRotated: function(theta) {
        return new Vec2D(this).rotate(theta);
    },

    getSignum: function() {
        return new Vec2D(this).signum();
    },
	
	heading: function() {
        return Math.atan2(this.y, this.x);
    },
    
    interpolateTo: function(v, f, s) {
		if(s === undefined){
			return new Vec2D(this.x + (v.x -this.x) * f, this.y + (v.y - this.y) * f);
		} else
		{
			return new Vec2D(s.interpolate(this.x,v.x,f),s.interpolate(this.y,v.y,f));
		}
    },

    /**
     * Interpolates the vector towards the given target vector, using linear
     * interpolation
     * 
     * @param v
     *            target vector
     * @param f
     *            interpolation factor (should be in the range 0..1)
     * @return itself, result overrides current vector
     */
    interpolateToSelf: function(v, f, s) {
		if(s === undefined) {
			this.x += (v.x - this.x) * f;
			this.y += (v.y - this.y) * f;
		} else {
			this.x = s.interpolate(this.x,v.x,f);
			this.y = s.interpolate(this.y,v.y,f);
		}
        return this;
    },

	invert: function() {
        this.x *= -1;
        this.y *= -1;
        return this;
    },

	isInCircle: function(sO,sR) {
        var d = this.sub(sO).magSquared();
        return (d <= sR * sR);
    },

    isInRectangle: function(rect) {
        if (this.x < rect.x || this.x > rect.x + rect.width) {
            return false;
        }
        if (this.y < rect.y || this.y > rect.y + rect.height) {
            return false;
        }
        return true;
    },

    isInTriangle: function(a,b,c) {
        var v1 = this.sub(a).normalize();
        var v2 = this.sub(b).normalize();
        var v3 = this.sub(c).normalize();

        var total_angles = Math.acos(v1.dot(v2));
        total_angles += Math.acos(v2.dot(v3));
        total_angles += Math.acos(v3.dot(v1));

        return (Math.abs(total_angles - mathUtils.TWO_PI) <= 0.005);
    },

	isMajorAxis: function(tol) {
        var ax = Math.abs(this.x);
        var ay = Math.abs(this.y);
        var itol = 1 - tol;
        if (ax > itol) {
            return (ay < tol);
        } else if (ay > itol) {
            return (ax < tol);
        }
        return false;
    },

    isZeroVector: function() {
        return Math.abs(this.x) < mathUtils.EPS && Math.abs(this.y) < mathUtils.EPS;
    },

    /**
     * Adds random jitter to the vector in the range -j ... +j using the default
     * {@link Random} generator of {@link MathUtils}.
     * 
     * @param a
     *            maximum x jitter or  Vec2D
     * @param b
     *            maximum y jitter or undefined
     * @return itself
     */
    jitter: function(a,b) {
		var v = _getXY(a,b);
		this.x += mathUtils.normalizedRandom() * v.x;
        this.y += mathUtils.normalizedRandom() * v.y;
        return this;
    },

	limit: function(lim) {
        if (this.magSquared() > lim * lim) {
            return this.normalize().scaleSelf(lim);
        }
        return this;
    },

    magnitude: function() {
        return Math.sqrt(this.x * this.x + this.y * this.y);
    },

    magSquared: function() {
        return this.x * this.x + this.y * this.y;
    },

	max: function(v) {
        return new Vec2D(mathUtils.max(this.x, v.x), mathUtils.max(this.y, v.y));
    },

	maxSelf: function(v) {
        this.x = mathUtils.max(this.x, v.x);
        this.y = mathUtils.max(this.y, v.y);
        return this;
    },

    min: function(v) {
        return new Vec2D(mathUtils.min(this.x, v.x), mathUtils.min(this.y, v.y));
    },

	minSelf: function(v) {
        this.x = mathUtils.min(this.x, v.x);
        this.y = mathUtils.min(this.y, v.y);
        return this;
    },

    /**
     * Normalizes the vector so that its magnitude = 1
     * 
     * @return itself
     */
    normalize: function() {
        var mag = this.x * this.x + this.y * this.y;
        if (mag > 0) {
            mag = 1.0 / Math.sqrt(mag);
            this.x *= mag;
            this.y *= mag;
        }
        return this;
    },

    /**
     * Normalizes the vector to the given length.
     * 
     * @param len
     *            desired length
     * @return itself
     */
    normalizeTo: function(len) {
        var mag = Math.sqrt(this.x * this.x + this.y * this.y);
        if (mag > 0) {
            mag = len / mag;
            this.x *= mag;
            this.y *= mag;
        }
        return this;
    },

    perpendicular: function() {
        var t = this.x;
        this.x = -this.y;
        this.y = t;
        return this;
    },
    
    positiveHeading: function() {
		var dist = Math.sqrt(this.x * this.x + this.y * this.y);
		if (this.y >= 0){
			return Math.acos(this.x / dist);
		}
		return (Math.acos(-this.x / dist) + mathUtils.PI);
    },

    reciprocal: function() {
        this.x = 1.0 / this.x;
        this.y = 1.0 / this.y;
        return this;
    },

	reflect: function(normal) {
        return this.set(normal.scale(this.dot(normal) * 2).subSelf(this));
    },

    /**
     * Rotates the vector by the given angle around the Z axis.
     * 
     * @param theta
     * @return itself
     */
    rotate: function(theta) {
        var co = Math.cos(theta);
        var si = Math.sin(theta);
        var xx = co * this.x - si * this.y;
        this.y = si * this.x + co * this.y;
        this.x = xx;
        return this;
    },

	roundToAxis: function() {
        if (Math.abs(this.x) < 0.5) {
            this.x = 0;
        } else {
            this.x = this.x < 0 ? -1 : 1;
            this.y = 0;
        }
        if (Math.abs(this.y) < 0.5) {
            this.y = 0;
        } else {
            this.y = this.y < 0 ? -1 : 1;
            this.x = 0;
        }
        return this;
    },

    scale: function(a, b) {
		var v = _getXY(a,b);
        return new Vec2D(this.x * v.x, this.y * v.y);
    },

    scaleSelf: function(a,b) {
		var v = _getXY(a,b);
        this.x *= v.x;
        this.y *= v.y;
        return this;
    },

	set: function(a,b){
		var v = _getXY(a,b);
		this.x = v.x;
		this.y = v.y;
		return this;
	},
	
	setComponent: function(id, val) {
		if(typeof id == 'number')
		{			
			id = (id === 0) ? Vec2D.Axis.X : Vec2D.Axis.Y;
		}
		if(id === Vec2D.Axis.X){
			this.x = val;
		} else if(id === Vec2D.Axis.Y){
			this.y = val;
		}
		return this;
	},
	
	/**
     * Replaces all vector components with the signum of their original values.
     * In other words if a components value was negative its new value will be
     * -1, if zero => 0, if positive => +1
     * 
     * @return itself
     */
	signum: function() {
        this.x = (this.x < 0 ? -1 : this.x === 0 ? 0 : 1);
        this.y = (this.y < 0 ? -1 : this.y === 0 ? 0 : 1);
        return this;
    },

	sub: function(a,b){
		var v = _getXY(a,b);
		return new Vec2D(this.x -v.x,this.y - v.y);
	},
	
	/**
     * Subtracts vector {a,b,c} and overrides coordinates with result.
     * 
     * @param a
     *            X coordinate
     * @param b
     *            Y coordinate
     * @return itself
     */
    subSelf: function(a,b) {
        var v = _getXY(a,b);
		this.x -= v.x;
        this.y -= v.y;
        return this;
    },

	tangentNormalOfEllipse: function(eO,eR) {
        var p = this.sub(eO);

        var xr2 = eR.x * eR.x;
        var yr2 = eR.y * eR.y;

        return new Vec2D(p.x / xr2, p.y / yr2).normalize();
    },
    

	//to3D** methods are in Vec2D_post.js
	
    toArray: function() {
        return [this.x,this.y];
    },

	toCartesian: function() {
        var xx = (this.x * Math.cos(this.y));
        this.y = (this.x * Math.sin(this.y));
        this.x = xx;
        return this;
    },

	toPolar: function() {
        var r = Math.sqrt(this.x * this.x + this.y * this.y);
        this.y = Math.atan2(this.y, this.x);
        this.x = r;
        return this;
    },

    toString: function() {
        var s = "{x:"+this.x+", y:"+this.y+"}";
        return s;
    }
	
};

//these requires are in the functions because of a circular dependency
Vec2D.prototype.bisect = function(b) {
    var Vec3D = require('./Vec3D');
    var diff = this.sub(b);
    var sum = this.add(b);
    var dot = diff.dot(sum);
    return new Vec3D(diff.x, diff.y, -dot / 2);
};

Vec2D.prototype.to3DXY = function() {
    var Vec3D = require('./Vec3D');
    return new Vec3D(this.x, this.y, 0);
};

Vec2D.prototype.to3DXZ = function() {
    var Vec3D = require('./Vec3D');
    return new Vec3D(this.x, 0, this.y);
};

Vec2D.prototype.to3DYZ = function() {
    var Vec3D = require('./Vec3D');
    return new Vec3D(0, this.x, this.y);
};

Vec2D.X_AXIS = new Vec2D(1,0); 
Vec2D.Y_AXIS = new Vec2D(0,1); 
Vec2D.ZERO = new Vec2D();
Vec2D.MIN_VALUE = new Vec2D(Number.MIN_VALUE,Number.MIN_VALUE);
Vec2D.MAX_VALUE = new Vec2D(Number.MAX_VALUE, Number.MAX_VALUE);
Vec2D.fromTheta = function(theta){
	return new Vec2D(Math.cos(theta),Math.sin(theta));
};
Vec2D.max = function(a,b){
	return new Vec2D(mathUtils.max(a.x,b.x), mathUtils.max(a.y,b.y));
};

Vec2D.min = function(a, b) {
    return new Vec2D(mathUtils.min(a.x, b.x), mathUtils.min(a.y, b.y));
};

Vec2D.randomVector = function(rnd){
	var v = new Vec2D(Math.random()*2 - 1, Math.random() * 2 - 1);
	return v.normalize();
};



module.exports = Vec2D;

});

define('toxi/color/TColor',["require", "exports", "module", "../math/mathUtils","../geom/Vec2D","../geom/Vec3D", "../internals"], function(require, exports, module) {

var	internals = require('../internals'),
	mathUtils = require('../math/mathUtils'),
	Vec2D = require('../geom/Vec2D'),
	Vec3D = require('../geom/Vec3D');


//private
var dec2hex = function decimalToHexString(number){
    if (number < 0){
        number = 0xFFFFFFFF + number + 1;
    }

    return number.toString(16);
};

/**
 @class Creates a new TColor instance
 @memberOf toxi.color
 */
var	TColor = function(tcolor){
	this.rgb = [];
	this.hsv = [];
	this.cmyk = [];
	this._alpha = 1.0;
	if(tcolor !== undefined){
		var buffer = tcolor.toCMYKAArray();
		this.cmyk = buffer.splice(0,4);
		this.hsv = tcolor.toHSVAArray().splice(0,3);
		this.rgb = tcolor.toRGBAArray().splice(0,3);
		this._alpha = tcolor._alpha;
	}
};

TColor.prototype = {
	
	add: function(c){
		return this.copy().addSelf(c);
	},
	
	addSelf: function(c) {
		this.rgb[0] = mathUtils.min(this.rgb[0] + c.rgb[0], 1);
	    this.rgb[1] = mathUtils.min(this.rgb[1] + c.rgb[1], 1);
	    this.rgb[2] = mathUtils.min(this.rgb[2] + c.rgb[2], 1);
	    return this.setRGB(rgb);
	},
	
	/**
	 * Changes the brightness of the color by the given amount in the direction
	 * towards either the black or white point (depending on if current
	 * brightness >= 50%)
	 * 
	 * @param {Number} amount
	 * @return itself
	 */
	adjustConstrast: function(amount) {
	    return this.hsv[2] < 0.5 ? this.darken(amount) : this.lighten(amount);
	},
	
	
	/**
	 * Adds the given HSV values as offsets to the current color. Hue will
	 * automatically wrap.
	 * 
	 * @param h
	 * @param s
	 * @param v
	 * @return itself
	 */
	adjustHSV: function(h, s, v) {
	    return this.setHSV([ this.hsv[0] + h, this.hsv[1] + s, this.hsv[2] + v ]);
	},
	
	/**
	 * Adds the given RGB values as offsets to the current color. TColor will
	 * clip at black or white.
	 * 
	 * @param r
	 * @param g
	 * @param b
	 * @return itself
	 */
	adjustRGB: function(r, g,b) {
	    return this.setRGB([this.rgb[0] + r, this.rgb[1] + g, this.rgb[2] + b]);
	},
	
	alpha:function(){
		return this._alpha;
	},
	
	/**
	 * Rotates this color by a random amount (not exceeding the one specified)
	 * and creates variations in saturation and brightness based on the 2nd
	 * parameter.
	 * 
	 * @param theta
	 *            max. rotation angle (in radians)
	 * @param delta
	 *            max. sat/bri variance
	 * @return itself
	 */
	analog: function(theta, delta) {
	    var angle = mathUtils.degrees(theta);
		this.rotateRYB(angle * mathUtils.normalizedRandom());
		this.hsv[1] += delta * mathUtils.normalizedRandom();
		this.hsv[2] += delta * mathUtils.normalizedRandom();
		return this.setHSV(this.hsv);
	},
	
	//shouldnt this be this.cmyk[3]?
	black: function(){
		return this.cmyk[3];
	},
	/**
	 * Blends the color with the given one by the stated amount
	 * 
	 * @param c
	 *            target color
	 * @param t
	 *            interpolation factor
	 * @return itself
	 */
	blend: function(c, t) {
		if(t === undefined) { t = 0.5; }
	    var crgb = c.toRGBAArray();
	    this.rgb[0] += (crgb[0] - this.rgb[0]) * t;
	    this.rgb[1] += (crgb[1] - this.rgb[1]) * t;
	    this.rgb[2] += (crgb[2] - this.rgb[2]) * t;
	    this._alpha += (c.alpha() - this._alpha) * t;
	    return this.setRGB(this.rgb);
	},
	
	blue: function() {
		return this.rgb[2];
	},
	
	brightness: function(){
		return this.hsv[2];
	},
	
	complement: function(){
		return this.rotateRYB(180);
	},
	
	copy: function(){
		return new TColor(this);
	},
	
	cyan : function(){
		return this.cmyk[0];
	},
	
	darken: function(step){
		this.hsv[2] = mathUtils.clip((this.hsv[2] -step), 0, 1);
		return this.setHSV(this.hsv);
	},
	/**
	Reduced the color's saturation by the given amount. 
	@param step
	@return itself
	*/
	desaturate: function(step) {
	    this.hsv[1] = mathUtils.clip((this.hsv[1] - step), 0, 1);
	    return this.setHSV(this.hsv);
	},

	differenceTo: function(c) {
	    return  TColor.newRGB(Math.abs(this.rgb[0] - c.rgb[0]),
	            Math.abs(this.rgb[1] - c.rgb[1]),
	            Math.abs(this.rgb[2] - c.rgb[2]));
	},
	
	distanceToCMYK: function(c) {
	    var ccmyk = c.toCMYKAArray();
	    var dc = this.cmyk[0] - ccmyk[0];
	    var dm = this.cmyk[1] - ccmyk[1];
	    var dy = this.cmyk[2] - ccmyk[2];
	    var dk = this.cmyk[3] - ccmyk[3];
	    return Math.sqrt(dc * dc + dm * dm + dy * dy + dk * dk);
	},
	
	distanceToHSV: function(c) {
	    var hue = this.hsv[0] * mathUtils.TWO_PI;
	    var hue2 = c.hue() * mathUtils.TWO_PI;
	    var v1 =
	            new Vec3D((Math.cos(hue) * this.hsv[1]),
	                    (Math.sin(hue) * this.hsv[1]), this.hsv[2]);
	    var v2 =
	            new Vec3D((Math.cos(hue2) * c.saturation()),
	                    (Math.sin(hue2) * c.saturation()), c.brightness());
	    return v1.distanceTo(v2);
	},
	
	distanceToRGB: function(c) {
	    var crgb = c.toRGBAArray();
	    var dr = this.rgb[0] - crgb[0];
	    var dg = this.rgb[1] - crgb[1];
	    var db = this.rgb[2] - crgb[2];
	    return Math.sqrt(dr * dr + dg * dg + db * db);
	},
	
	equals: function(o) {
	    if ( internals.tests.isTColor( o ) ) {
	        var c =  o;
	        var dr = c.rgb[0] - this.rgb[0];
	        var dg = c.rgb[1] - this.rgb[1];
	        var db = c.rgb[2] - this.rgb[2];
	        var da = c.alpha() - this._alpha;
	        var d = Math.sqrt(dr * dr + dg * dg + db * db + da * da);
	        return d < TColor.EPS;
	    }
	    return false;
	},
	
	getAnalog: function(theta,delta) {
	    return new TColor(this).analog(theta, delta);
	},
	
	getBlended: function(c,t) {
	    return new TColor(this).blend(c, t);
	},
	
	/*getClosestHue: function(primaryOnly) {
	    return Hue.getClosest(hsv[0], false,primaryOnly);
	},*/
	
	getComplement: function() {
	    return new TColor(this).complement();
	},
	
	getComponentValue: function(criteria) {
	    return criteria.getComponentValueFor(this);
	},
	
	getDarkened: function(step) {
	    return new TColor(this).darken(step);
	},
	
	getDesaturated: function(step) {
	    return new TColor(this).desaturate(step);
	},
	
	getDifferenceTo: function(c) {
	    return this.copy().differenceTo(c);
	},
	
	getInverted: function() {
	    return new TColor(this).invert();
	},
	
	getLightened: function(step) {
	    return new TColor(this).lighten(step);
	},
	
	getRotatedRYB: function(theta) {
	    return new TColor(this).rotateRYB(theta);
	},
	
	getSaturated: function(step) {
	    return new TColor(this).saturate(step);
	},
	
	green: function() {
	    return this.rgb[1];
	},
	
	hue: function() {
	    return this.hsv[0];
	},
	
	invert: function() {
	    this.rgb[0] = 1 - this.rgb[0];
	    this.rgb[1] = 1 - this.rgb[1];
	    this.rgb[2] = 1 - this.rgb[2];
	    return this.setRGB(this.rgb);
	},
	
	isBlack: function() {
	    return (this.rgb[0] <= TColor.BLACK_POINT && ((this.rgb[0]==this.rgb[1]) && this.rgb[0] == this.rgb[2]));
	},
	
	isGrey:function() {
	    return this.hsv[1] < TColor.GREY_THRESHOLD;
	},
	/*
	isPrimary:function() {
	    return Hue.isPrimary(this.hsv[0]);
	},*/
	
	isWhite: function() {
	    return (this.rgb[0] >= TColor.WHITE_POINT && (this.rgb[0] == this.rgb[1]) && (this.rgb[0] == this.rgb[2]));
	},
	
	lighten: function(step) {
	    this.hsv[2] = mathUtils.clip(this.hsv[2] + step, 0, 1);
	    return this.setHSV(this.hsv);
	},
	
	luminance: function() {
	    return this.rgb[0] * 0.299 + this.rgb[1] * 0.587 + this.rgb[2] * 0.114;
	},
	
	magenta: function() {
	    return this.cmyk[1];
	},
	
	red: function() {
	    return this.rgb[0];
	},
	
	rotateRYB: function(theta) {
		var deg = parseInt(mathUtils.degrees(theta),10),
			h = this.hsv[0] * 360,
			i = 0,
			p,
			q;
		theta %= 360;

	    var resultHue = 0;
	    for (i = 0; i < TColor.RYB_WHEEL.length - 1; i++) {
	        p = TColor.RYB_WHEEL[i];
	        q = TColor.RYB_WHEEL[i + 1];
	        if (q.y < p.y) {
	            q.y += 360;
	        }
	        if (p.y <= h && h <= q.y) {
	            resultHue = p.x + (q.x - p.x) * (h - p.y) / (q.y - p.y);
	            break;
	        }
	    }

	    // And the user-given angle (e.g. complement).
	    resultHue = (resultHue + theta) % 360;

	    // For the given angle, find out what hue is
	    // located there on the artistic color wheel.
	    for (i = 0; i < TColor.RYB_WHEEL.length - 1; i++) {
	        p = TColor.RYB_WHEEL[i];
	        q = TColor.RYB_WHEEL[i + 1];
	        if (q.y < p.y) {
	            q.y += 360;
	        }
	        if (p.x <= resultHue && resultHue <= q.x) {
	            h = p.y + (q.y - p.y) * (resultHue - p.x) / (q.x - p.x);
	            break;
	        }
	    }

	    this.hsv[0] = (h % 360) / 360.0;
	    return this.setHSV(this.hsv);
	
	},
	
	saturate: function(step) {
	    this.hsv[1] = mathUtils.clip(this.hsv[1] + step, 0, 1);
	    return this.setHSV(this.hsv);
	},
	
	saturation: function() {
	    return this.hsv[1];
	},
	
	setAlpha: function(alpha) {
	    this._alpha = alpha;
	    return this;
	},
	
	setARGB: function(argb) {
	    this.setRGB(((argb >> 16) & 0xff) * TColor.INV8BIT, ((argb >> 8) & 0xff) * TColor.INV8BIT, (argb & 0xff) * TColor.INV8BIT);
	    this._alpha = (argb >>> 24) * TColor.INV8BIT;
	    return this;
	},
	
	setBlack: function(val) {
	    this.cmyk[3] = val;
	    return this.setCMYK(cmyk);
	},
	
	setBlue: function(blue) {
	    this.rgb[2] = blue;
	    return this.setRGB(this.rgb);
	},
	
	setBrightness: function(brightness) {
	    this.hsv[2] = mathUtils.clip(brightness, 0, 1);
	    return this.setHSV(this.hsv);
	},
	
	setCMYK: function(c,m,y,k) {
		//if it was passed in as an array instead of separate values
		if( internals.tests.isArray( c ) ){
			m = c[1];
			y = c[2];
			k = c[3];
			c = c[0];
		}
	    this.cmyk[0] = c;
	    this.cmyk[1] = m;
	    this.cmyk[2] = y;
	    this.cmyk[3] = k;
		this.rgb = TColor.cmykToRGB(this.cmyk[0],this.cmyk[1],this.cmyk[2],this.cmyk[3]);
		this.hsv = TColor.rgbToHSV(this.rgb[0],this.rgb[1],this.rgb[2]);
	    return this;
	},
	
	/*setComponent(AccessCriteria criteria, float val) {
	    criteria.setComponentValueFor(this, val);
	    return this;
	}*/
	
	setCyan: function(val) {
	    this.cmyk[0] = val;
	    return this.setCMYK(this.cmyk);
	},

	setGreen: function(green) {
	    this.rgb[1] = green;
	    return this.setRGB(this.rgb);
	},

	setHSV: function(h,s,v) {
		if( internals.tests.isArray( h ) ){
			s = h[1];
			v = h[2];
			h = h[0];
		}
		var newHSV = [h,s,v];
	    this.hsv[0] = newHSV[0] % 1;
		if (this.hsv[0] < 0) {
			this.hsv[0]++;
		}
		this.hsv[1] = mathUtils.clip(newHSV[1], 0, 1);
		this.hsv[2] = mathUtils.clip(newHSV[2], 0, 1);
		this.rgb = TColor.hsvToRGB(this.hsv[0], this.hsv[1], this.hsv[2]);
		this.cmyk = TColor.rgbToCMYK(this.rgb[0], this.rgb[1], this.rgb[2]);
		return this;
	},
	
	setHue: function(hue) {
	    hue %= 1.0;
	    if (hue < 0.0) {
	        hue++;
	    }
	    this.hsv[0] = hue;
	    this.setHSV(this.hsv);
	},
	
	setMagenta: function(val) {
	    this.cmyk[1] = val;
	    return this.setCMYK(this.cmyk);
	},

	setRed: function(red) {
	    this.rgb[0] = red;
	    return this.setRGB(this.rgb);
	},

<<<<<<< HEAD
	setRGB: function(r,g,b) {
		if( internals.tests.isArray( r ) ){
			g = r[1];
			b = r[2];
			r = r[0];
		}
	    this.rgb[0] = mathUtils.clip(r,0,1);
	    this.rgb[1] = mathUtils.clip(g,0,1);
	    this.rgb[2] = mathUtils.clip(b,0,1);
		this.cmyk = TColor.rgbToCMYK(this.rgb[0], this.rgb[1], this.rgb[2]);
		this.hsv = TColor.rgbToHSV(this.rgb[0], this.rgb[1], this.rgb[2]);
	    return this;
	},
	
	setSaturation: function(saturation) {
	    this.hsv[1] = mathUtils.clip(saturation, 0, 1);
	    return this.setHSV(this.hsv);
	},

	setYellow: function(val) {
	    this.cmyk[2] = val;
	    return this.setCMYK(this.cmyk);
	},

	sub: function(c) {
	    return this.copy().subSelf(c);
	},
	
	subSelf: function(c) {
	    this.rgb[0] = mathUtils.max(this.rgb[0] - c.rgb[0], 0);
	    this.rgb[1] = mathUtils.max(this.rgb[1] - c.rgb[1], 0);
	    this.rgb[2] = mathUtils.max(this.rgb[2] - c.rgb[2], 0);
	    return this.setRGB(this.rgb);
	},
	
	toARGB: function() {
		var r = parseInt((this.rgb[0] * 255),10),
			g = parseInt((this.rgb[1] * 255),10),
			b = parseInt((this.rgb[2] * 255),10),
			a = parseInt((this._alpha * 255),10);
	    return  r << 16 | g << 8 | b | a << 24;
	},
	
	toCMYKAArray: function(cmyka) {
	    if (cmyka === undefined) {
	        cmyka = [];
	    }
	    cmyka[0] = this.cmyk[0];
	    cmyka[1] = this.cmyk[1];
	    cmyka[2] = this.cmyk[2];
	    cmyka[3] = this.cmyk[3];
	    cmyka[4] = this._alpha;
	    return cmyka;
	},
	
	toHex: function() {
	    var hex = dec2hex(this.toARGB());
	    if (hex.length > 6) {
	        hex = hex.substring(2);
	    }
	    return hex;
	},
	
	toHSVAArray: function(hsva) {
	    if (hsva === undefined) {
	        hsva = [];
	    }
	    hsva[0] = this.hsv[0];
	    hsva[1] = this.hsv[1];
	    hsva[2] = this.hsv[2];
	    hsva[3] = this._alpha;
	    return hsva;
	},

	/**
	 * to CSS's hsla() string
	 */
	toHSLACSS: function(){
		var hsva = this.toHSVAArray();
		//hue is 0 - 360
		hsva[0] = Math.floor(hsva[0] * 360);
		//saturation & value/luminosity is 0-100 (%)
		hsva[1] = Math.floor(hsva[1] * 100);
		hsva[2] = Math.floor(hsva[2] * 100);
		//alpha stays in range 0 - 1	

		return "hsla("+hsva[0]+","+hsva[1]+"%,"+hsva[2]+"%,"+hsva[3]+")";
	},
	
	/**
	 * to an Array of RGBA values
	 * @param rgba
	 * @param offset (optional)
	 * @return rgba array
	 */
	toRGBAArray: function(rgba, offset) {
	    if (rgba === undefined) {
	        rgba = [];
	    }
	    if(offset == undefined){
	    	offset = 0;
	    }
	    rgba[offset++] = this.rgb[0];
	    rgba[offset++] = this.rgb[1];
	    rgba[offset++] = this.rgb[2];
	    rgba[offset] = this._alpha;
	    return rgba;
	},

	/**
	 * to an rgba string valid for CSS Color Module's rgba()
	 * @param asPercents if true creates string based on percents rather than 0-255
	 */
	toRGBACSS: function(asPercents){
		asPercents == asPercents || false;
		var rgba = this.toRGBAArray();
		if(asPercents) {
			rgba[0] = Math.floor(rgba[0] * 100);
			rgba[1] = Math.floor(rgba[1] * 100);
			rgba[2] = Math.floor(rgba[2] * 100);
			return "rgba("+rgba[0]+"%,"+rgba[1]+"%,"+rgba[2]+"%,"+rgba[3]+")";
		}
		//as 0 - 255
		rgba[0] = Math.floor(rgba[0] * 255);
		rgba[1] = Math.floor(rgba[1] * 255);
		rgba[2] = Math.floor(rgba[2] * 255);
		return "rgba("+rgba[0]+","+rgba[1]+","+rgba[2]+","+rgba[3]+")";
	},
	
	toString: function(){
		return "TColor: rgb: "+this.rgb[0] + ", " +this.rgb[1] + ", "+this.rgb[2]+ 
				" hsv: "+ this.hsv[0] + ","+this.hsv[1]+","+this.hsv[2]+
				" cmyk: "+this.cmyk[0] + ", "+this.cmyk[1]+","+this.cmyk[2]+","+this.cmyk[3]+
				" alpha: "+this._alpha;
	},
	
	yellow: function() {
	    return this.cmyk[2];
	}
	
};



TColor.INV60DEGREES = 60.0 / 360;
TColor.INV8BIT = 1.0 / 255;
TColor.EPS = 0.001;
/*
    protected static final Vec2D[] RYB_WHEEL = new Vec2D[] { new Vec2D(0, 0),
            new Vec2D(15, 8), new Vec2D(30, 17), new Vec2D(45, 26),
            new Vec2D(60, 34), new Vec2D(75, 41), new Vec2D(90, 48),
            new Vec2D(105, 54), new Vec2D(120, 60), new Vec2D(135, 81),
            new Vec2D(150, 103), new Vec2D(165, 123), new Vec2D(180, 138),
            new Vec2D(195, 155), new Vec2D(210, 171), new Vec2D(225, 187),
            new Vec2D(240, 204), new Vec2D(255, 219), new Vec2D(270, 234),
            new Vec2D(285, 251), new Vec2D(300, 267), new Vec2D(315, 282),
            new Vec2D(330, 298), new Vec2D(345, 329), new Vec2D(360, 0) };
*/

/**
 * Maximum rgb component value for a color to be classified as black.
 * 
 * @see #isBlack()
 */
TColor.BLACK_POINT = 0.08;

/**
 * Minimum rgb component value for a color to be classified as white.
 * 
 * @see #isWhite()
 */
TColor.WHITE_POINT = 1.0;

/**
 * Maximum saturations value for a color to be classified as grey
 * 
 * @see #isGrey()
 */
TColor.GREY_THRESHOLD = 0.01;



/**
 * Converts CMYK floats into an RGB array.
 * 
 * @param c
 * @param m
 * @param y
 * @param k
 * @param rgb optional rgb array to populate
 * @return rgb array
 */
TColor.cmykToRGB = function(c,m,y,k,rgb) {
	if(rgb ===undefined){
		rgb = [0,0,0];
	}
	rgb[0] = 1.0 - Math.min(1.0, c + k);
	rgb[1] = 1.0 - Math.min(1.0, m + k);
	rgb[2] = 1.0 - Math.min(1.0, y + k);
	return rgb;
};


/**
 * Converts hex string into a RGB array.
 * 
 * @param hexRGB
 * @param rgb array optional
 * @return rgb array
 */
TColor.hexToRGB = function(hexRGB,rgb) {
	if(rgb === undefined){ rgb = []; }
	//var rgbInt = parseInt(hexRGB,16);
	hexRGB = (hexRGB.charAt(0)=="#") ? hexRGB.substring(1,7):hexRGB;
	rgb[0] = parseInt(hexRGB.substring(0,2),16) * TColor.INV8BIT;//((rgbInt >> 16) & 0xff) * TColor.INV8BIT;
	rgb[1] = parseInt(hexRGB.substring(2,4),16) * TColor.INV8BIT;//((rgbInt >> 8) & 0xff) * TColor.INV8BIT;
	rgb[2] = parseInt(hexRGB.substring(4,6),16) * TColor.INV8BIT;//((rgbInt & 0xff) * TColor.INV8BIT);
    return rgb;
};
=======
define('toxi/geom/mesh/SurfaceMeshBuilder',[
	"require", 
	"exports", 
	"module", 
	"./TriangleMesh",
	"../Vec3D"], function(require, exports, module) {
>>>>>>> 06f03706


/**
 * Converts HSV values into RGB array.
 * 
 * @param h
 * @param s
 * @param v
 * @param rgb array optional
 * @return rgb array
 */
TColor.hsvToRGB = function(h, s, v,rgb) {
	if(rgb === undefined){ rgb = []; }
	if(s === 0.0){
		rgb[0] = rgb[1] = rgb[2] = v;
	} else {
		h /= TColor.INV60DEGREES;
		var i =  parseInt(h,10),
			f = h - i,
			p = v * (1 - s),
			q = v * (1 - s * f),
			t = v * (1 - s * (1 - f));

        if (i === 0) {
            rgb[0] = v;
            rgb[1] = t;
            rgb[2] = p;
        } else if (i == 1) {
            rgb[0] = q;
            rgb[1] = v;
            rgb[2] = p;
        } else if (i == 2) {
            rgb[0] = p;
            rgb[1] = v;
            rgb[2] = t;
        } else if (i == 3) {
            rgb[0] = p;
            rgb[1] = q;
            rgb[2] = v;
        } else if (i == 4) {
            rgb[0] = t;
            rgb[1] = p;
            rgb[2] = v;
        } else {
            rgb[0] = v;
            rgb[1] = p;
            rgb[2] = q;
        }
    }
    return rgb;
};

/**
 * Converts CIE Lab to RGB components.
 * 
 * First we have to convert to XYZ color space. Conversion involves using a
 * white point, in this case D65 which represents daylight illumination.
 * 
 * Algorithm adopted from: http://www.easyrgb.com/math.php
 * 
 * @param l
 * @param a
 * @param b
 * @param rgb
 * @return rgb array
 */
TColor.labToRGB = function(l, a, b,rgb) {
	if(rgb === undefined){ rgb = []; }
    var y = (l + 16) / 116.0,
		x = a / 500.0 + y,
		z = y - b / 200.0,
		i = 0;
    rgb[0] = x;
    rgb[1] = y;
    rgb[2] = z;
    for (i = 0; i < 3; i++) {
        var p = Math.pow(rgb[i], 3);
        if (p > 0.008856) {
            rgb[i] = p;
        } else {
            rgb[i] = (rgb[i] - 16 / 116.0) / 7.787;
        }
    }

    // Observer = 2, Illuminant = D65
    x = rgb[0] * 0.95047;
    y = rgb[1];
    z = rgb[2] * 1.08883;

    rgb[0] = x * 3.2406 + y * -1.5372 + z * -0.4986;
    rgb[1] = x * -0.9689 + y * 1.8758 + z * 0.0415;
    rgb[2] = x * 0.0557 + y * -0.2040 + z * 1.0570;
    var tpow = 1 / 2.4;
    for (i = 0; i < 3; i++) {
        if (rgb[i] > 0.0031308) {
            rgb[i] = (1.055 * Math.pow(rgb[i], tpow) - 0.055);
        } else {
            rgb[i] = 12.92 * rgb[i];
        }
    }
    return rgb;
};
<<<<<<< HEAD

/**
 * Factory method. Creates new color from ARGB int.
 * 
 * @param argb
 * @return new color
 */
TColor.newARGB = function(argb) {
    return TColor.newRGBA(((argb >> 16) & 0xff) * TColor.INV8BIT, ((argb >> 8) & 0xff) * TColor.INV8BIT, (argb & 0xff) * TColor.INV8BIT, (argb >>> 24) * TColor.INV8BIT);
};

/**
Factory method. Creates new color from CMYK values. 
@param c
@param m
@param y
@param k
@return new color
*/
TColor.newCMYK = function(c, m, y, k) {
    return TColor.newCMYKA(c, m, y, k, 1);
};

/**
Factory method. Creates new color from CMYK + alpha values. 
@param c
@param m
@param y
@param k
@param a
@return new color
*/
TColor.newCMYKA = function(c, m, y, k, a) {
    var col = new TColor();
    col.setCMYK([c, m, y, k ]);
    col.setAlpha(mathUtils.clip(a, 0, 1));
    return col;
};

/**
Factory method. Creates a new shade of gray + alpha. 
@param gray
@return new color.
*/
TColor.newGray = function(gray) {
    return TColor.newGrayAlpha(gray, 1);
};

TColor.newGrayAlpha = function(gray, alpha) {
    var c = new TColor();
    c.setRGB([gray, gray, gray ]);
    c.setAlpha(alpha);
    return c;
};
=======
module.exports = SurfaceMeshBuilder;
});

define('toxi/geom/mesh/SphereFunction',["require", "exports", "module", "../../math/mathUtils","../Vec3D","../Sphere"], function(require, exports, module) {

var mathUtils = require('../../math/mathUtils'),
	Vec3D = require('../Vec3D'),
	internals = require('../../internals'),
	Sphere = require('../Sphere');

/**
 * @class This implementation of a {@link SurfaceFunction} samples a given
 * {@link Sphere} instance when called by the {@link SurfaceMeshBuilder}.
 * @member toxi
 */
var	SphereFunction = function(sphere_or_radius) {
	if(sphere_or_radius === undefined){
		this.sphere = new Sphere(new Vec3D(),1);
	}
	
	if(internals.hasProperties(sphere_or_radius,['x','y','z','radius'])){
		this.sphere = sphere_or_radius;
	}
	else{
		this.sphere = new Sphere(new Vec3D(),sphere_or_radius);
	}
	this.phiRange = mathUtils.PI;
	this.thetaRange = mathUtils.TWO_PI;
};

SphereFunction.prototype = {
	
	computeVertexFor: function(p,phi,theta) {
	    phi -= mathUtils.HALF_PI;
	    var cosPhi = mathUtils.cos(phi);
	    var cosTheta = mathUtils.cos(theta);
	    var sinPhi = mathUtils.sin(phi);
	    var sinTheta = mathUtils.sin(theta);
	    var t = mathUtils.sign(cosPhi) * mathUtils.abs(cosPhi);
	    p.x = t * mathUtils.sign(cosTheta) * mathUtils.abs(cosTheta);
	    p.y = mathUtils.sign(sinPhi) * mathUtils.abs(sinPhi);
	    p.z = t * mathUtils.sign(sinTheta) * mathUtils.abs(sinTheta);
	    return p.scaleSelf(this.sphere.radius).addSelf(this.sphere);
	},
	
	getPhiRange: function() {
	    return this.phiRange;
	},
	
	getPhiResolutionLimit: function(res) {
	    return res;
	},
	
	getThetaRange: function() {
	    return this.thetaRange;
	},
	
	getThetaResolutionLimit: function(res) {
	    return res;
	},
	
	setMaxPhi: function(max) {
	    this.phiRange = mathUtils.min(max / 2, mathUtils.PI);
	},
	
	setMaxTheta: function(max) {
	    this.thetaRange = mathUtils.min(max, mathUtils.TWO_PI);
	}
};

module.exports = SphereFunction;
});

define('toxi/geom/Sphere',["require", "exports", "module", "../internals","./Vec3D","./mesh/SurfaceMeshBuilder","./mesh/SphereFunction"], function(require, exports, module) {

var	extend = require('../internals').extend,
	Vec3D = require('./Vec3D'),
	SphereFunction = require('./mesh/SphereFunction');
	
var	SurfaceMeshBuilder = require('./mesh/SurfaceMeshBuilder');

/**
 * @module toxi.geom.Sphere
 * @augments toxi.geom.Vec3D
 */
var	Sphere = function(a,b){
	if(a === undefined){
		Vec3D.apply(this,[new Vec3D()]);
		this.radius = 1;
	}
	else if(a instanceof Vec3D){
		Vec3D.apply(this,[a]);
		if(a instanceof Sphere){
			this.radius = a.radius;
		}
		else {
			this.radius = b;
		}
	}
	else {
		Vec3D.apply(this,[new Vec3D()]);
		this.radius = a;
	}
};

extend(Sphere,Vec3D);

>>>>>>> 06f03706

/**
Factory method. New color from hex string. 
@param hexRGB
@return new color
*/
TColor.newHex = function(hexRGB) {
    var c = new TColor();
    c.setRGB(TColor.hexToRGB(hexRGB));
    c.setAlpha(1);
    return c;
};

/**
Factory method. New color from hsv values. 
@param h
@param s
@param v
@return new color
*/
TColor.newHSV = function(h, s, v) {
    return TColor.newHSVA(h, s, v, 1);
};


TColor.newHSVA = function(h, s,v,a) {
    var c = new TColor();
    c.setHSV(h, s, v);
    c.setAlpha(mathUtils.clip(a, 0, 1));
    return c;
};

/**
Factory method. Creates new random color. Alpha is always 1.0. 
@return random color
*/
TColor.newRandom = function() {
    return TColor.newRGBA(Math.random(), Math.random(), Math.random(), 1);
};

/**
Factory method. Creates new color from RGB values. Alpha is set to 1.0.
@param r
@param g
@param b
@return new color
*/
TColor.newRGB = function(r, g, b) {
    return TColor.newRGBA(r, g, b, 1);
};

TColor.newRGBA = function( r, g, b, a) {
    var c = new TColor();
    c.setRGB([ r, g, b ]);
    c.setAlpha(mathUtils.clip(a, 0, 1));
    return c;
};

/**
Converts the RGB values into a CMYK array. 
@param r
@param g
@param b
@param cmyk array optional
@return cmyk array
*/
TColor.rgbToCMYK = function(r, g, b,cmyk) {
	if(cmyk === undefined){ cmyk = []; }
	cmyk[0] = 1 - r;
	cmyk[1] = 1 - g;
    cmyk[2] = 1 - b;
    cmyk[3] = mathUtils.min(cmyk[0], cmyk[1], cmyk[2]);
    cmyk[0] = mathUtils.clip(cmyk[0] - cmyk[3], 0, 1);
    cmyk[1] = mathUtils.clip(cmyk[1] - cmyk[3], 0, 1);
    cmyk[2] = mathUtils.clip(cmyk[2] - cmyk[3], 0, 1);
    cmyk[3] = mathUtils.clip(cmyk[3], 0, 1);
    return cmyk;
};


/**
Formats the RGB float values into hex integers. 
@param r
@param g
@param b
@return hex string
*/
TColor.rgbToHex = function(r, g, b) {
	var hex = dec2hex(mathUtils.clip(r, 0, 1) * 0xff) + dec2hex(mathUtils.clip(g, 0, 1) * 0xff) + dec2hex(mathUtils.clip(b, 0, 1) * 0xff);
	return hex;
};

/**
Converts the RGB values into an HSV array. 
@param r
@param g
@param b
@param hsv optional
@return hsv array
*/
TColor.rgbToHSV = function(r, g, b,hsv) {
	if(hsv ===undefined){ hsv = []; }
	var h = 0, 
		s = 0,
		v = mathUtils.max(r, g, b),
		d = v - mathUtils.min(r, g, b);

	if (v !== 0) {
		s = d / v;
	}
	if (s !== 0) {
		if (r == v) {
			h = (g - b) / d;
		} else if (g == v) {
			h = 2 + (b - r) / d;
		} else {
			h = 4 + (r - g) / d;
		}
	}
	h *= TColor.INV60DEGREES;
	if (h < 0) {
		h += 1.0;
	}
	hsv[0] = h;
	hsv[1] = s;
	hsv[2] = v;
	return hsv;
};

TColor.RED = TColor.newRGB(1, 0, 0);
TColor.RYB_WHEEL = [ 
	new Vec2D(0, 0),
	new Vec2D(15, 8), new Vec2D(30, 17), new Vec2D(45, 26),
	new Vec2D(60, 34), new Vec2D(75, 41), new Vec2D(90, 48),
	new Vec2D(105, 54), new Vec2D(120, 60), new Vec2D(135, 81),
	new Vec2D(150, 103), new Vec2D(165, 123), new Vec2D(180, 138),
	new Vec2D(195, 155), new Vec2D(210, 171), new Vec2D(225, 187),
	new Vec2D(240, 204), new Vec2D(255, 219), new Vec2D(270, 234),
	new Vec2D(285, 251), new Vec2D(300, 267), new Vec2D(315, 282),
	new Vec2D(330, 298), new Vec2D(345, 329), new Vec2D(360, 0)
];
TColor.GREEN = TColor.newRGB(0, 1, 0);
TColor.BLUE = TColor.newRGB(0, 0, 1);
TColor.CYAN = TColor.newRGB(0, 1, 1);
TColor.MAGENTA = TColor.newRGB(1, 0, 1);
TColor.YELLOW = TColor.newRGB(1, 1, 0);
TColor.BLACK = TColor.newRGB(0, 0, 0);
TColor.WHITE = TColor.newRGB(1, 1, 1);

module.exports = TColor;

});

define('toxi/color',["require", "exports", "module", "./color/TColor"], function(require, exports, module) {
module.exports = {
	TColor: require('./color/TColor')	
};
});

define('toxi/geom/Matrix4x4',["require", "exports", "module", "../math/mathUtils","./Vec3D","../internals"], function(require, exports, module) {

var mathUtils = require('../math/mathUtils'),
    internals = require('../internals'),
	Vec3D = require('./Vec3D');


/**
 * @description Implements a simple row-major 4x4 matrix class, all matrix operations are
 * applied to new instances. Use {@link #transpose()} to convert from
 * column-major formats...
 * @exports Matrix4x4 as toxi.Matrix4x4
 * @constructor
 */
var Matrix4x4 = function(v11,v12,v13,v14,v21,v22,v23,v24,v31,v32,v33,v34,v41,v42,v43,v44){
	this.temp = [];
	this.matrix = [];
	var self = this;
	if(arguments.length === 0) { //if no variables were supplied
		this.matrix[0] = [1,0,0,0];
		this.matrix[1] = [0,1,0,0];
		this.matrix[2] = [0,0,1,0];
		this.matrix[3] = [0,0,0,1];
	} else if(typeof(v11) == 'number'){ //if the variables were numbers
		var m1 = [v11,v12,v13,v14];
		var m2 = [v21,v22,v23,v24];
		var m3 = [v31,v32,v33,v34];
		var m4 = [v41,v42,v43,v44];
		this.matrix = [m1,m2,m3,m4];
	} else if( internals.tests.isArray( v11 ) ){ //if it was sent in as one array
		var array = v11;
		if (array.length != 9 && array.length != 16) {
			throw new Error("Matrix4x4: Array length must == 9 or 16");
		}
		if (array.length == 16) {
			this.matrix = [];
			this.matrix[0] = array.slice(0,4);
			this.matrix[1] = array.slice(4,8);
			this.matrix[2] = array.slice(8,12);
			this.matrix[3] = array.slice(12);
		} else {
			this.matrix[0] = array.slice(0,3);
			this.matrix[0][3] = NaN;
			this.matrix[1] = array.slice(3,6);
			this.matrix[1][3] = NaN;
			this.matrix[2] = array.slice(6,9);
			this.matrix[2][3] = NaN;
			this.matrix[3] = [NaN,NaN,NaN,NaN];
		}
	} else if( internals.tests.isMatrix4x4( v11 ) ){

	//else it should've been a Matrix4x4 that was passed in
		var m = v11,
			i = 0,
			j = 0,
			lenM,
			lenMM;

		if(m.matrix.length == 16){
			for(i=0;i<4;i++){
				this.matrix[i] = [m.matrix[i][0], m.matrix[i][1],m.matrix[i][2],m.matrix[i][3]];
			}
		} else {
			if(m.matrix.length == 4){
				lenM = m.matrix.length;
				for(i = 0; i < lenM; i++){
					lenMM = m.matrix[i].length;
					self.matrix[i] = [];
					for(j = 0; j < lenMM; j++){
						self.matrix[i][j] = m.matrix[i][j];
					}
				}
			}
			/*console.log("m.matrix.length: "+m.matrix.length);
			//should be a length of 9
			for(i=0;i<3;i++){
				this.matrix[i] = [m.matrix[i][0], m.matrix[i][1],m.matrix[i][2],NaN];
			}
			this.matrix[3] = [NaN,NaN,NaN,NaN];*/
		}
	} else {
		console.error("Matrix4x4: incorrect parameters used to construct new instance");
	}
};

Matrix4x4.prototype = {
	add: function(rhs) {
        var result = new Matrix4x4(this);
        return result.addSelf(rhs);
    },

    addSelf: function(m) {
        for (var i = 0; i < 4; i++) {
            var mi = this.matrix[i];
            var rhsm = m.matrix[i];
            mi[0] += rhsm[0];
            mi[1] += rhsm[1];
            mi[2] += rhsm[2];
            mi[3] += rhsm[3];
        }
        return this;
    },

    /**
     * Creates a copy of the given vector, transformed by this matrix.
     * 
     * @param v
     * @return transformed vector
     */
    applyTo: function(v) {
        return this.applyToSelf(new Vec3D(v));
    },

<<<<<<< HEAD
    applyToSelf: function(v) {
        for (var i = 0; i < 4; i++) {
            var m = this.matrix[i];
            this.temp[i] = v.x * m[0] + v.y * m[1] + v.z * m[2] + m[3];
        }
        v.set(this.temp[0], this.temp[1], this.temp[2]).scaleSelf((1.0 / this.temp[3]));
        return v;
    },

    copy: function() {
        return new Matrix4x4(this);
    },

    getInverted: function() {
        return new Matrix4x4(this).invert();
    },

    getRotatedAroundAxis: function(axis,theta) {
        return new Matrix4x4(this).rotateAroundAxis(axis, theta);
    },
=======
define('toxi/geom/mesh/TriangleMesh',[
	"require", 
	"exports", 
	"module", 
	"../../math/mathUtils",
	"../Matrix4x4",
	"./Face",
	"../Vec3D",
	"../AABB",
	"../Sphere",
	"../Triangle3D",
	"../Quaternion",
	"./Vertex"
], function(require, exports, module) {

var	mathUtils = require('../../math/mathUtils'),
	Matrix4x4 = require('../Matrix4x4'),
	Face = require('./Face'),
	Vec3D = require('../Vec3D'),
	AABB = require('../AABB'),
	Sphere = require('../Sphere'),
	Triangle3D = require('../Triangle3D'),
	Quaternion = require('../Quaternion'),
	Vertex = require('./Vertex');

>>>>>>> 06f03706

    getRotatedX: function(theta) {
        return new Matrix4x4(this).rotateX(theta);
    },

    getRotatedY: function(theta) {
        return new Matrix4x4(this).rotateY(theta);
    },

    getRotatedZ: function(theta) {
        return new Matrix4x4(this).rotateZ(theta);
    },

    getTransposed: function() {
        return new Matrix4x4(this).transpose();
    },

    identity: function() {
        var m = this.matrix[0];
        m[1] = m[2] = m[3] = 0;
        m = this.matrix[1];
        m[0] = m[2] = m[3] = 0;
        m = this.matrix[2];
        m[0] = m[1] = m[3] = 0;
        m = this.matrix[3];
        m[0] = m[1] = m[2] = 0;
        this.matrix[0][0] = 1;
        this.matrix[1][1] = 1;
        this.matrix[2][2] = 1;
        this.matrix[3][3] = 1;
        return this;
    },

    /**
     * Matrix Inversion using Cramer's Method Computes Adjoint matrix divided by
     * determinant Code modified from
     * http://www.intel.com/design/pentiumiii/sml/24504301.pdf
     * 
     * @return itself
     */
	invert: function() {
        var tmp = [], //12
			src = [], //16
			dst = [], //16
			mat = this.toArray(),
			i = 0;

        for (i = 0; i < 4; i++) {
            var i4 = i << 2;
            src[i] = mat[i4];
            src[i + 4] = mat[i4 + 1];
            src[i + 8] = mat[i4 + 2];
            src[i + 12] = mat[i4 + 3];
        }

        // calculate pairs for first 8 elements (cofactors)
        tmp[0] = src[10] * src[15];
        tmp[1] = src[11] * src[14];
        tmp[2] = src[9] * src[15];
        tmp[3] = src[11] * src[13];
        tmp[4] = src[9] * src[14];
        tmp[5] = src[10] * src[13];
        tmp[6] = src[8] * src[15];
        tmp[7] = src[11] * src[12];
        tmp[8] = src[8] * src[14];
        tmp[9] = src[10] * src[12];
        tmp[10] = src[8] * src[13];
        tmp[11] = src[9] * src[12];

        // calculate first 8 elements (cofactors)
        var src0 = src[0],
			src1 = src[1],
			src2 = src[2],
			src3 = src[3],
			src4 = src[4],
			src5 = src[5],
			src6 = src[6],
			src7 = src[7];
		dst[0] = tmp[0] * src5 + tmp[3] * src6 + tmp[4] * src7;
		dst[0] -= tmp[1] * src5 + tmp[2] * src6 + tmp[5] * src7;
		dst[1] = tmp[1] * src4 + tmp[6] * src6 + tmp[9] * src7;
		dst[1] -= tmp[0] * src4 + tmp[7] * src6 + tmp[8] * src7;
		dst[2] = tmp[2] * src4 + tmp[7] * src5 + tmp[10] * src7;
		dst[2] -= tmp[3] * src4 + tmp[6] * src5 + tmp[11] * src7;
		dst[3] = tmp[5] * src4 + tmp[8] * src5 + tmp[11] * src6;
		dst[3] -= tmp[4] * src4 + tmp[9] * src5 + tmp[10] * src6;
		dst[4] = tmp[1] * src1 + tmp[2] * src2 + tmp[5] * src3;
		dst[4] -= tmp[0] * src1 + tmp[3] * src2 + tmp[4] * src3;
		dst[5] = tmp[0] * src0 + tmp[7] * src2 + tmp[8] * src3;
		dst[5] -= tmp[1] * src0 + tmp[6] * src2 + tmp[9] * src3;
		dst[6] = tmp[3] * src0 + tmp[6] * src1 + tmp[11] * src3;
		dst[6] -= tmp[2] * src0 + tmp[7] * src1 + tmp[10] * src3;
		dst[7] = tmp[4] * src0 + tmp[9] * src1 + tmp[10] * src2;
		dst[7] -= tmp[5] * src0 + tmp[8] * src1 + tmp[11] * src2;

        // calculate pairs for second 8 elements (cofactors)
		tmp[0] = src2 * src7;
		tmp[1] = src3 * src6;
		tmp[2] = src1 * src7;
		tmp[3] = src3 * src5;
		tmp[4] = src1 * src6;
		tmp[5] = src2 * src5;
		tmp[6] = src0 * src7;
		tmp[7] = src3 * src4;
		tmp[8] = src0 * src6;
		tmp[9] = src2 * src4;
		tmp[10] = src0 * src5;
		tmp[11] = src1 * src4;

        // calculate second 8 elements (cofactors)
		src0 = src[8];
		src1 = src[9];
		src2 = src[10];
		src3 = src[11];
		src4 = src[12];
		src5 = src[13];
		src6 = src[14];
		src7 = src[15];
		dst[8] = tmp[0] * src5 + tmp[3] * src6 + tmp[4] * src7;
		dst[8] -= tmp[1] * src5 + tmp[2] * src6 + tmp[5] * src7;
		dst[9] = tmp[1] * src4 + tmp[6] * src6 + tmp[9] * src7;
		dst[9] -= tmp[0] * src4 + tmp[7] * src6 + tmp[8] * src7;
		dst[10] = tmp[2] * src4 + tmp[7] * src5 + tmp[10] * src7;
		dst[10] -= tmp[3] * src4 + tmp[6] * src5 + tmp[11] * src7;
		dst[11] = tmp[5] * src4 + tmp[8] * src5 + tmp[11] * src6;
		dst[11] -= tmp[4] * src4 + tmp[9] * src5 + tmp[10] * src6;
		dst[12] = tmp[2] * src2 + tmp[5] * src3 + tmp[1] * src1;
		dst[12] -= tmp[4] * src3 + tmp[0] * src1 + tmp[3] * src2;
		dst[13] = tmp[8] * src3 + tmp[0] * src0 + tmp[7] * src2;
		dst[13] -= tmp[6] * src2 + tmp[9] * src3 + tmp[1] * src0;
		dst[14] = tmp[6] * src1 + tmp[11] * src3 + tmp[3] * src0;
		dst[14] -= tmp[10] * src3 + tmp[2] * src0 + tmp[7] * src1;
		dst[15] = tmp[10] * src2 + tmp[4] * src0 + tmp[9] * src1;
		dst[15] -= tmp[8] * src1 + tmp[11] * src2 + tmp[5] * src0;

		var det = 1.0 / (src[0] * dst[0] + src[1] * dst[1] + src[2] * dst[2] + src[3] * dst[3]);
		for (i = 0, k = 0; i < 4; i++) {
			var m = this.matrix[i];
			for (var j = 0; j < 4; j++) {
				m[j] = dst[k++] * det;
			}
		}
		return this;
    },

    multiply: function(a) {
		if(typeof(a) == "number"){
			return new Matrix4x4(this).multiply(a);
		}
		//otherwise it should be a Matrix4x4
		return new Matrix4x4(this).multiplySelf(a);
    },

    multiplySelf: function(a) {
		var i = 0,
			m;
		if(typeof(a) == "number"){
			for (i = 0; i < 4; i++) {
				m = this.matrix[i];
				m[0] *= a;
				m[1] *= a;
				m[2] *= a;
				m[3] *= a;
			}
			return this;
		}
		//otherwise it should be a matrix4x4
		var mm0 = a.matrix[0],
			mm1 = a.matrix[1],
			mm2 = a.matrix[2],
			mm3 = a.matrix[3];
        for (i = 0; i < 4; i++) {
            m = this.matrix[i];
            for (var j = 0; j < 4; j++) {
                this.temp[j] = m[0] * mm0[j] + m[1] * mm1[j] + m[2] * mm2[j] + m[3] * mm3[j];
            }
            m[0] = this.temp[0];
            m[1] = this.temp[1];
            m[2] = this.temp[2];
            m[3] = this.temp[3];
        }
        return this;
    },
    /**
     * Applies rotation about arbitrary axis to matrix
     * 
     * @param axis
     * @param theta
     * @return rotation applied to this matrix
     */
    rotateAroundAxis: function(axis, theta) {
        var x, y, z, s, c, t, tx, ty;
        x = axis.x;
        y = axis.y;
        z = axis.z;
        s = Math.sin(theta);
        c = Math.cos(theta);
        t = 1 - c;
        tx = t * x;
        ty = t * y;
		_TEMP.set(
			tx * x + c, tx * y + s * z, tx * z - s * y, 0, tx * y - s * z,
			ty * y + c, ty * z + s * x, 0, tx * z + s * y, ty * z - s * x,
			t * z * z + c, 0, 0, 0, 0, 1
		);
        return this.multiplySelf(_TEMP);
    },

    /**
     * Applies rotation about X to this matrix.
     * 
     * @param theta
     *            rotation angle in radians
     * @return itself
     */
    rotateX: function(theta) {
        _TEMP.identity();
        _TEMP.matrix[1][1] = _TEMP.matrix[2][2] = Math.cos(theta);
        _TEMP.matrix[2][1] = Math.sin(theta);
        _TEMP.matrix[1][2] = -_TEMP.matrix[2][1];
        return this.multiplySelf(_TEMP);
    },

    /**
     * Applies rotation about Y to this matrix.
     * 
     * @param theta
     *            rotation angle in radians
     * @return itself
     */
    rotateY: function(theta) {
        _TEMP.identity();
        _TEMP.matrix[0][0] = _TEMP.matrix[2][2] = Math.cos(theta);
        _TEMP.matrix[0][2] = Math.sin(theta);
        _TEMP.matrix[2][0] = -_TEMP.matrix[0][2];
        return this.multiplySelf(_TEMP);
    },

    // Apply Rotation about Z to Matrix
    rotateZ: function(theta) {
        _TEMP.identity();
        _TEMP.matrix[0][0] = _TEMP.matrix[1][1] = Math.cos(theta);
        _TEMP.matrix[1][0] = Math.sin(theta);
        _TEMP.matrix[0][1] = -_TEMP.matrix[1][0];
        return this.multiplySelf(_TEMP);
    },

    scale: function(a,b,c) {
		return new Matrix4x4(this).scaleSelf(a,b,c);
    },

    scaleSelf: function(a,b,c) {
		if( internals.tests.hasXYZ( a ) ){
			b = a.y;
			c = a.z;
			a = a.x;
		} else if(b === undefined || c === undefined) {
			b = a;
			c = a;
		}
        _TEMP.identity();
        _TEMP.matrix[0][0] = a;
        _TEMP.matrix[1][1] = b;
        _TEMP.matrix[2][2] = c;
        return this.multiplySelf(_TEMP);
    },

	set: function(a,b,c, d, e,f,g, h, i, j, k, l, m, n, o, p) {
		var mat;
		if(typeof(a) == "number"){
			mat = this.matrix[0];
			mat[0] = a;
			mat[1] = b;
			mat[2] = c;
			mat[3] = d;
			mat = this.matrix[1];
			mat[0] = e;
			mat[1] = f;
			mat[2] = g;
			mat[3] = h;
			mat = this.matrix[2];
			mat[0] = i;
			mat[1] = j;
			mat[2] = k;
			mat[3] = l;
			mat = this.matrix[3];
			mat[0] = m;
			mat[1] = n;
			mat[2] = o;
			mat[3] = p;
		} else {
			//it must be a matrix4x4
			for (var it_n = 0; it_n < 4; it_n++) {
	            mat = this.matrix[it_n];
				var mat_n = mat.matrix[it_n];
				mat[0] = mat_n[0];
				mat[1] = mat_n[1];
				mat[2] = mat_n[2];
				mat[3] = mat_n[3];
			}
		}
		return this;
    },

    setFrustrum: function(left,right,top,bottom,near,far){
    	var rl = (right - left),
    		tb = (top - bottom),
    		fn = (far - near);
    	

    	return this.set(
    		(2.0 * near) / rl,
    		0,
    		(left + right) / rl,
    		0,
    		0,
    		(2.0 * near) / tb,
    		(top + bottom) / tb,
    		0,
    		0,
    		0,
    		-(near + far) / fn,
    		(-2 * near * far) / fn,
    		0,
    		0,
    		-1,
    		0
    	);	
    },

    setOrtho: function(left,right,top,bottom,near,far){
    	var mat = [
    		2.0 / (right - left),
    		0, 
    		0, 
    		(left + right) / (right - left),
            0, 
            2.0 / (top - bottom), 
            0, 
            (top + bottom) / (top - bottom), 
            0,
            0,
            -2.0 / (far - near), 
            (far + near) / (far - near), 
            0, 
            0, 
            0, 
            1
    	];

    	return this.set.apply(this,mat);
    },

    setPerspective: function(fov,aspect,near,far){
    	var y = near * Math.tan(0.5 * mathUtils.radians(fov)),
    		x = aspect * y;
    	return this.setFrustrum(-x,x,y,-y,near,far);	
    },

    setPosition: function(x,y,z){
    	this.matrix[0][3] = x;
    	this.matrix[1][3] = y;
    	this.matrix[2][3] = z;
    	return this;	
    },

    setScale: function(sX,sY,sZ){
    	this.matrix[0][0] = sX;
    	this.matrix[1][1] = sY;
    	this.matrix[2][2] = sZ;
    	return this;	
    },

   
    sub: function(m) {
		return new Matrix4x4(this).subSelf(m);
    },

    subSelf: function(mat) {
        for (var i = 0; i < 4; i++) {
            var m = this.matrix[i];
            var n = mat.matrix[i];
            m[0] -= n[0];
            m[1] -= n[1];
            m[2] -= n[2];
            m[3] -= n[3];
        }
        return this;
    },

    /**
     * Copies all matrix elements into an linear array.
     * 
     * @param result
     *            array (or null to create a new one)
     * @return matrix as 16 element array
     */
    toArray: function(result) {
        if (result === undefined) {
            result = [];
        }
        for (var i = 0, k = 0; i < 4; i++) {
            var m = this.matrix[i];
            for (var j = 0; j < 4; j++) {
                result[k++] = m[j];
            }
        }
        return result;
    },

    toFloatArray:function(result) {
        return new Float32Array(this.toArray(result));
    },

    /*
     * (non-Javadoc)
     * 
     * @see java.lang.Object#toString()
     */
    toString: function() {
        return "| " + this.matrix[0][0] + " " + this.matrix[0][1] + " " + this.matrix[0][2] + " " + this.matrix[0][3] + " |\n" + "| " + this.matrix[1][0] + " " + this.matrix[1][1] + " " + this.matrix[1][2] + " " + this.matrix[1][3] + " |\n" + "| " + this.matrix[2][0] + " " + this.matrix[2][1] + " " + this.matrix[2][2] + " " + this.matrix[2][3] + " |\n" + "| " + this.matrix[3][0] + " " + this.matrix[3][1] + " " + this.matrix[3][2] + " " + this.matrix[3][3] + " |";
    },

    toTransposedFloatArray: function(result) {
        if (result === undefined) {
            result = [];
        }
        for (var i = 0, k = 0; i < 4; i++) {
            for (var j = 0; j < 4; j++) {
                result[k++] = this.matrix[j][i];
            }
        }
        return result;
    },

    translate: function(dx,dy,dz) {
		return new Matrix4x4(this).translateSelf(dx, dy, dz);
    },

    translateSelf: function( dx, dy, dz) {
		if( internals.tests.hasXYZ( dx ) ){
			dy = dx.y;
			dz = dx.z;
			dx = dx.x;
		}
		_TEMP.identity();
		_TEMP.setPosition(dx,dy,dz);
		return this.multiplySelf(_TEMP);
    },

    /**
     * Converts the matrix (in-place) between column-major to row-major order
     * (and vice versa).
     * 
     * @return itself
     */
    transpose: function() {
        return this.set(
			this.matrix[0][0], this.matrix[1][0], this.matrix[2][0], this.matrix[3][0],
			this.matrix[0][1], this.matrix[1][1], this.matrix[2][1], this.matrix[3][1],
			this.matrix[0][2], this.matrix[1][2], this.matrix[2][2], this.matrix[3][2],
			this.matrix[0][3], this.matrix[1][3], this.matrix[2][3], this.matrix[3][3]
		);
	}
};

<<<<<<< HEAD
//private temp matrix
var _TEMP = new Matrix4x4();

module.exports = Matrix4x4;
=======
exports.TriangleMesh = TriangleMesh;
module.exports = TriangleMesh;
>>>>>>> 06f03706

});

define('toxi/geom/Line3D',["require", "exports", "module", "../math/mathUtils"], function(require, exports, module) {

var mathUtils = require('../math/mathUtils');

/**
 @class
 @member toxi
 */
var Line3D = function(vec_a, vec_b) {
    this.a = vec_a;
    this.b = vec_b;
};

Line3D.prototype = {
	
	closestLineTo: function(l) {

       var p43 = l.a.sub(l.b);
       if (p43.isZeroVector()) {
           return new Line3D.LineIntersection(Line3D.LineIntersection.Type.NON_INTERSECTING);
       }

       var p21 = this.b.sub(this.a);
       if (p21.isZeroVector()) {
           return new Line3D.LineIntersection(Line3D.LineIntersection.Type.NON_INTERSECTING);
       }
       var p13 = this.a.sub(l.a);

       var d1343 = p13.x * p43.x + p13.y * p43.y + p13.z * p43.z;
       var d4321 = p43.x * p21.x + p43.y * p21.y + p43.z * p21.z;
       var d1321 = p13.x * p21.x + p13.y * p21.y + p13.z * p21.z;
       var d4343 = p43.x * p43.x + p43.y * p43.y + p43.z * p43.z;
       var d2121 = p21.x * p21.x + p21.y * p21.y + p21.z * p21.z;

       var denom = d2121 * d4343 - d4321 * d4321;
       if (Math.abs(denom) < mathUtils.EPS) {
           return new Line3D.LineIntersection(Line3D.LineIntersection.Type.NON_INTERSECTING);
       }
       var numer = d1343 * d4321 - d1321 * d4343;
       var mua = numer / denom;
       var mub = (d1343 + d4321 * mua) / d4343;

       var pa = this.a.add(p21.scaleSelf(mua));
       var pb = l.a.add(p43.scaleSelf(mub));
       return new Line3D.LineIntersection(Line3D.LineIntersection.Type.INTERSECTING, new Line3D(pa, pb), mua,mub);
	},

   /**
    * Computes the closest point on this line to the given one.
    * 
    * @param p
    *            point to check against
    * @return closest point on the line
    */
	closestPointTo: function(p) {
       var v = this.b.sub(this.a);
       var t = p.sub(this.a).dot(v) / v.magSquared();
       // Check to see if t is beyond the extents of the line segment
       if (t < 0.0) {
           return this.a.copy();
       } else if (t > 1.0) {
           return this.b.copy();
       }
       // Return the point between 'a' and 'b'
       return this.a.add(v.scaleSelf(t));
	},

	copy: function() {
       return new Line3D(this.a.copy(), this.b.copy());
	},

	equals: function(obj) {
       if (this == obj) {
           return true;
       }
       if ((typeof(obj) != Line3D)) {
           return false;
       }
       return (this.a.equals(obj.a) || this.a.equals(l.b)) && (this.b.equals(l.b) || this.b.equals(l.a));
	},

   getDirection: function() {
       return this.b.sub(this.a).normalize();
   },

   getLength: function() {
       return this.a.distanceTo(this.b);
   },

   getLengthSquared: function() {
       return this.a.distanceToSquared(this.b);
   },

   getMidPoint: function() {
       return this.a.add(this.b).scaleSelf(0.5);
   },

   getNormal: function() {
       return this.b.cross(this.a);
   },

   hasEndPoint: function(p) {
       return this.a.equals(p) || this.b.equals(p);
   },


	offsetAndGrowBy: function(offset,scale,ref) {
		var m = this.getMidPoint(),
			d = this.getDirection(),
			n = this.a.cross(d).normalize();
       if (ref !== undefined && m.sub(ref).dot(n) < 0) {
           n.invert();
       }
       n.normalizeTo(offset);
       this.a.addSelf(n);
       this.b.addSelf(n);
       d.scaleSelf(scale);
       this.a.subSelf(d);
       this.b.addSelf(d);
       return this;
   },

   set: function(vec_a, vec_b) {
       this.a = vec_a;
       this.b = vec_b;
       return this;
   },


   splitIntoSegments: function(segments,stepLength, addFirst) {
       return Line3D.splitIntoSegments(this.a, this.b, stepLength, segments, addFirst);
   },


  toString: function() {
       return this.a.toString() + " -> " + this.b.toString();
   }
};

/**
    * Splits the line between A and B into segments of the given length,
    * starting at point A. The tweened points are added to the given result
    * list. The last point added is B itself and hence it is likely that the
    * last segment has a shorter length than the step length requested. The
    * first point (A) can be omitted and not be added to the list if so
    * desired.
    * 
    * @param a
    *            start point
    * @param b
    *            end point (always added to results)
    * @param stepLength
    *            desired distance between points
    * @param segments
    *            existing array list for results (or a new list, if null)
    * @param addFirst
    *            false, if A is NOT to be added to results
    * @return list of result vectors
    */
Line3D.splitIntoSegments = function(vec_a, vec_b, stepLength, segments, addFirst) {
    if (segments === undefined) {
        segments = [];
    }
    if (addFirst) {
        segments.push(vec_a.copy());
    }
    var dist = vec_a.distanceTo(vec_b);
    if (dist > stepLength) {
        var pos = vec_a.copy();
        var step = vec_b.sub(vec_a).limit(stepLength);
        while (dist > stepLength) {
            pos.addSelf(step);
            segments.push(pos.copy());
            dist -= stepLength;
        }
    }
    segments.push(vec_b.copy());
    return segments;
};


Line3D.LineIntersection = function(type,line,mua,mub){
	this.type = type;
	if(mua === undefined){ mua = 0; }
	if(mub === undefined){ mub = 0; }
	this.line = line;
	this.coeff = [mua,mub];
};

Line3D.LineIntersection.prototype = {
	
	getCoefficient: function(){
		return this.coeff;
	},
	
	getLength: function(){
		if(this.line === undefined){ return undefined; }
		return this.line.getLength();
	},
	
	getLine: function(){
		if(this.line === undefined){ return undefined; }
		return this.line.copy();
	},
	
	getType: function(){
		return this.type;
	},
	
	isIntersectionInside: function(){
		return this.type == Line3D.LineIntersection.Type.INTERSECTING && this.coeff[0] >= 0 && this.coeff[0] <= 1 && this.coeff[1] >=0 && this.coeff[1] <= 1;
	},
	
	toString: function(){
		return "type: "+this.type+ " line: "+this.line;
	}
};
	
Line3D.LineIntersection.Type = {
	NON_INTERSECTING: 0,
	INTERSECTING: 1
};

module.exports = Line3D;

});

define('toxi/geom/Triangle3D',["require", "exports", "module", "../math/mathUtils","./Vec3D","./Line3D","./AABB"], function(require, exports, module) {

var mathUtils = require('../math/mathUtils'),
    Vec3D = require('./Vec3D'),
    Line3D = require('./Line3D'),
    AABB = require('./AABB');

/**
 * @class
 * @member toxi
 * @param {toxi.Vec3D} a
 * @param {toxi.Vec3D} b
 * @param {toxi.Vec3D} c
 */
var Triangle3D = function(a,b,c){
	this.a = a;
	this.b = b;
	this.c = c;
};

Triangle3D.createEquilateralFrom = function(a, b) {
    var c = a.interpolateTo(b, 0.5);
    var dir = b.sub(a);
    var n = a.cross(dir.normalize());
    c.addSelf(n.normalizeTo(dir.magnitude() * mathUtils.SQRT3 / 2));
    return new Triangle3D(a, b, c);
};

Triangle3D.isClockwiseInXY = function(a, b, c) {
	var determ = (b.x - a.x) * (c.y - a.y) - (c.x - a.x) * (b.y - a.y);
	return (determ < 0.0);
};

Triangle3D.isClockwiseInXZ = function(a, b,c) {
	var determ = (b.x - a.x) * (c.z - a.z) - (c.x - a.x) * (b.z - a.z);
	return (determ < 0.0);
};

Triangle3D.isClockwiseInYZ = function(a,b,c) {
    var determ = (b.y - a.y) * (c.z - a.z) - (c.y - a.y) * (b.z - a.z);
    return (determ < 0.0);
};


Triangle3D.prototype = {
	closestPointOnSurface: function(p) {
        var ab = this.b.sub(this.a);
        var ac = this.c.sub(this.a);
        var bc = this.c.sub(this.b);

        var pa = p.sub(this.a);
        var pb = p.sub(this.b);
        var pc = p.sub(this.c);

        var ap = a.sub(this.p);
        var bp = b.sub(this.p);
        var cp = c.sub(this.p);

        // Compute parametric position s for projection P' of P on AB,
        // P' = A + s*AB, s = snom/(snom+sdenom)
        var snom = pa.dot(ab);

        // Compute parametric position t for projection P' of P on AC,
        // P' = A + t*AC, s = tnom/(tnom+tdenom)
        var tnom = pa.dot(ac);

        if (snom <= 0.0 && tnom <= 0.0) {
            return this.a; // Vertex region early out
        }

        var sdenom = pb.dot(this.a.sub(this.b));
        var	tdenom = pc.dot(this.a.sub(this.c));

        // Compute parametric position u for projection P' of P on BC,
        // P' = B + u*BC, u = unom/(unom+udenom)
        var unom = pb.dot(bc);
        var udenom = pc.dot(this.b.sub(this.c));

        if (sdenom <= 0.0 && unom <= 0.0) {
            return this.b; // Vertex region early out
        }
        if (tdenom <= 0.0 && udenom <= 0.0) {
            return this.c; // Vertex region early out
        }

        // P is outside (or on) AB if the triple scalar product [N PA PB] <= 0
        var n = ab.cross(ac);
        var vc = n.dot(ap.crossSelf(bp));

        // If P outside AB and within feature region of AB,
        // return projection of P onto AB
        if (vc <= 0.0 && snom >= 0.0 && sdenom >= 0.0) {
            // return a + snom / (snom + sdenom) * ab;
            return this.a.add(ab.scaleSelf(snom / (snom + sdenom)));
        }

        // P is outside (or on) BC if the triple scalar product [N PB PC] <= 0
        var va = n.dot(bp.crossSelf(cp));
        // If P outside BC and within feature region of BC,
        // return projection of P onto BC
        if (va <= 0.0 && unom >= 0.0 && udenom >= 0.0) {
            // return b + unom / (unom + udenom) * bc;
            return this.b.add(bc.scaleSelf(unom / (unom + udenom)));
        }

        // P is outside (or on) CA if the triple scalar product [N PC PA] <= 0
        var vb = n.dot(cp.crossSelf(ap));
        // If P outside CA and within feature region of CA,
        // return projection of P onto CA
        if (vb <= 0.0 && tnom >= 0.0 && tdenom >= 0.0) {
            // return a + tnom / (tnom + tdenom) * ac;
            return this.a.add(ac.scaleSelf(tnom / (tnom + tdenom)));
        }

        // P must project inside face region. Compute Q using barycentric
        // coordinates
        var u = va / (va + vb + vc);
        var v = vb / (va + vb + vc);
        var w = 1.0 - u - v; // = vc / (va + vb + vc)
        // return u * a + v * b + w * c;
        return this.a.scale(u).addSelf(this.b.scale(v)).addSelf(this.c.scale(w));
    },
    
    computeCentroid: function() {
        this.centroid = this.a.add(this.b).addSelf(this.c).scaleSelf(1 / 3);
        return this.centroid;
    },
    
    computeNormal: function() {
        this.normal = this.a.sub(this.c).crossSelf(this.a.sub(this.b)).normalize();
        return this.normal;
    },
    
    containsPoint: function(p) {
        if (p.equals(this.a) || p.equals(this.b) || p.equals(this.c)) {
            return true;
        }
        var v1 = p.sub(this.a).normalize();
        var v2 = p.sub(this.b).normalize();
        var v3 = p.sub(this.c).normalize();

        var total_angles = Math.acos(v1.dot(v2));
        total_angles += Math.acos(v2.dot(v3));
        total_angles += Math.acos(v3.dot(v1));

        return (mathUtils.abs(total_angles - mathUtils.TWO_PI) <= 0.005);
    },

   flipVertexOrder: function() {
        var t = this.a;
        this.a = this.c;
        this.c = this.t;
        return this;
    },

    fromBarycentric: function(p) {
        return new Vec3D(this.a.x * p.x + this.b.x * p.y + this.c.x * p.z, this.a.y * p.x + this.b.y * p.y + this.c.y * p.z, this.a.z * p.x + this.b.z * p.y + this.c.z * p.z);
    },

    getBoundingBox: function() {
        var min = Vec3D.min(Vec3D.min(this.a, this.b), this.c);
        var max = Vec3D.max(Vec3D.max(this.a, this.b), this.c);
        return AABB.fromMinMax(min, max);
    },
    getClosestPointTo: function(p) {
        var edge = new Line3D(this.a, this.b);
        var Rab = edge.closestPointTo(p);
        var Rbc = edge.set(this.b, this.c).closestPointTo(p);
        var Rca = edge.set(this.c, this.a).closestPointTo(p);

        var dAB = p.sub(Rab).magSquared();
        var dBC = p.sub(Rbc).magSquared();
        var dCA = p.sub(Rca).magSquared();

        var min = dAB;
        var result = Rab;

        if (dBC < min) {
            min = dBC;
            result = Rbc;
        }
        if (dCA < min) {
            result = Rca;
        }

        return result;
    },

    isClockwiseInXY: function() {
        return Triangle3D.isClockwiseInXY(this.a, this.b, this.c);
    },

    isClockwiseInXZ: function() {
        return Triangle3D.isClockwiseInXY(this.a, this.b, this.c);
    },

    isClockwiseInYZ: function() {
        return Triangle3D.isClockwiseInXY(this.a, this.b, this.c);
    },
    
    set: function(a2, b2, c2) {
        this.a = a2;
        this.b = b2;
        this.c = c2;
    },

    toBarycentric: function(p) {
        var  e = b.sub(this.a).cross(this.c.sub(this.a));
        var  n = e.getNormalized();

        // Compute twice area of triangle ABC
        var areaABC = n.dot(e);
        // Compute lambda1
        var areaPBC = n.dot(this.b.sub(p).cross(this.c.sub(p)));
        var l1 = areaPBC / areaABC;

        // Compute lambda2
        var areaPCA = n.dot(this.c.sub(p).cross(this.a.sub(p)));
        var l2 = areaPCA / areaABC;

        // Compute lambda3
        var l3 = 1.0 - l1 - l2;

        return new Vec3D(l1, l2, l3);
    },

    toString: function() {
        return "Triangle: " + this.a + "," + this.b + "," + this.c;
    }

};

module.exports = Triangle3D;
});

define('toxi/geom/mesh/Face',["require", "exports", "module", "../Triangle3D"], function(require, exports, module) {

var Triangle3D = require('../Triangle3D');

/** 
 * @class
 * @member toxi
 */
 var i =0;
var Face = function(a,b,c,uvA,uvB,uvC) {
    this.a = a;
    this.b = b;
    this.c = c;
    var aminusc = this.a.sub(this.c);
    var aminusb = this.a.sub(this.b);
    var cross = aminusc.crossSelf(aminusb);
    this.normal = cross.normalize();
    this.a.addFaceNormal(this.normal);
    this.b.addFaceNormal(this.normal);
    this.c.addFaceNormal(this.normal);
    
    if(uvA !== undefined){
		this.uvA = uvA;
		this.uvB = uvB;
		this.uvC = uvC;
    }
};

Face.prototype = {
	computeNormal: function() {
        this.normal = this.a.sub(this.c).crossSelf(this.a.sub(this.b)).normalize();
    },

	flipVertexOrder: function() {
        var t = this.a;
        this.a = this.b;
        this.b = t;
        this.normal.invert();
    },
	
	getCentroid: function() {
        return this.a.add(this.b).addSelf(this.c).scale(1.0 / 3);
    },
    
    getClass: function(){
		return "Face";
	},

    getVertices: function(verts) {
        if (verts !== undefined) {
            verts[0] = this.a;
            verts[1] = this.b;
            verts[2] = this.c;
        } else {
            verts = [ this.a, this.b, this.c ];
        }
        return verts;
    },

    toString: function() {
        return this.getClass() + " " + this.a + ", " + this.b + ", " + this.c;
    },

    /**
     * Creates a generic {@link Triangle3D} instance using this face's vertices.
     * The new instance is made up of copies of the original vertices and
     * manipulating them will not impact the originals.
     * 
     * @return triangle copy of this mesh face
     */
    toTriangle: function() {
        return new Triangle3D(this.a.copy(), this.b.copy(), this.c.copy());
    }
};

module.exports = Face;
});

define('toxi/geom/Quaternion',["require", "exports", "module", "../math/mathUtils","./Matrix4x4"], function(require, exports, module) {

var mathUtils = require('../math/mathUtils'),
	Matrix4x4 = require('./Matrix4x4');

/**
 * @class
 * @member toxi
 */
var	Quaternion = function (qw,vx,y,z){
	if(arguments.length == 4){
		this.w = qw;
		this.x = vx;
		this.y = y;
		this.z = z;
	} else if(arguments.length == 2){
		this.x = vx.x;
		this.y = vx.y;
		this.z = vx.z;
		this.w = qw;
	} else if(arguments.length == 1) {
		this.w = q.w;
		this.x = q.x;
		this.y = q.y;
		this.z = q.z;
	}
};


Quaternion.prototype = {
	add: function(q){
		return new Quaternion(this.x + q.x, this.y + q.y, this.z + q.z, this.w + q.w);
	},
	addSelf: function(q){
		this.x += q.x;
		this.y += q.y;
		this.z += q.z;
		return this;
	},
	copy: function(){
		return new Quaternion(this.w,this.x,this.y,this.z);
	},
	dot: function(q){
		return (this.x * q.x) + (this.y * q.y) + (this.z * q.z) + (this.w * q.w);
	},
	getConjugate: function(){
		var q = new Quaternion();
		q.x = -this.x;
		q.y = -this.y;
		q.z = -this.z;
		q.w = w;
		return q;
	},
	identity: function(){
		this.w = 1.0;
		this.x = 0.0;
		this.y = 0.0;
		this.z = 0.0;
		return this;
	},
	interpolateTo: function(target,t,is){
		return (arguments.length == 3) ? this.copy().interpolateTo(target,is.interpolate(0,1,t)) : this.copy().interpolateToSelf(target,t);
	},
	interpolateToSelf: function(target,t,is){
		if(arguments.length == 3){
			t = is.interpolate(0,1,t);
		}
		var scale,
			invscale,
			dot = mathUtils.clip(this.dot(target),-1,1);
			if((1.0-dot) >= mathUtils.EPS){
				var theta = Math.acos(dot);
				var invsintheta = 1.0 / Math.sin(theta);
				scale = (Math.sin(theta *(1.0 - t)) * invsintheta);
				invscale = (Math.sin(theta * t) * invsintheta);
			} else {
				scale = 1 - t;
				invscale = t;
			}
			if(dot < 0.0){
				this.w = scale * this.w - invscale * target.w;
				this.x = scale * this.x - invscale * target.x;
				this.y = scale * this.y - invscale * target.y;
				this.z = scale * this.z - invscale * target.z;
			} else {
				this.w = scale * w + invscale * target.w;
				this.x = scale * x + invscale * target.x;
				this.y = scale * y + invscale * target.y;
				this.z = scale * z + invscale * target.z;
			}
			return this;
	},
	magnitude: function() {
		return Math.sqrt(this.x * this.x + this.y * this.y + this.z * this.z + this.w * this.w);
	},
	multiply: function(q2){
		var res = new Quaternion();
		res.w = this.w * q2.w - x * q2.x - y * q2.y - z * q2.z;
		res.x = this.w * q2.x + x * q2.w + y * q2.z - z * q2.y;
		res.y = this.w * q2.y + y * q2.w + z * q2.x - x * q2.z;
		res.z = this.w * q2.z + z * q2.w + x * q2.y - y * q2.x;
		
		return res;
	},
	normalize: function(){
		var mag = Math.sqrt(this.x * this.x + this.y * this.y + this.z * this.z + this.w * this.w);
		if(mag > mathUtils.EPS){
			mag = 1 / mag;
			this.x *= mag;
			this.y *= mag;
			this.z *= mag;
			this.w *= mag;
		}
		return this;
	},
	scale: function(t){
		return new Quaternion(this.x * t, this.y * t, this.z * t, this.w * t);
	},
	scaleSelf: function(t){
		this.x *= t;
		this.y *= t;
		this.z *= t;
		this.w *= t;
		return this;
	},
	set: function(w,x,y,z){
		if(arguments.length == 4){
			this.w = w;
			this.x = x;
			this.y = y;
			this.z = z;
		} else if(arguments.length == 2){
			this.w = w;
			this.x = v.x;
			this.y = v.y;
			this.z = v.z;
		}
		else { //must be 1
			this.w = q.w;
			this.x = q.x;
			this.y = q.y;
			this.z = q.z;
		}
		return this;
	},
	sub: function(q){
		return new Quaternion(this.x - q.x, this.y - q.y, this.z - q.z, this.w - q.w);
	},
	subSelf: function(q){
		this.x -= q.x;
		this.y -= q.y;
		this.z -= q.z;
		this.w -= q.w;
		return this;
	},
	toArray: function(){
		return [this.w,this.x,this.y,this.z];
	},
	toAxisAngle: function(){
		var res = [];
		var sa = Math.sqrt(1.0 - this.w * this.w);
		if(sa < mathUtils.EPS){
			sa = 1.0;
		} else {
			sa = 1.0 / sa;
		}
		res[0] = Math.acos(this.w) * 2.0;
		res[1] = this.x * sa;
		res[2] = this.y * sa;
		res[3] = this.z * sa;
		return res;
	},
	toMatrix4x4: function(result){
		if(result === undefined){
			result = new Matrix4x4();
		}
		var x2 = this.x + this.x;
		var y2 = this.y + this.y;
		var z2 = this.z + this.z;
		var xx = this.x * x2;
		var xy = this.x * y2;
		var xz = this.x * z2;
		var yy = this.y * y2;
		var yz = this.y * z2;
		var zz = this.z * z2;
		var wx = this.w * x2;
		var wy = this.w * y2;
		var wz = this.w * z2;
		
		var st = x2 +','+y2+','+z2+','+xx+','+xy+','+xz+','+yy+','+yz+','+zz+','+wx+','+wy+','+wz;
		return result.set(
			1 - (yy + zz), xy - wz, xz + wy, 0, xy + wz,
			1 - (xx + zz), yz - wx, 0, xz - wy, yz + wx, 1 - (xx + yy), 0,
			0, 0, 0, 1
		);
	},
	toString: function(){
		return "{axis: ["+this.x+","+this.y+","+this.z+"], w: "+this.w+"}";
	}
	
};

Quaternion.DOT_THRESHOLD = 0.9995;

Quaternion.createFromAxisAngle = function(axis,angle){
	angle *= 0.5;
	var sin = mathUtils.sin(angle),
		cos = mathUtils.cos(angle),
		q = new Quaternion(cos,axis.getNormalizedTo(sin));
	return q;
};

Quaternion.createFromEuler = function(pitch,yaw,roll){
	pitch *= 0.5;
	yaw *=0.5;
	roll *= 0.5;
	
	var sinPitch = mathUtils.sin(pitch),
		cosPitch = mathUtils.cos(pitch),
		sinYaw = mathUtils.sin(yaw),
		cosYaw = mathUtils.cos(yaw),
		sinRoll = mathUtils.sin(roll),
		cosRoll = mathUtils.cos(roll);
	
	var cosPitchCosYaw = cosPitch * cosYaw,
		sinPitchSinYaw = sinPitch * sinYaw;
		
		var q = new Quaternion();
		q.x = sinRoll * cosPitchCosYaw - cosRoll * sinPitchSinYaw;
		q.y = cosRoll * sinPitch * cosYaw + sinRoll * cosPitch * sinYaw;
		q.z = cosRoll * cosPitch * sinYaw - sinRoll * sinPitch * cosYaw;
		q.w = cosRoll * cosPitchCosYaw + sinRoll * sinPitchSinYaw;
		
		return q;
};

Quaternion.createFromMatrix = function(m){
	var s = 0.0;
	var q = [];
	var trace = m.matrix[0][0] + m.matrix[1][1] + m.matrix[2][2];
	
	if(trace > 0.0){
		s = Math.sqrt(trace + 1.0);
		q[3] = s * 0.5;
		s = 0.5 / s;
		q[0] = (m.matrix[1][2] - m.matrix[2][1] * s);
		q[1] = (m.matrix[2][0] - m.matrix[0][2] * s);
		q[2] = (m.matrix[0][1] - m.matrix[1][0] * s);
	} else {
		
		var nxt = [ 1, 2, 0 ];
        var i = 0, j = 0, k = 0;

        if (m.matrix[1][1] > m.matrix[0][0]) {
            i = 1;
        }

        if (m.matrix[2][2] > m.matrix[i][i]) {
            i = 2;
        }

        j = nxt[i];
        k = nxt[j];
        s = Math.sqrt((m.matrix[i][i] - (m.matrix[j][j] + m.matrix[k][k])) + 1.0);

        q[i] = s * 0.5;
        s = 0.5 / s;
        q[3] = (m.matrix[j][k] - m.matrix[k][j]) * s;
        q[j] = (m.matrix[i][j] + m.matrix[j][i]) * s;
        q[k] = (m.matrix[i][k] + m.matrix[k][i]) * s;
    }
    
     return new Quaternion(q[3],q[0],q[1],q[2]);
 };
 
 Quaternion.getAlignmentQuat = function(dir,forward){
		var target = dir.getNormalized(),
			axis = forward.cross(target),
			length = axis.magnitude() + 0.0001,
			angle = Math.atan2(length, forward.dot(target));
        return this.createFromAxisAngle(axis, angle);
 };

 module.exports = Quaternion;
});

define('toxi/geom/mesh/Vertex',["require", "exports", "module", "../../internals","../Vec3D"], function(require, exports, module) {

var extend = require('../../internals').extend,
	Vec3D = require('../Vec3D');

/**
 * @class
 * @member toxi
 * @augments toxi.Vec3D
 */
var	Vertex = function(v,id) {
	Vec3D.call(this,v);
	this.id = id;
	this.normal = new Vec3D();
};
extend(Vertex,Vec3D);

Vertex.prototype.addFaceNormal = function(n) {
    this.normal.addSelf(n);
};

Vertex.prototype.clearNormal = function() {
    this.normal.clear();
};

Vertex.prototype.computeNormal = function() {
    this.normal.normalize();
};

Vertex.prototype.toString = function() {
    return this.id + ": p: " + this.parent.toString.call(this) + " n:" + this.normal.toString();
};

module.exports = Vertex;
});

define('toxi/geom/mesh/TriangleMesh',["require", "exports", "module", "../../math/mathUtils","../Matrix4x4","./Face","../Vec3D","../Triangle3D","../Quaternion","./Vertex"], function(require, exports, module) {

var	mathUtils = require('../../math/mathUtils'),
	Matrix4x4 = require('../Matrix4x4'),
	Face = require('./Face'),
	Vec3D = require('../Vec3D'),
	Triangle3D = require('../Triangle3D'),
	Quaternion = require('../Quaternion'),
	Vertex = require('./Vertex');


/**
 * @class
 * @member toxi
 */
var	TriangleMesh = function(name,numV,numF){
	if(name === undefined)name = "untitled";
	if(numV === undefined)numV = TriangleMesh.DEFAULT_NUM_VERTICES;
	if(numF === undefined)numF = TriangleMesh.DEFAULT_NUM_FACES;
	this.setName(name);
	this.matrix = new Matrix4x4();
	this.centroid = new Vec3D();
	this.vertices = [];
	this.__verticesObject = {};
	this.faces = [];
	this.numVertices = 0;
	this.numFaces = 0;
	this.uniqueVertexID = 0;
	return this;
};


//statics
TriangleMesh.DEFAULT_NUM_VERTICES = 1000;
TriangleMesh.DEFAULT_NUM_FACES = 3000;
TriangleMesh.DEFAULT_STRIDE = 4;

TriangleMesh.prototype = {
	addFace: function(a,b,c,n,uvA,uvB,uvC){
		//can be 3 args, 4 args, 6 args, or 7 args
		//if it was 6 swap vars around, 
		if( arguments.length == 6 ){
			uvC = uvB;
			uvB = uvA;
			uvA = n;
			n = undefined;
		} 
		//7 param method
		var va = this.__checkVertex(a);
		var vb = this.__checkVertex(b);
		var vc = this.__checkVertex(c);
	
		if(va.id === vb.id || va.id === vc.id || vb.id === vc.id){
			//console.log("ignoring invalid face: "+a + ", " +b+ ", "+c);
		} else {
			if(n !== undefined){
				var nc = va.sub(vc).crossSelf(va.sub(vb));
				if(n.dot(nc)<0){
					var t = va;
					va = vb;
					vb = t;
				}
			}
			var f = new Face(va,vb,vc,uvA,uvB,uvC);
			//console.log(f.toString());
			this.faces.push(f);
			this.numFaces++;
		}
		return this;
	},
	
	addMesh: function(m){
		var l = m.getFaces().length;
		for(var i=0;i<l;i++){
			var f = m.getFaces()[i];
			this.addFace(f.a,f.b,f.c);
		}
		return this;
	},
	
	center: function(origin){
		this.computeCentroid();
		var delta = (origin !== undefined) ? origin.sub(this.centroid) : this.centroid.getInverted();
		var l = this.vertices.length;
		for(var i=0;i<l;i++){
			var v = this.vertices[i];
			v.addSelf(delta);
		}
		this.getBoundingBox();
		return this.bounds;
	},
	
	__checkVertex: function(v){
		var vString = v.toString();
		var vertex = this.__verticesObject[vString];
		if(vertex === undefined){
			vertex = this.createVertex(v,this.uniqueVertexID++);
			this.__verticesObject[vString] = vertex;
			this.vertices.push(vertex);
			this.numVertices++;
		}
		return vertex;
	},
	
	clear: function(){
		this.vertices = [];
		this.faces = [];
		this.bounds = undefined;
		this.numVertices = 0;
		this.numFaces = 0;
		return this;
	},
	
	computeCentroid: function(){
		this.centroid.clear();
		var l = this.vertices.length;
		for(var i=0;i<l;i++){
			this.centroid.addSelf(this.vertices[i]);
		}
		return this.centroid.scaleSelf(1.0/this.numVertices).copy();
	},
	
	computeFaceNormals: function(){
		var l = this.faces.length;
		for(var i=0;i<l;i++){
			this.faces[i].computeNormal();
		}
	},
	
	computeVertexNormals: function(){
		var l = this.vertices.length,
			i = 0;
		for(i=0;i<l;i++){
			this.vertices[i].clearNormal();
		}
		l = this.faces.length;
		for(i=0;i<l;i++){
			var f = this.faces[i];
			f.a.addFaceNormal(f);
			f.b.addFaceNormal(f);
			f.c.addFaceNormal(f);
		}
		l = this.vertices.length;
		for(i=0;i<l;i++){
			this.vertices[i].computeNormal();
		}
		return this;
	},
	
	copy: function(){
		var m = new TriangleMesh(this.name+"-copy",this.numVertices,this.numFaces);
		var l = this.faces.length;
		for(var i=0;i<l;i++){
			var f = this.faces[i];
			m.addFace(f.a,f.b,f.c,f.normal,f.uvA,f.uvB,f.uvC);
		}
		return m;
	},
	
	createVertex: function(v,id){
		return new Vertex(v,id);
	},
	
	faceOutwards: function(){
		this.computeCentroid();
		var l = this.faces.length;
		for(var i=0;i<l;i++){
			var f = this.faces[i];
			var n = f.getCentroid().sub(this.centroid);
			var dot = n.dot(f.normal);
			if(dot <0) {
				f.flipVertexOrder();
			}
		}
		return this;
	},
	
	flipVertexOrder: function(){
		var l = this.faces.length;
		for(var i=0;i<l;i++){
			var f = this.faces[i];
			var t = f.a;
			f.a = f.b;
			f.b = t;
			f.normal.invert();
		}
		return this;
	},
	
	flipYAxis: function(){
		this.transform(new Matrix4x4().scaleSelf(1,-1,1));
		this.flipVertexOrder();
		return this;
	},
	
	getBoundingBox:function( fn ){
		if( fn === undefined ){
			throw new Error("getBoundingBox() is an async method, provide a callback and the AABB will be the first parameter");
			return;
		}
		var self = this;
		require(['../AABB'], function( AABB ){
			var minBounds = Vec3D.MAX_VALUE.copy();
			var maxBounds = Vec3D.MIN_VALUE.copy();
			var l = self.vertices.length;

			for(var i=0;i<l;i++){
				var v = self.vertices[i];
				minBounds.minSelf(v);
				maxBounds.maxSelf(v);
			}
			self.bounds = AABB.fromMinMax(minBounds,maxBounds);
			fn( self.bounds );
		});
	},
	
	getBoundingSphere:function( fn ){
		if( fn === undefined ){
			throw new Error("getBoundingSphere() is an async method, provide a callback and the Sphere will be the first parameter");
			return;
		}
		var self = this;
		require(['../Sphere'], function(Sphere){
			var radius = 0;
			self.computeCentroid();
			var l = self.vertices.length;
			for(var i=0;i<l;i++){
				var v = self.vertices[i];
				radius = mathUtils.max(radius,v.distanceToSquared(self.centroid));
			}
			var sph = new Sphere(self.centroid,Math.sqrt(radius));
			fn( sph );
		});
	},
	
	getClosestVertexToPoint: function(p){
		var closest,
			minDist = Number.MAX_VALUE,
			l = this.vertices.length;
		for(var i=0;i<l;i++){
			var v = this.vertices[i];
			var d = v.distanceToSquared(p);
			if(d<minDist){
				closest = v;
				minDist = d;
			}
		}
		return closest;
	},
	
	/**
	 * Creates an array of unravelled normal coordinates. For each vertex the
	 * normal vector of its parent face is used. This method can be used to
	 * translate the internal mesh data structure into a format suitable for
	 * OpenGL Vertex Buffer Objects (by choosing stride=4). For more detail,
	 * please see {@link #getMeshAsVertexArray(float[], int, int)}
	 * 
	 * @see #getMeshAsVertexArray(float[], int, int)
	 * 
	 * @param normals
	 *            existing float array or null to automatically create one
	 * @param offset
	 *            start index in array to place normals
	 * @param stride
	 *            stride/alignment setting for individual coordinates (min value
	 *            = 3)
	 * @return array of xyz normal coords
	 */
	getFaceNormalsAsArray: function(normals, offset, stride) {
		if(arguments.length === 0){
			normals = undefined;
			offset = 0;
			stride = TriangleMesh.DEFAULT_STRIDE;
		} else if(arguments.length == 1 && typeof(arguments[0]) == 'object'){ //options object
			var opts = arguments[0];
			normals = opts.normals;
			offset = opts.offset;
			stride = opts.stride;
		}
		stride = mathUtils.max(stride, 3);
		if (normals === undefined) {
			normals = [];
		}
		var i = offset;
		var l = this.faces.length;
		for (var j=0;j<l;j++) {
			var f = this.faces[j];
			normals[i] = f.normal.x;
			normals[i + 1] = f.normal.y;
			normals[i + 2] = f.normal.z;
			i += stride;
			normals[i] = f.normal.x;
			normals[i + 1] = f.normal.y;
			normals[i + 2] = f.normal.z;
			i += stride;
			normals[i] = f.normal.x;
			normals[i + 1] = f.normal.y;
			normals[i + 2] = f.normal.z;
			i += stride;
		}
		return normals;
	},
	
	getFaces: function() {
		return this.faces;
	},
	
	/**
	 * Builds an array of vertex indices of all faces. Each vertex ID
	 * corresponds to its position in the {@link #vertices} HashMap. The
	 * resulting array will be 3 times the face count.
	 * 
	 * @return array of vertex indices
	 */
	getFacesAsArray: function() {
		var faceList = [];
		var i = 0;
		var l = this.faces.length;
		for (var j=0;j<l;j++) {
			var f = this.faces[j];
			faceList[i++] = f.a.id;
			faceList[i++] = f.b.id;
			faceList[i++] = f.c.id;
		}
		return faceList;
	},
	
	getIntersectionData: function() {
		return this.intersector.getIntersectionData();
	},
	
	
	/**
	 * Creates an array of unravelled vertex coordinates for all faces. This
	 * method can be used to translate the internal mesh data structure into a
	 * format suitable for OpenGL Vertex Buffer Objects (by choosing stride=4).
	 * The order of the array will be as follows:
	 * 
	 * <ul>
	 * <li>Face 1:
	 * <ul>
	 * <li>Vertex #1
	 * <ul>
	 * <li>x</li>
	 * <li>y</li>
	 * <li>z</li>
	 * <li>[optional empty indices to match stride setting]</li>
	 * </ul>
	 * </li>
	 * <li>Vertex #2
	 * <ul>
	 * <li>x</li>
	 * <li>y</li>
	 * <li>z</li>
	 * <li>[optional empty indices to match stride setting]</li>
	 * </ul>
	 * </li>
	 * <li>Vertex #3
	 * <ul>
	 * <li>x</li>
	 * <li>y</li>
	 * <li>z</li>
	 * <li>[optional empty indices to match stride setting]</li>
	 * </ul>
	 * </li>
	 * </ul>
	 * <li>Face 2:
	 * <ul>
	 * <li>Vertex #1</li>
	 * <li>...etc.</li>
	 * </ul>
	 * </ul>
	 * 
	 * @param verts
	 *            an existing target array or null to automatically create one
	 * @param offset
	 *            start index in arrtay to place vertices
	 * @param stride
	 *            stride/alignment setting for individual coordinates
	 * @return array of xyz vertex coords
	 */
	getMeshAsVertexArray: function(verts, offset, stride) {
		if(verts ===undefined){
			verts = undefined;
		}
		if(offset === undefined){ 
			offset = 0;
		}
		if(stride === undefined){
			stride = TriangleMesh.DEFAULT_STRIDE;
		}
		stride = mathUtils.max(stride, 3);
		if (verts === undefined) {
			verts = [];
		}
		var i = 0,//offset
			l = this.faces.length;
		for (var j=0;j<l;++j) {
			var f = this.faces[j];
			verts[i] = f.a.x;
			verts[i + 1] = f.a.y;
			verts[i + 2] = f.a.z;
			i += stride;
			verts[i] = f.b.x;
			verts[i + 1] = f.b.y;
			verts[i + 2] = f.b.z;
			i += stride;
			verts[i] = f.c.x;
			verts[i + 1] = f.c.y;
			verts[i + 2] = f.c.z;
			i += stride;
		}
		return verts;
	},
	
	getNumFaces: function() {
		return this.numFaces;
	},
	
	getNumVertices: function() {
		return this.numVertices;
	},
	
	getRotatedAroundAxis: function(axis,theta) {
		return this.copy().rotateAroundAxis(axis, theta);
	},
	
	getRotatedX: function(theta) {
		return this.copy().rotateX(theta);
	},
	
	getRotatedY: function(theta) {
		return this.copy().rotateY(theta);
	},
	
	getRotatedZ: function(theta) {
		return this.copy().rotateZ(theta);
	},
	
	getScaled: function(scale) {
		return this.copy().scale(scale);
	},
	
	getTranslated: function(trans) {
		return this.copy().translate(trans);
	},
	
	getUniqueVerticesAsArray: function() {
		var verts = [];
		var i = 0;
		var l = this.vertices.length;
		for (var j=0;i<l;j++) {
			var v = this.vertices[j];
			verts[i++] = v.x;
			verts[i++] = v.y;
			verts[i++] = v.z;
		}
		return verts;
	},
	
	getVertexAtPoint: function(v) {
		var index;
		for(var i=0;i<this.vertices.length;i++){
			if(this.vertices[i].equals(v)){
				index = i;
			}
		}
		return this.vertices[index];
	},
	//my own method to help
	getVertexIndex: function(vec) {
		var index = -1;
		var l = this.vertices.length;
		for(var i=0;i<l;i++)
		{
			var vert = this.vertices[i];
			if(vert.equals(vec))
			{
				matchedVertex =i;
			}
		}
		return matchedVertex;
	
	},
	
	getVertexForID: function(id) {
		var vertex,
			l = this.vertices.length;
		for (var i=0;i<l;i++) {
			var v = this.vertices[i];
			if (v.id == id) {
				vertex = v;
				break;
			}
		}
		return vertex;
	},
	
	/**
	 * Creates an array of unravelled vertex normal coordinates for all faces.
	 * This method can be used to translate the internal mesh data structure
	 * into a format suitable for OpenGL Vertex Buffer Objects (by choosing
	 * stride=4). For more detail, please see
	 * {@link #getMeshAsVertexArray(float[], int, int)}
	 * 
	 * @see #getMeshAsVertexArray(float[], int, int)
	 * 
	 * @param normals
	 *            existing float array or null to automatically create one
	 * @param offset
	 *            start index in array to place normals
	 * @param stride
	 *            stride/alignment setting for individual coordinates (min value
	 *            = 3)
	 * @return array of xyz normal coords
	 */
	getVertexNormalsAsArray: function(normals, offset,stride) {
		if(offset === undefined)offset = 0;
		if(stride === undefined)stride = TriangleMesh.DEFAULT_STRIDE;
		stride = mathUtils.max(stride, 3);
		if (normals === undefined) {
			normals = [];
		}
		var i = offset;
		var l = this.faces.length;
		for (var j=0;j<l;j++) {
			var f = this.faces[j];
			normals[i] = f.a.normal.x;
			normals[i + 1] = f.a.normal.y;
			normals[i + 2] = f.a.normal.z;
			i += stride;
			normals[i] = f.b.normal.x;
			normals[i + 1] = f.b.normal.y;
			normals[i + 2] = f.b.normal.z;
			i += stride;
			normals[i] = f.c.normal.x;
			normals[i + 1] = f.c.normal.y;
			normals[i + 2] = f.c.normal.z;
			i += stride;
		}
		return normals;
	},
	
	getVertices: function() {
		return this.vertices;
	},
	
	handleSaveAsSTL: function(stl,useFlippedY) {
		/*f (useFlippedY) {
			stl.setScale(new Vec3D(1, -1, 1));
			for (Face f : faces) {
				stl.face(f.a, f.b, f.c, f.normal, STLWriter.DEFAULT_RGB);
			}
		} else {
			for (Face f : faces) {
				stl.face(f.b, f.a, f.c, f.normal, STLWriter.DEFAULT_RGB);
			}
		}
		stl.endSave();
		 console.log(numFaces + " faces written");
		*/
		console.log("TriangleMesh.handleSaveAsSTL() currently not implemented");
	
	},
	
	
	intersectsRay: function(ray) {
		var tri = this.intersector.getTriangle();
		var l = this.faces.length;
		for (var i =0;i<l;i++) {
			tri.a = f.a;
			tri.b = f.b;
			tri.c = f.c;
			if (this.intersector.intersectsRay(ray)) {
				return true;
			}
		}
		return false;
	},
	
	perforateFace: function(f, size) {
		var centroid = f.getCentroid();
		var d = 1 - size;
		var a2 = f.a.interpolateTo(centroid, d);
		var b2 = f.b.interpolateTo(centroid, d);
		var c2 = f.c.interpolateTo(centroid, d);
		this.removeFace(f);
		this.addFace(f.a, b2, a2);
		this.addFace(f.a, f.b, b2);
		this.addFace(f.b, c2, b2);
		this.addFace(f.b, f.c, c2);
		this.addFace(f.c, a2, c2);
		this.addFace(f.c, f.a, a2);
		return new Triangle3D(a2, b2, c2);
	},
	
	 /**
	 * Rotates the mesh in such a way so that its "forward" axis is aligned with
	 * the given direction. This version uses the positive Z-axis as default
	 * forward direction.
	 * 
	 * @param dir
	 *            new target direction to point in
	 * @return itself
	 */
	pointTowards: function(dir) {
		return this.transform( Quaternion.getAlignmentQuat(dir, Vec3D.Z_AXIS).toMatrix4x4(), true);
	},
	
	removeFace: function(f) {
		var index = -1;
		var l = this.faces.length;
		for(var i=0;i<l;i++){
			if(this.faces[i] == f){
				index = i;
				break;
			}
		}
		if(index > -1){
			this.faces.splice(index,1);
		}
	},
	
	
	rotateAroundAxis: function(axis, theta) {
		return this.transform(this.matrix.identity().rotateAroundAxis(axis, theta));
	},
	
	rotateX: function(theta) {
		return this.transform(this.matrix.identity().rotateX(theta));
	},
	
	rotateY: function(theta) {
		return this.transform(this.matrix.identity().rotateY(theta));
	},
	
	rotateZ: function(theta) {
		return this.transform(this.matrix.identity().rotateZ(theta));
	},
	
	saveAsOBJ: function(obj, saveNormals) {
		if( saveNormals === undefined){
			saveNormals = true;
		}
		var vOffset = obj.getCurrVertexOffset() + 1,
			nOffset = obj.getCurrNormalOffset() + 1;
		obj.newObject( this.name );
		//vertices
		var v = 0,
			vlen = this.vertices.length,
			flen = this.faces.length,
			face;
		for( v=0; v<vlen; v++ ){
			obj.vertex( this.vertices[v] );
		}
		//faces
		if( saveNormals ){
			//normals
			for( v=0; v<vlen; v++){
				obj.normal( this.vertices[v].normal );
			}
			for( f=0; f<flen; f++){
				face = this.faces[f];
				obj.faceWithNormals(face.b.id + vOffset, face.a.id + vOffset, face.c.id + vOffset, face.b.id + nOffset, face.a.id + nOffset, face.c.id + nOffset);
			}
		} else {
			for( f=0; f<flen; f++){
				face = this.faces[f];
				obj.face(face.b.id + vOffset, face.a.id + vOffset, face.c.id + vOffset);
			}
		}
	},
	
	saveAsSTL: function(a,b,c){
		console.log("TriangleMesh.saveAsSTL() currently not implemented");
	},
	
	scale: function(scale) {
		return this.transform(this.matrix.identity().scaleSelf(scale));
	},
	
	setName: function(name) {
		this.name = name;
		return this;
	},
	
	toString: function() {
		return "TriangleMesh: " + this.name + " vertices: " + this.getNumVertices() + " faces: " + this.getNumFaces();
	},
	
	toWEMesh: function() {
	  /*  return new WETriangleMesh(name, vertices.size(), faces.size())
				.addMesh(this);
	   */
	   console.log("TriangleMesh.toWEMesh() currently not implemented");
	},
	
	/** 
	* Applies the given matrix transform to all mesh vertices. If the 
	* updateNormals flag is true, all face normals are updated automatically, 
	* however vertex normals need a manual update. 
	* @param mat 
	* @param updateNormals 
	* @return itself 
	*/ 
	transform: function(mat,updateNormals) {
		if(updateNormals === undefined){
			updateNormals = true;
		}
		var l = this.vertices.length;
		for(var i=0;i<l;i++){
			var v = this.vertices[i];
			v.set(mat.applyTo(v));
		}
		if(updateNormals){
			this.computeFaceNormals();
		}
		return this;
	},

	translate: function(x,y,z){
		if(arguments.length == 1){
			y = x.y;
			z = x.z;
			x = x.x;
		}
		return this.transform(this.matrix.identity().translateSelf(x,y,z));
	},
	
	updateVertex: function(orig,newPos) {
		var vi = this.getVertexIndex(orig);
		if (vi > -1) {
			this.vertices.splice(v,1);
			this.vertices[vi].set(newPos);
			this.vertices.push(v);
		}
		return this;
	}
};


module.exports = TriangleMesh;

});

define('toxi/geom/AABB',["require", "exports", "module", "../internals","./Vec3D","./Vec2D","./mesh/TriangleMesh","../math/mathUtils"], function(require, exports, module) {

var	internals = require('../internals'),
	Vec3D = require('./Vec3D'),
	Vec2D = require('./Vec2D'),
	TriangleMesh = require('./mesh/TriangleMesh'),
	mathUtils = require('../math/mathUtils');




/**
 @class Axis-aligned Bounding Box
 @member 
 */
var AABB = function(a,b){
	var vec,
		extent;
	if(a === undefined){
		Vec3D.call(this);
		this.setExtent(new Vec3D());
	} else if(typeof(a) == "number") {
		Vec3D.call(this,new Vec3D());
		this.setExtent(a);
	} else if( internals.tests.hasXYZ( a ) ) {
		Vec3D.call(this,a);
		if(b === undefined && internals.tests.isAABB( a )) {
			this.setExtent(a.getExtent());
		} else {
			if(typeof b == "number"){
				this.setExtent(new Vec3D(b,b,b));
			}else { //should be an AABB
				this.setExtent(b);
			}
		}
	}
	
	
};

internals.extend(AABB,Vec3D);

AABB.fromMinMax = function(min,max){
	var a = Vec3D.min(min, max);
	var b = Vec3D.max(min, max);
	return new AABB(a.interpolateTo(b,0.5),b.sub(a).scaleSelf(0.5));
};

AABB.prototype.containsPoint = function(p) {
    return p.isInAABB(this);
};
	
AABB.prototype.copy = function() {
    return new AABB(this);
};
	
	/**
	 * Returns the current box size as new Vec3D instance (updating this vector
	 * will NOT update the box size! Use {@link #setExtent(ReadonlyVec3D)} for
	 * those purposes)
	 * 
	 * @return box size
	 */
AABB.prototype.getExtent = function() {
   return this.extent.copy();
};
	
AABB.prototype.getMax = function() {
   // return this.add(extent);
   return this.max.copy();
};

AABB.prototype.getMin = function() {
   return this.min.copy();
};

AABB.prototype.getNormalForPoint = function(p) {
    p = p.sub(this);
    var pabs = this.extent.sub(p.getAbs());
    var psign = p.getSignum();
    var normal = Vec3D.X_AXIS.scale(psign.x);
    var minDist = pabs.x;
    if (pabs.y < minDist) {
        minDist = pabs.y;
        normal = Vec3D.Y_AXIS.scale(psign.y);
    }
    if (pabs.z < minDist) {
        normal = Vec3D.Z_AXIS.scale(psign.z);
    }
    return normal;
};

    /**
     * Adjusts the box size and position such that it includes the given point.
     * 
     * @param p
     *            point to include
     * @return itself
     */
AABB.prototype.includePoint = function(p) {
    this.min.minSelf(p);
    this.max.maxSelf(p);
    this.set(this.min.interpolateTo(this.max, 0.5));
    this.extent.set(this.max.sub(this.min).scaleSelf(0.5));
    return this;
};

/**
* Checks if the box intersects the passed in one.
* 
* @param box
*            box to check
* @return true, if boxes overlap
*/
AABB.prototype.intersectsBox = function(box) {
    var t = box.sub(this);
    return Math.abs(t.x) <= (this.extent.x + box.extent.x) && Math.abs(t.y) <= (this.extent.y + box.extent.y) && Math.abs(t.z) <= (this.extent.z + box.extent.z);
};

/**
 * Calculates intersection with the given ray between a certain distance
 * interval.
 * 
 * Ray-box intersection is using IEEE numerical properties to ensure the
 * test is both robust and efficient, as described in:
 * 
 * Amy Williams, Steve Barrus, R. Keith Morley, and Peter Shirley: "An
 * Efficient and Robust Ray-Box Intersection Algorithm" Journal of graphics
 * tools, 10(1):49-54, 2005
 * 
 * @param ray
 *            incident ray
 * @param minDist
 * @param maxDist
 * @return intersection point on the bounding box (only the first is
 *         returned) or null if no intersection
 */

AABB.prototype.intersectsRay = function(ray, minDist, maxDist) {
    var invDir = ray.getDirection().reciprocal();
    var signDirX = invDir.x < 0;
    var signDirY = invDir.y < 0;
    var signDirZ = invDir.z < 0;
    var bbox = signDirX ? this.max : this.min;
    var tmin = (bbox.x - ray.x) * invDir.x;
    bbox = signDirX ? this.min : this.max;
    var tmax = (bbox.x - ray.x) * invDir.x;
    bbox = signDirY ? this.max : this.min;
    var tymin = (bbox.y - ray.y) * invDir.y;
    bbox = signDirY ? this.min : this.max;
    var tymax = (bbox.y - ray.y) * invDir.y;
    if ((tmin > tymax) || (tymin > tmax)) {
        return null;
    }
    if (tymin > tmin) {
        tmin = tymin;
    }
    if (tymax < tmax) {
        tmax = tymax;
    }
    bbox = signDirZ ? max : min;
    var tzmin = (bbox.z - ray.z) * invDir.z;
    bbox = signDirZ ? min : max;
    var tzmax = (bbox.z - ray.z) * invDir.z;
    if ((tmin > tzmax) || (tzmin > tmax)) {
        return null;
    }
    if (tzmin > tmin) {
        tmin = tzmin;
    }
    if (tzmax < tmax) {
        tmax = tzmax;
    }
    if ((tmin < maxDist) && (tmax > minDist)) {
        return ray.getPointAtDistance(tmin);
    }
    return undefined;
};

/**
 * @param c
 *            sphere centre
 * @param r
 *            sphere radius
 * @return true, if AABB intersects with sphere
 */

AABB.prototype.intersectsSphere = function(c, r) {
	if(arguments.length == 1){ //must've been a sphere
		r = c.radius;
	}
    var s, 
		d = 0;
    // find the square of the distance
    // from the sphere to the box
    if (c.x < this.min.x) {
        s = c.x - this.min.x;
        d = s * s;
    } else if (c.x > this.max.x) {
        s = c.x - this.max.x;
        d += s * s;
    }

    if (c.y < this.min.y) {
        s = c.y - this.min.y;
        d += s * s;
    } else if (c.y > this.max.y) {
        s = c.y - this.max.y;
        d += s * s;
    }

    if (c.z < this.min.z) {
        s = c.z - this.min.z;
        d += s * s;
    } else if (c.z > this.max.z) {
        s = c.z - this.max.z;
        d += s * s;
    }

    return d <= r * r;
};

AABB.prototype.intersectsTriangle = function(tri) {
	// use separating axis theorem to test overlap between triangle and box
	// need to test for overlap in these directions:
	//
	// 1) the {x,y,z}-directions (actually, since we use the AABB of the
	// triangle
	// we do not even need to test these)
	// 2) normal of the triangle
	// 3) crossproduct(edge from tri, {x,y,z}-directin)
	// this gives 3x3=9 more tests
	var v0, 
		v1, 
		v2,
		normal, 
		e0, 
		e1, 
		e2, 
		f;

	// move everything so that the boxcenter is in (0,0,0)
	v0 = tri.a.sub(this);
	v1 = tri.b.sub(this);
	v2 = tri.c.sub(this);

	// compute triangle edges
	e0 = v1.sub(v0);
	e1 = v2.sub(v1);
	e2 = v0.sub(v2);

	// test the 9 tests first (this was faster)
	f = e0.getAbs();
	if (this.testAxis(e0.z, -e0.y, f.z, f.y, v0.y, v0.z, v2.y, v2.z, this.extent.y, this.extent.z)) {
	    return false;
	}
	if (this.testAxis(-e0.z, e0.x, f.z, f.x, v0.x, v0.z, v2.x, v2.z, this.extent.x, this.extent.z)) {
	    return false;
	}
	if (this.testAxis(e0.y, -e0.x, f.y, f.x, v1.x, v1.y, v2.x, v2.y, this.extent.x, this.extent.y)) {
	    return false;
	}

	f = e1.getAbs();
	if (this.testAxis(e1.z, -e1.y, f.z, f.y, v0.y, v0.z, v2.y, v2.z, this.extent.y, this.extent.z)) {
	    return false;
	}
	if (this.testAxis(-e1.z, e1.x, f.z, f.x, v0.x, v0.z, v2.x, v2.z, this.extent.x, this.extent.z)) {
	    return false;
	}
	if (this.testAxis(e1.y, -e1.x, f.y, f.x, v0.x, v0.y, v1.x, v1.y, this.extent.x, this.extent.y)) {
	    return false;
	}

	f = e2.getAbs();
	if (this.testAxis(e2.z, -e2.y, f.z, f.y, v0.y, v0.z, v1.y, v1.z, this.extent.y, this.extent.z)) {
	    return false;
	}
	if (this.testAxis(-e2.z, e2.x, f.z, f.x, v0.x, v0.z, v1.x, v1.z, this.extent.x, this.extent.z)) {
	    return false;
	}
	if (this.testAxis(e2.y, -e2.x, f.y, f.x, v1.x, v1.y, v2.x, v2.y, this.extent.x, this.extent.y)) {
	    return false;
	}

	// first test overlap in the {x,y,z}-directions
	// find min, max of the triangle each direction, and test for overlap in
	// that direction -- this is equivalent to testing a minimal AABB around
	// the triangle against the AABB

	// test in X-direction
	if (mathUtils.min(v0.x, v1.x, v2.x) > this.extent.x || mathUtils.max(v0.x, v1.x, v2.x) < -this.extent.x) {
	    return false;
	}

	// test in Y-direction
	if (mathUtils.min(v0.y, v1.y, v2.y) > this.extent.y || mathUtils.max(v0.y, v1.y, v2.y) < -this.extent.y) {
	    return false;
	}

	// test in Z-direction
	if (mathUtils.min(v0.z, v1.z, v2.z) > this.extent.z || mathUtils.max(v0.z, v1.z, v2.z) < -this.extent.z) {
	    return false;
	}

	// test if the box intersects the plane of the triangle
	// compute plane equation of triangle: normal*x+d=0
	normal = e0.cross(e1);
	var d = -normal.dot(v0);
	if (!this.planeBoxOverlap(normal, d, extent)) {
	    return false;
	}
	return true;
};

AABB.prototype.planeBoxOverlap = function(normal, d, maxbox) {
    var vmin = new Vec3D();
    var vmax = new Vec3D();

    if (normal.x > 0.0) {
        vmin.x = -maxbox.x;
        vmax.x = maxbox.x;
    } else {
        vmin.x = maxbox.x;
        vmax.x = -maxbox.x;
    }

    if (normal.y > 0.0) {
        vmin.y = -maxbox.y;
        vmax.y = maxbox.y;
    } else {
        vmin.y = maxbox.y;
        vmax.y = -maxbox.y;
    }

    if (normal.z > 0.0) {
        vmin.z = -maxbox.z;
        vmax.z = maxbox.z;
    } else {
        vmin.z = maxbox.z;
        vmax.z = -maxbox.z;
    }
    if (normal.dot(vmin) + d > 0.0) {
        return false;
    }
    if (normal.dot(vmax) + d >= 0.0) {
        return true;
    }
    return false;
};
		
/**
 * Updates the position of the box in space and calls
 * {@link #updateBounds()} immediately
 * 
 * @see geom.Vec3D#set(float, float, float)
 */

AABB.prototype.set = function(a,b,c) {
		if(internals.tests.isAABB( a )) {
			this.extent.set(a.extent);
			return Vec3D.set.apply(this,[a]);
		}
		if( internals.tests.hasXYZ( a )){
			b = a.y;
			c = a.z;
			a = a.a;
		}
		this.x = a;
		this.y = b;
		this.z = c;
		this.updateBounds();
		return this;
 };


AABB.prototype.setExtent = function(extent) {
        this.extent = extent.copy();
        return this.updateBounds();
};

AABB.prototype.testAxis = function(a, b, fa, fb, va, vb, wa, wb, ea, eb) {
    var p0 = a * va + b * vb;
    var p2 = a * wa + b * wb;
    var min;
	var max;
    if (p0 < p2) {
        min = p0;
        max = p2;
    } else {
        min = p2;
        max = p0;
    }
    var rad = fa * ea + fb * eb;
    return (min > rad || max < -rad);
};

AABB.prototype.toMesh = function(mesh){
	if(mesh === undefined){
		mesh = new TriangleMesh("aabb",8,12);	
	}
	var a = this.min,//new Vec3D(this.min.x,this.max.y,this.max.z),
		g = this.max,//new Vec3D(this.max.x,this.max.y,this.max.z),
		b = new Vec3D(a.x, a.y, g.z),
		c = new Vec3D(g.x, a.y, g.z),
		d = new Vec3D(g.x, a.y, a.z),
		e = new Vec3D(a.x, g.y, a.z),
		f = new Vec3D(a.x, g.y, g.z),
		h = new Vec3D(g.x, g.y, a.z),
		ua = new Vec2D(0,0),
		ub = new Vec2D(1,0),
		uc = new Vec2D(1,1),
		ud = new Vec2D(0,1);
	// left
	mesh.addFace(a, b, f, ud, uc, ub);
	mesh.addFace(a, f, e, ud, ub, ua);
	// front
	mesh.addFace(b, c, g, ud, uc, ub);
	mesh.addFace(b, g, f, ud, ub, ua);
	// right
	mesh.addFace(c, d, h, ud, uc, ub);
	mesh.addFace(c, h, g, ud, ub, ua);
	// back
	mesh.addFace(d, a, e, ud, uc, ub);
	mesh.addFace(d, e, h, ud, ub, ua);
	// top
	mesh.addFace(e, f, h, ua, ud, ub);
	mesh.addFace(f, g, h, ud, uc, ub);
	// bottom
	mesh.addFace(a, d, b, ud, uc, ua);
	mesh.addFace(b, d, c, ua, uc, ub);
	return mesh;

};


AABB.prototype.toString = function() {
   return "<aabb> pos: "+this.parent.toString()+" ext: "+this.extent.toString();
};

/**
* Updates the min/max corner points of the box. MUST be called after moving
* the box in space by manipulating the public x,y,z coordinates directly.
* 
* @return itself
*/
AABB.prototype.updateBounds = function() {
  // this is check is necessary for the constructor
  if (this.extent !== undefined) {
      this.min = this.sub(this.extent);
      this.max = this.add(this.extent);
  }
  return this;
};

module.exports = AABB;

});

define('toxi/geom/BernsteinPolynomial',["require", "exports", "module"], function(require, exports, module) {
/**
 * @class
 * Helper class for the spline3d classes in this package. Used to compute
 * subdivision points of the curve.
 * @member toxi
 * @param {Number} res number of subdivision steps between each control point of the spline3d
 */
var	BernsteinPolynomial = function(res) {
	this.resolution = res;
	var b0 = new Array(res),
		b1 = new Array(res),
		b2 = new Array(res),
		b3 = new Array(res);
	var t = 0;
	var dt = 1.0 / (res - 1);
	for (var i = 0; i < res; i++) {
		var t1 = 1 - t;
		var t12 = t1 * t1;
		var t2 = t * t;
		b0[i] = t1 * t12;
		b1[i] = 3 * t * t12;
		b2[i] = 3 * t2 * t1;
		b3[i] = t * t2;
		t += dt;
	}
	this.b0 = b0;
	this.b1 = b1;
	this.b2 = b2;
	this.b3 = b3;
};

module.exports = BernsteinPolynomial;

});

define('toxi/geom/Ray2D',["require", "exports", "module", "../internals","./Vec2D","./Line2D"], function(require, exports, module) {

var extend = require('../internals').extend,
	Vec2D = require('./Vec2D'),
	Line2D = require('./Line2D');

/**
 * @class
 * @member toxi
 */
var	Ray2D = function(a,b,d){
	var o, dir;
	if(arguments.length == 3){
		Vec2D.apply(this,[a,b]);
		this.dir = d.getNormalized();
	} else if(arguments.length == 2){
		Vec2D.apply(this,[a]);
		this.dir = b.getNormalized();
	} else if(arguments.length === 0){
		Vec2D.apply(this);
		this.dir = Vec2D.Y_AXIS.copy();
	}
};
extend(Ray2D,Vec2D);

Ray2D.prototype.getDirection = function() {
      return this.dir.copy();
};
/**
 * Calculates the distance between the given point and the infinite line
 * coinciding with this ray.
 */
Ray2D.prototype.getDistanceToPoint = function(p) {
    var sp = p.sub(this);
    return sp.distanceTo(this.dir.scale(sp.dot(this.dir)));
};

Ray2D.prototype.getPointAtDistance = function(dist) {
    return this.add(this.dir.scale(dist));
};

/**
 * Uses a normalized copy of the given vector as the ray direction.
 * 
 * @param d
 *            new direction
 * @return itself
 */
Ray2D.prototype.setDirection = function(d) {
    this.dir.set(d).normalize();
    return this;
};

/**
 * Converts the ray into a 2D Line segment with its start point coinciding
 * with the ray origin and its other end point at the given distance along
 * the ray.
 * 
 * @param dist
 *            end point distance
 * @return line segment
 */
Ray2D.prototype.toLine2DWithPointAtDistance = function(dist) {
    return new Line2D(this, this.getPointAtDistance(dist));
};

Ray2D.prototype.toString = function() {
    return "origin: " + Vec2D.prototype.toString.apply(this) + " dir: " + this.dir;
};

module.exports = Ray2D;
});

define('toxi/geom/Line2D',["require", "exports", "module", "./Ray2D", "../internals"], function(require, exports, module) {

var	Ray2D = require('./Ray2D'),
	internals = require('../internals');


/**
 @class
 @member toxi
 */
var Line2D = function( a, b) {
	this.a = a;
	this.b = b;
};


Line2D.prototype = {
	/**
	 * Computes the closest point on this line to the point given.
	 * 
	 * @param p
	 *            point to check against
	 * @return closest point on the line
	 */
	closestPointTo: function(p) {
		var v = this.b.sub(this.a);
		var t = p.sub(this.a).dot(v) / v.magSquared();
		// Check to see if t is beyond the extents of the line segment
		if (t < 0.0) {
			return this.a.copy();
		} else if (t > 1.0) {
			return this.b.copy();
		}
		// Return the point between 'a' and 'b'
		return this.a.add(v.scaleSelf(t));
	},

	copy: function() {
		return new Line2D(this.a.copy(), this.b.copy());
	},

	equals: function(obj) {
		if (this == obj) {
			return true;
		}
		if (!( internals.tests.isLine2D( obj ) ) ) {
			return false;
		}
		var l = obj;
		return (this.a.equals(l.a) || this.a.equals(l.b)) && (this.b.equals(l.b) || this.b.equals(l.a));
	},

	getDirection: function() {
		return this.b.sub(this.a).normalize();
	},

	getLength: function() {
		return this.a.distanceTo(this.b);
	},

	getLengthSquared: function() {
		return this.a.distanceToSquared(this.b);
	},

	getMidPoint: function() {
		return this.a.add(this.b).scaleSelf(0.5);
	},

	getNormal: function() {
		return this.b.sub(this.a).perpendicular();
	},

	getTheta: function() {
		return this.a.angleBetween(this.b, true);
	},

	hasEndPoint: function(p) {
		return this.a.equals(p) || this.b.equals(p);
	},


	/**
	 * Computes intersection between this and the given line. The returned value
	 * is a {@link LineIntersection} instance and contains both the type of
	 * intersection as well as the intersection point (if existing).
	 * 
	 * Based on: http://local.wasp.uwa.edu.au/~pbourke/geometry/lineline2d/
	 * 
	 * @param l
	 *            line to intersect with
	 * @return intersection result
	 */
	intersectLine: function(l) {
		var isec,
			denom = (l.b.y - l.a.y) * (this.b.x - this.a.x) - (l.b.x - l.a.x) * (this.b.y - this.a.y),
			na = (l.b.x - l.a.x) * (this.a.y - l.a.y) - (l.b.y - l.a.y) * (this.a.x - l.a.x),
			nb = (this.b.x - this.a.x) * (this.a.y - l.a.y) - (this.b.y - this.a.y) * (this.a.x - l.a.x);
		if (denom !== 0) {
			var ua = na / denom,
				ub = nb / denom;
			if (ua >= 0.0 && ua <= 1.0 && ub >= 0.0 && ub <= 1.0) {
				isec =new Line2D.LineIntersection(Line2D.LineIntersection.Type.INTERSECTING,this.a.interpolateTo(this.b, ua));
			} else {
				isec = new Line2D.LineIntersection(Line2D.LineIntersection.Type.NON_INTERSECTING, undefined);
			}
		} else {
			if (na === 0 && nb === 0) {
				isec = new Line2D.LineIntersection(Line2D.LineIntersection.Type.COINCIDENT, undefined);
			} else {
				isec = new Line2D.LineIntersection(Line2D.LineIntersection.Type.COINCIDENT, undefined);
			}
		}
		return isec;
	},

	offsetAndGrowBy: function(offset,scale, ref) {
		var m = this.getMidPoint();
		var d = this.getDirection();
		var n = d.getPerpendicular();
		if (ref !== undefined && m.sub(ref).dot(n) < 0) {
			n.invert();
		}
		n.normalizeTo(offset);
		this.a.addSelf(n);
		this.b.addSelf(n);
		d.scaleSelf(scale);
		this.a.subSelf(d);
		this.b.addSelf(d);
		return this;
	},

	scale: function(scale) {
		var delta = (1 - scale) * 0.5;
		var newA = this.a.interpolateTo(this.b, delta);
		this.b.interpolateToSelf(this.a, delta);
		this.a.set(newA);
		return this;
	},

	set: function(a, b) {
		this.a = a;
		this.b = b;
		return this;
	},

	splitIntoSegments: function(segments,stepLength,addFirst) {
		return Line2D.splitIntoSegments(this.a, this.b, stepLength, segments, addFirst);
	},

	toRay2D: function() {
		return new Ray2D(this.a.copy(), this.b.sub(this.a).normalize());
	}
};



/**
 * Splits the line between A and B into segments of the given length,
 * starting at point A. The tweened points are added to the given result
 * list. The last point added is B itself and hence it is likely that the
 * last segment has a shorter length than the step length requested. The
 * first point (A) can be omitted and not be added to the list if so
 * desired.
 * 
 * @param a
 *            start point
 * @param b
 *            end point (always added to results)
 * @param stepLength
 *            desired distance between points
 * @param segments
 *            existing array list for results (or a new list, if null)
 * @param addFirst
 *            false, if A is NOT to be added to results
 * @return list of result vectors
 */
Line2D.splitIntoSegments = function(a, b, stepLength, segments, addFirst) {
	if (segments === undefined) {
		segments = [];
	}
	if (addFirst) {
		segments.push(a.copy());
	}
	var dist = a.distanceTo(b);
	if (dist > stepLength) {
		var pos = a.copy();
		var step = b.sub(a).limit(stepLength);
		while (dist > stepLength) {
			pos.addSelf(step);
			segments.push(pos.copy());
			dist -= stepLength;
		}
	}
	segments.push(b.copy());
	return segments;
};


Line2D.LineIntersection = function(type, pos)
{
	this.type = type;
	this.pos = pos;
};

Line2D.LineIntersection.prototype = {
	getPos: function(){
		return this.pos.copy();
	},
	
	getType: function(){
		return this.type;
	},
	
	toString: function(){
		return "type: "+this.type+ " pos: "+this.pos;
	}	
};

Line2D.LineIntersection.Type = { COINCIDENT: 0, PARALLEL: 1, NON_INTERSECTING: 2, INTERSECTING: 3};


module.exports = Line2D;
});

define('toxi/geom/Polygon2D',["require", "exports", "module", "./Vec2D","./Line2D","../internals"], function(require, exports, module) {

var	internals = require('../internals'),
	Vec2D = require('./Vec2D'),
	Line2D = require('./Line2D');



/**
 * @class
 * @member toxi
 */
var Polygon2D = function(){
	this.vertices = [];
	var i,l;
	if(arguments.length > 1){ //comma-separated Vec2D's were passed in
		for(i=0, l = arguments.length;i<l;i++){
			this.add(arguments[i].copy());
		}
	} else if(arguments.length == 1){
		var arg = arguments[0];
		if( internals.tests.isArray( arg ) ){ // if it was an array of points
			for(i=0,l = arg.length;i<l;i++){
				this.add(arg[i].copy());
			}
		}
	} //otherwise no args were passed, and thats ok

};


Polygon2D.prototype = {

	add: function(p){
		if(this.vertices.indexOf(p) < 0){
			this.vertices.push(p);
		}
	},
	
	containsPoint: function(p){
		var num = this.vertices.length,
			i = 0,
			j = num-1,
			oddNodes = false,
			px = p.x,
			py = p.y;
		for(i=0;i<num;i++){
			var vi = this.vertices[i],
				vj = this.vertices[j];
			if (vi.y < py && vj.y >= py || vj.y < py && vi.y >= py) {
				if (vi.x + (py - vi.y) / (vj.y - vi.y) * (vj.x - vi.x) < px) {
					oddNodes = !oddNodes;
				}
			}
			j = i;
		}
		return oddNodes;
	},
	
	containsPoly: function(poly) {
        for (var i=0,num=poly.vertices.length; i<num; i++) {
            if (!this.containsPoint(poly.vertices[i])) {
                return false;
            }
        }
        return true;
    },
    
	flipVertexOrder: function(){
		this.vertices.reverse();
		return this;
	},
	
	getArea: function(){
		var area = 0,
			numPoints = this.vertices.length;
		for(var i=0;i<numPoints;i++){
			var a = this.vertices[i],
				b = this.vertices[(i+1) % numPoints];
			area += a.x * b.y;
			area -= a.y * b.x;
		}
		area *= 0.5;
		return area;
	},
	
	getCentroid: function(){
		var res = new Vec2D(),
			numPoints = this.vertices.length;
		for(var i=0;i<numPoints;i++){
			var a = this.vertices[i],
				b = this.vertices[(i+1) %numPoints],
				factor = a.x * b.y - b.x * a.y;
			res.x += (a.x + b.x) * factor;
			res.y += (a.y + b.y) * factor;
		}
		return res.scale(1 / (this.getArea() * 6));
	},
	
	getCircumference: function(){
		var circ = 0;
		for(var i=0,num=this.vertices.length;i<num;i++){
			circ += this.vertices[i].distanceTo(this.vertices[(i+1)%num]);
		}
		return circ;
	},
	
	getEdges: function() {
		var num = this.vertices.length,
			edges = [];
		for (var i = 0; i < num; i++) {
			edges[i] = new Line2D(this.vertices[i], this.vertices[(i + 1) % num]);
		}
		return edges;
	},
	
	getNumPoints: function(){
		return this.vertices.length;
	},
	
	isClockwise: function(){
		var isClockwise = function( a, b, c ){
			var determ = (b.x-a.x) * (c.y - a.y) - (c.x - a.x) * (b.y - a.y);
			return (determ < 0.0);
		};
		if(this.vertices.length > 2){
			return isClockwise(this.vertices[0],this.vertices[1],this.vertices[2]);
		}
		return false;
	},
	
	intersectsPoly: function(poly) {
		if (!this.containsPoly(poly)) {
			var edges=this.getEdges();
			var pedges=poly.getEdges();
			for(var i=0, n=edges.length; i < n; i++) {
				for(var j=0, m = pedges.length, e = edges[i]; j < m; j++) {
					if (e.intersectLine(pedges[j]).getType() == Line2D.LineIntersection.Type.INTERSECTING) {
						return true;
					}
				}
			}
			return false;
		} else {
			return true;
		}
	},
    
    rotate: function(theta) {
		for (var i=0, num=this.vertices.length; i < num; i++) {
			this.vertices[i].rotate(theta);
		}
    },
    
    scale: function() {
		var x,y;
		if (arguments.length==1) {
			var arg = arguments[0];
			if( internals.tests.hasXY( arg ) ){
				x=arg.x;
				y=arg.y;
			} else {
				// uniform scale
				x=arg;
				y=arg;
			}
		} else if (arguments.length==2) {
			x=arguments[0];
			y=arguments[1];
		} else {
			throw "Invalid argument(s) passed.";
		}
		for (var i=0, num=this.vertices.length; i < num; i++) {
			this.vertices[i].scaleSelf(x, y);
		}
		return this;
    },
    
	translate: function() {
		var x,y;
		if (arguments.length==1 && internals.tests.hasXY( arguments[0] ) ){
			x=arg.x;
			y=arg.y;
		} else if (arguments.length==2) {
			x=arguments[0];
			y=arguments[1];
		} else {
			throw "Invalid argument(s) passed.";
		}
        for (var i=0, num=this.vertices.length; i < num; i++) {
            this.vertices[i].addSelf(x, y);
        }
        return this;
    },
    
	smooth: function(amount, baseWeight){
		var centroid = this.getCentroid();
		var num = this.vertices.length;
		var filtered = [];
		for(var i=0,j=num-1,k=1;i<num;i++){
			var a = this.vertices[i];
			var dir = this.vertices[j].sub(a).addSelf(this.vertices[k].sub(a))
				.addSelf(a.sub(centroid).scaleSelf(baseWeight));
			filtered.push(a.add(dir.scaleSelf(amount)));
			j++;
			if(j == num){
				j=0;
			}
			k++;
			if(k == num){
				k=0;
			}
		}
		this.vertices = filtered;
		return this;
	},
	
	toString: function(){
		var s = "";
		for(var i=0;i<this.vertices.length;i++){
			s += this.vertices[i];
			if(i<this.vertices.length-1){
				s+= ", ";
			}
		}
		return s;
	}
	
};

module.exports = Polygon2D;
});

define('toxi/geom/Ellipse',["require", "exports", "module", "../internals","../math/mathUtils","./Vec2D","./Polygon2D"], function(require, exports, module) {
var	internals = require('../internals'),
	mathUtils = require('../math/mathUtils'),
	Vec2D = require('./Vec2D'),
	Polygon2D = require('./Polygon2D');


/**
 * @class defines a 2D ellipse and provides several utility methods for it.
 * @member toxi
 * @augments Vec2D
 */

var	Ellipse = function(a,b,c,d) {
	this.radius = new Vec2D();
	if(arguments.length === 0){
		Vec2D.apply(this,[0,0]);
		this.setRadii(1,1);
	} else if( internals.tests.hasXY( a ) ) {
		Vec2D.apply(this,[a.x,a.y]);
		if( internals.tests.hasXY( b ) ){
			this.setRadii(b.x,b.y);
		} else {
			this.setRadii(b,c);
		}
	} else {
		if(d === undefined) {
			if(c === undefined) {
				Vec2D.apply(this,[0,0]);
				this.setRadii(a,b);
			} else {
				Vec2D.apply(this,[a,b]);
				this.setRadii(c,c);
			}
		} else {
			console.log("yup");
			Vec2D.apply(this,[a,b]);
			this.setRadii(c,d);
		}
	}
};

internals.extend(Ellipse,Vec2D);

Ellipse.prototype.containsPoint = function(p) {
    var foci = this.getFoci();
    return p.distanceTo(foci[0]) + p.distanceTo(foci[1]) < 2 * mathUtils.max(this.radius.x, this.radius.y);
};

/**
 * Computes the area covered by the ellipse.
 * 
 * @return area
 */
Ellipse.prototype.getArea = function() {
    return mathUtils.PI * radius.x * radius.y;
};

/**
 * Computes the approximate circumference of the ellipse, using this
 * equation: <code>2 * PI * sqrt(1/2 * (rx*rx+ry*ry))</code>.
 * 
 * The precise value is an infinite series elliptical integral, but the
 * approximation comes sufficiently close. See Wikipedia for more details:
 * 
 * http://en.wikipedia.org/wiki/Ellipse
 * 
 * @return circumference
 */
Ellipse.prototype.getCircumference = function() {
    // wikipedia solution:
    // return (float) (MathUtils.PI * (3 * (radius.x + radius.y) - Math
    // .sqrt((3 * radius.x + radius.y) * (radius.x + 3 * radius.y))));
    return Math.sqrt(0.5 * this.radius.magSquared()) * mathUtils.TWO_PI;
};

/**
 * @return the focus
 */
Ellipse.prototype.getFoci = function() {
    var foci = [];
    if (this.radius.x > this.radius.y) {
        foci[0] = this.sub(this.focus, 0);
        foci[1] = this.add(this.focus, 0);
    } else {
        foci[0] = this.sub(0, this.focus);
        foci[1] = this.add(0, this.focus);
    }
    return foci;
};

/**
 * @return the 2 radii of the ellipse as a Vec2D
 */
Ellipse.prototype.getRadii = function() {
    return this.radius.copy();
};


/**
 * Sets the radii of the ellipse to the new values.
 * 
 * @param rx
 * @param ry
 * @return itself
 */
Ellipse.prototype.setRadii = function(rx,ry) {
	if( internals.tests.hasXY( rx ) ){
		ry = rx.y;
		rx = rx.x;
	}
    this.radius.set(rx, ry);
    this.focus = this.radius.magnitude();
    return this;
};

/**
 * Creates a {@link Polygon2D} instance of the ellipse sampling it at the
 * given resolution.
 * 
 * @param res
 *            number of steps
 * @return ellipse as polygon
 */
Ellipse.prototype.toPolygon2D = function(res) {
    var poly = new Polygon2D();
    var step = mathUtils.TWO_PI / res;
    for (var i = 0; i < res; i++) {
		var v = Vec2D.fromTheta(i * step).scaleSelf(this.radius).addSelf(this);
		poly.add(v);
	}
    return poly;
};


module.exports = Ellipse;

});

define('toxi/geom/Circle',["require", "exports", "module", "../internals","../math/mathUtils","./Vec2D","./Ellipse"], function(require, exports, module) {
var	internals = require('../internals'),
	mathUtils = require('../math/mathUtils'),
	Vec2D = require('./Vec2D'),
	Ellipse = require('./Ellipse');



/**
 * @class This class overrides {@link Ellipse} to define a 2D circle and provides
 * several utility methods for it, including factory methods to construct
 * circles from points.
 * @member toxi
 * @augments Ellipse
 */
var	Circle = function(a,b,c) {
	if(arguments.length == 1){
		if( internals.tests.isCircle( a ) ){
			Ellipse.apply(this,[a,a.radius.x]);
		} else {
			Ellipse.apply(this,[0,0,a]);
		}
	} else if(arguments.length == 2){
		Ellipse.apply(this,[a,b]);
	} else {
		Ellipse.apply(this,[a,b,c,c]);
	}
};

internals.extend(Circle,Ellipse);





/**
 * Factory method to construct a circle which has the two given points lying
 * on its perimeter. If the points are coincident, the circle will have a
 * radius of zero.
 * 
 * @param p1
 * @param p2
 * @return new circle instance
 */
Circle.from2Points = function(p1,p2) {
    var m = p1.interpolateTo(p2, 0.5);
    var distanceTo = m.distanceTo(p1);
    return new Circle(m, distanceTo);
};

/**
 * Factory method to construct a circle which has the three given points
 * lying on its perimeter. The function returns null, if the 3 points are
 * co-linear (in which case it's impossible to find a circle).
 * 
 * Based on CPP code by Paul Bourke:
 * http://local.wasp.uwa.edu.au/~pbourke/geometry/circlefrom3/
 * 
 * @param p1
 * @param p2
 * @param p3
 * @return new circle instance or null
 */
Circle.from3Points = function(p1,p2,p3) {
    var circle,
		deltaA = p2.sub(p1),
		deltaB = p3.sub(p2),
		centroid,
		radius;
	if (mathUtils.abs(deltaA.x) <= 0.0000001 && mathUtils.abs(deltaB.y) <= 0.0000001) {
		centroid = new Vec2D(p2.x + p3.x, p1.y + p2.y).scaleSelf(0.5);
		radius = centroid.distanceTo(p1);
		circle = new Circle(centroid, radius);
	} else {
		var aSlope = deltaA.y / deltaA.x;
		var bSlope = deltaB.y / deltaB.x;
		if (mathUtils.abs(aSlope - bSlope) > 0.0000001 && aSlope !== 0) {
			var x = (aSlope * bSlope * (p1.y - p3.y) + bSlope * (p1.x + p2.x) - aSlope * (p2.x + p3.x)) / (2 * (bSlope - aSlope));
			var y = -(x - (p1.x + p2.x) / 2) / aSlope + (p1.y + p2.y) / 2;
			centroid = new Vec2D(x, y);
			radius = centroid.distanceTo(p1);
			circle = new Circle(centroid, radius);
		}
	}
    return circle;
};




Circle.prototype.containsPoint = function(p) {
    return this.distanceToSquared(p) <= this.radius.x * this.radius.x;
};

Circle.prototype.getCircumference = function() {
    return mathUtils.TWO_PI * this.radius.x;
};

Circle.prototype.getRadius = function() {
    return this.radius.x;
};

Circle.prototype.getTangentPoints = function(p) {
    var m = this.interpolateTo(p, 0.5);
    return this.intersectsCircle(new Circle(m, m.distanceTo(p)));
};


Circle.prototype.intersectsCircle = function(c) {
    var res,
		delta = c.sub(this),
		d = delta.magnitude(),
		r1 = this.radius.x,
		r2 = c.radius.x;
    if (d <= r1 + r2 && d >= Math.abs(r1 - r2)) {
        var a = (r1 * r1 - r2 * r2 + d * d) / (2.0 * d);
        d = 1 / d;
        var p = this.add(delta.scale(a * d));
        var h = Math.sqrt(r1 * r1 - a * a);
        delta.perpendicular().scaleSelf(h * d);
        var i1 = p.add(delta);
        var i2 = p.sub(delta);
        res = [i1, i2 ];
    }
    return res;
};

Circle.prototype.setRadius = function(r) {
    this.setRadii(r, r);
    return this;
};


module.exports = Circle;


});

define('toxi/geom/CircleIntersector',["require", "exports", "module"], function(require, exports, module) {
/**
 @class CircleIntersector
 @member toxi
 */
var CircleIntersector = function(circle) {
    this.circle = circle;
    this.isec = undefined;
};

CircleIntersector.prototype = {

    getIntersectionData: function() {
        return this.isec;
    },

    intersectsRay: function(ray) {
        this.isec.clear();
        var q = circle.sub(ray),
        distSquared = q.magSquared(),
        v = q.dot(ray.getDirection()),
        r = circle.getRadius(),
        d = r * r - (distSquared - v * v);
        if (d >= 0.0) {
            this.isec.isIntersection = true;
            this.isec.dist = v -Math.sqrt(d);
            this.isec.pos = ray.getPointAtDistance(isec.dist);
            this.isec.normal = this.isec.pos.sub(this.circle).normalize();
        }
        return this.isec.isIntersection;
    }
};

module.exports = CircleIntersector;
});

define('toxi/geom/Cone',["require", "exports", "module", "../internals","./Vec3D","./mesh/TriangleMesh"], function(require, exports, module) {

var extend = require('../internals').extend,
	Vec3D = require('./Vec3D'),
	TriangleMesh = require('./mesh/TriangleMesh');

/**
 * @class A geometric definition of a cone (and cylinder as a special case) with
 * support for mesh creation/representation. The class is currently still
 * incomplete in that it doesn't provide any other features than the
 * construction of a cone shaped mesh.
 * @augments toxi.Vec3D
 * @member toxi
 * @param pos
 *            centre position
 * @param dir
 *            direction vector
 * @param rNorth
 *            radius on the side in the forward direction
 * @param rSouth
 *            radius on the side in the opposite direction
 * @param len
 *            length of the cone
 */
var	Cone = function(pos,dir,rNorth, rSouth,len) {
	Vec3D.apply(this,[pos]);
	this.dir = dir.getNormalized();
	this.radiusNorth = rNorth;
	this.radiusSouth = rSouth;
	this.length = len;
};

extend(Cone,Vec3D);

Cone.prototype.toMesh = function(args) {
	var opts = {
		mesh : undefined,
		steps : NaN,
		thetaOffset : 0,
		topClosed : true,
		bottomClosed : true
	};
	
		
	if ( arguments.length == 1) {
		if (typeof arguments[0] == 'object') {
			//##then it was a javascript option-object
			var optionsObject = arguments[0];
			opts.mesh = optionsObject.mesh;
			opts.steps = optionsObject.steps || optionsObject.resolution || optionsObject.res;
			opts.thetaOffset = optionsObject.thetaOffset || opts.thetaOffset;
			opts.topClosed = optionsObject.topClosed || opts.topClosed;
			opts.bottomClosed = optionsObject.bottomClosed || opts.bottomClosed;
		} else {
			opts.steps = arguments[0];
		}
	}
	else if ( arguments.length == 2 ) {
		opts.steps = arguments[0];
		opts.thetaOffset = arguments[1];
	}
	else if ( arguments.length == 5 ) {
		opts.mesh = arguments[0];
		opts.steps = arguments[1];
		opts.thetaOffset = arguments[2];
		opts.topClosed = arguments[3];
		opts.bottomClosed = arguments[4];
	}
	
	var c = this.add(0.01, 0.01, 0.01),
		n = c.cross(this.dir.getNormalized()).normalize(),
		halfAxis = this.dir.scale(this.length * 0.5),
		p = this.sub(halfAxis),
		q = this.add(halfAxis),
		south = [],
		north = [],
		phi = (Math.PI*2) / opts.steps;
	
	
	var i = 0;
	for(i=0;i<opts.steps;i++){
		var theta = i * phi + opts.thetaOffset;
		var nr = n.getRotatedAroundAxis(this.dir,theta);
			
		south[i] = nr.scale(this.radiusSouth).addSelf(p);
		north[i] = nr.scale(this.radiusNorth).addSelf(q);
	}
	
	
	var numV = opts.steps * 2 + 2,
		numF = opts.steps * 2 + (opts.topClosed ? opts.steps : 0) + (opts.bottomClosed ? opts.steps : 0),
		mesh = opts.mesh || new TriangleMesh("cone",numV,numF);

	for(i=0, j=1; i<opts.steps; i++, j++){
		if(j == opts.steps){
			j = 0;
		}
		mesh.addFace(south[i],north[i],south[j],undefined,undefined,undefined,undefined);
		mesh.addFace(south[j],north[i],north[j],undefined,undefined,undefined,undefined);
		if(opts.bottomClosed){
			mesh.addFace(p, south[i], south[j], undefined,undefined,undefined,undefined);
		}
		if(opts.topClosed){
			mesh.addFace(north[i], q, north[j], undefined,undefined,undefined,undefined);
		}
	}
	
	return mesh;
};

module.exports = Cone;

});

define('toxi/geom/IsectData2D',["require", "exports", "module", "./Vec2D"], function(require, exports, module) {

var Vec2D = require('./Vec2D');

/**
 * @class
 * @member toxi
 */
var	IsectData2D = function(isec){
	if(isec !== undefined){
		this.isIntersection = isec.isIntersection;
		this.dist = isec.dist;
		this.pos = isec.pos.copy();
		this.dir = isec.dir.copy();
		this.normal = isec.normal.copy();
	}
	else {
		this.clear();
	}
};

IsectData2D.prototype = {
	clear: function(){
		this.isIntersection = false;
		this.dist = 0;
		this.pos = new Vec2D();
		this.dir = new Vec2D();
		this.normal = new Vec2D();
	},
	
	toString: function(){
		var s = "isec: "+this.isIntersection;
		if(this.isIntersection){
			s+= " at:"+this.pos+ " dist:"+this.dist+" normal:"+this.normal;
		}
		return s;
	}
};

module.exports = IsectData2D;
});

define('toxi/geom/IsectData3D',["require", "exports", "module", "./Vec3D"], function(require, exports, module) {

var Vec3D = require('./Vec3D');

/**
 * @class
 * @member toxi
 */
var	IsectData3D = function(isec){
	if(isec !== undefined){
		this.isIntersection = isec.isIntersection;
		this.dist = isec.dist;
		this.pos = isec.pos.copy();
		this.dir = isec.dir.copy();
		this.normal = isec.normal.copy();
	}
	else {
		this.clear();
	}
};

IsectData3D.prototype = {
	clear: function(){
		this.isIntersection = false;
		this.dist = 0;
		this.pos = new Vec3D();
		this.dir = new Vec3D();
		this.normal = new Vec3D();
	},
	
	toString: function(){
		var s = "isec: "+this.isIntersection;
		if(this.isIntersection){
			s += " at:"+this.pos+ " dist:"+this.dist+" normal:"+this.normal;
		}
		return s;
	}
};

module.exports = IsectData3D;
});

define('toxi/geom/Ray3D',["require", "exports", "module", "../internals","./Vec3D","./Line3D"], function(require, exports, module) {

var extend = require('../internals').extend,
	Vec3D = require('./Vec3D'),
	Line3D = require('./Line3D');

/**
 * @class
 * @member toxi
 */
var	Ray3D = function(a,b,c,d){
	var o, dir;
	if(arguments.length == 4){
		o = new Vec3D(a,b,c);
		dir = d;
	}
	else if(arguments.length == 2){
		o = a;
		dir = b;
	}
	else {
		o = new Vec3D();
		dir = Vec3D.Y_AXIS.copy();
	}
	Vec3D.apply(this,[o]);
	this.dir = dir;
};

extend(Ray3D,Vec3D);

/**
	Returns a copy of the ray's direction vector.
	@return vector
*/
Ray3D.prototype.getDirection = function() {
    return this.dir.copy();
};

/**
	Calculates the distance between the given point and the infinite line
	coinciding with this ray.
	@param p
*/
Ray3D.prototype.getDistanceToPoint = function(p) {
    var sp = p.sub(this);
    return sp.distanceTo(this.dir.scale(sp.dot(this.dir)));
};

/**
	Returns the point at the given distance on the ray. The distance can be
	any real number.
	@param dist
	@return vector
*/
Ray3D.prototype.getPointAtDistance = function(dist) {
    return this.add(this.dir.scale(dist));
};

/**
  Uses a normalized copy of the given vector as the ray direction. 
  @param d new direction
  @return itself
*/
Ray3D.prototype.setDirection = function(d) {
    this.dir.set(d).normalize();
    return this;
};

/**
  Converts the ray into a 3D Line segment with its start point coinciding
  with the ray origin and its other end point at the given distance along
  the ray.
  
  @param dist end point distance
  @return line segment
*/
Ray3D.prototype.toLine3DWithPointAtDistance = function(dist) {
    return new Line3D(this, this.getPointAtDistance(dist));
};

Ray3D.prototype.toString = function() {
    return "origin: " + this.parent.toString.call(this) + " dir: " + this.dir;
};

module.exports = Ray3D;
});

define('toxi/geom/Plane',["require", "exports", "module", "../internals","../math/mathUtils","./Ray3D","./Vec3D","./mesh/TriangleMesh"], function(require, exports, module) {

var extend = require('../internals').extend,
	mathUtils = require('../math/mathUtils'),
	Ray3D = require('./Ray3D'),
	Vec3D = require('./Vec3D'),
	TriangleMesh = require('./mesh/TriangleMesh');

/**
 * @class
 * @member toxi
 * @augments Vec3D
 */
var	Plane = function(tri_or_origin,norm) {
	var origin, normal;
	if(arguments.length === 0){
		origin = new Vec3D();
		normal = Vec3D.Y_AXIS.copy();
	} else if(arguments.length == 1){ //it should've been a Triangle
		origin = arguments[0].computeCentroid();
		normal = arguments[0].computeNormal();
	} else { //Vec3D, Vec3D
		origin = arguments[0];
		normal = arguments[1].getNormalized();
	}
	Vec3D.apply(this,[origin]);
	this.normal = normal;
};
extend(Plane,Vec3D);
Plane.Classifier = {
	FRONT: "front",
	BACK: "back",
	ON_PLANE: "on plane"
};
Plane.XY = new Plane(new Vec3D(), Vec3D.Z_AXIS);
Plane.XZ = new Plane(new Vec3D(), Vec3D.Y_AXIS);
Plane.YZ = new Plane(new Vec3D(), Vec3D.X_AXIS);


/**
* Classifies the relative position of the given point to the plane using
* the given tolerance.
* @return One of the 3 classification types: FRONT, BACK, ON_PLANE
*/
Plane.prototype.classifyPoint = function(p, tolerance){
	var d = this.sub(p).normalize().dot(this.normal);
	if( d < -tolerance){
		return Plane.Classifier.FRONT;
	} else if( d > tolerance){
		return Plane.Classifier.BACK;
	}
	return Plane.Classifier.ON_PLANE;
};

Plane.prototype.containsPoint = function(p){
	return this.classifyPoint(p, mathUtils.EPS) == Plane.Classifier.ON_PLANE;
};

Plane.prototype.getDistanceToPoint = function(p){
	var sn = this.normal.dot(p.sub(this)),
		sd = this.normal.magSquared(),
		isec = p.add(this.normal.scale(sn / sd));
		return isec.distanceTo(p);
};

Plane.prototype.getIntersectionWithRay = function(r){
	var denom = this.normal.dot(r.getDirection()),
		u;
	if(denom > mathUtils.EPS){
		u = this.normal.dot(this.sub(r)) / denom;
		return r.getPointAtDistance(u);
	} else {
		return undefined;
	}
};

Plane.prototype.getProjectedPoint = function(p){
	var dir, proj;
	if(this.normal.dot(this.sub(p)) < 0){
		dir = this.normal.getInverted();
	} else {
		dir = this.normal;
	}
	proj = new Ray3D(p,dir).getPointAtDistance(this.getDistanceToPoint(p));
	return proj;
};
/**
* Calculates the distance of the vector to the given plane in the specified
* direction. A plane is specified by a 3D point and a normal vector
* perpendicular to the plane. Normalized directional vectors expected (for
* rayDir and planeNormal).
* 
* @param {Ray3D} ray intersection ray
* @return {Number} distance to plane in world units, -1 if no intersection.
*/

Plane.prototype.intersectRayDistance = function(ray){
	var d = this.normal.dot(this),
		numer = this.normal.dot(ray) + d,
		denom = this.normal.dot(ray.dir);

		//normal is orthogonal to vector, cant intersect
		if(mathUtils.abs(denom) < mathUtils.EPS){
			return -1;
		}
		return - (numer / denom);
};

/**
* Creates a TriangleMesh representation of the plane as a finite, squared
* quad of the requested size, centred around the current plane point.
* @param {TriangleMesh} mesh (optional)
* @param size desired edge length
* @return mesh
*/

Plane.prototype.toMesh = function(a,b){
	var size, mesh,
		p,
		n, m, a, b, c, d;
	if(arguments.length == 1){
		size = a;
		mesh = new TriangleMesh("plane", 4, 2);
	} else {
		mesh = a;
		size = b;
	}
};

module.exports = Plane;


});

define('toxi/geom/Ray3DIntersector',["require", "exports", "module", "./IsectData3D","../math/mathUtils"], function(require, exports, module) {

var IsectData3D = require('./IsectData3D'),
	mathUtils = require('../math/mathUtils');

/**
 * @class
 * @member toxi
 */
Ray3DIntersector = function(ray){
	this.ray = ray;
	this.isec = new IsectData3D();
};

Ray3DIntersector.prototype = {
	getIntersectionData: function(){
		return this.isec;
	},
	
	intersectsRay: function(other){
		var n = this.ray.dir.cross(other.dir);
		var sr = this.ray.sub(other);
		var absX = mathUtils.abs(n.x);
		var absY = mathUtils.abs(n.y);
		var absZ = mathUtils.abs(n.z);
		var t;
		if(absZ > absX && absZ > absY){
			t = (sr.x * other.dir.y - sr.y * other.dir.x) / n.z;
		} else if(absX > absY){
			t = (sr.y * other.dir.z - sr.z * other.dir.y) / n.x;
		} else {
			t = (sr.z * other.dir.x - sr.x * other.dir.z) / n.y;
		}
		this.isec.isIntersection = (t <= mathUtils.EPS && !isFinite(t));
		this.isec.pos = this.ray.getPointAtDistance(-t);
		return this.isec.isIntersection;
	}
};

module.exports = Ray3DIntersector;
});

define('toxi/geom/Rect',["require", "exports", "module", "../math/mathUtils","./Vec2D","./Line2D","./Polygon2D","../internals"], function(require, exports, module) {

var	internals = require('../internals'),
	mathUtils = require('../math/mathUtils'),
	Vec2D = require('./Vec2D'),
	Line2D = require('./Line2D'),
	Polygon2D = require('./Polygon2D');

/**
 * @class
 * @member toxi
 * @param {Number} [x]
 * @param {Number} [y]
 * @param {Number} [width]
 * @param {Number} [height]
 */
var	Rect = function(a,b,width,height){
	if(arguments.length == 2){ //then it should've been 2 Vec2D's
		if( !( internals.tests.hasXY( a ) ) ){
			throw new Error("Rect received incorrect parameters");
		} else {
			this.x = a.x;
			this.y = a.y;
			this.width = b.x - this.x;
			this.height = b.y - this.y;
		}
	} else if(arguments.length == 4){
		this.x = a;
		this.y = b;
		this.width = width;
		this.height = height;
	} else if(arguments.length == 1){ //object literal with x,y,width,height
		var o = arguments[0];
		if( internals.tests.hasXYWidthHeight( o ) ){
			this.x = o.x;
			this.y = o.y;
			this.width = o.width;
			this.height = o.height;
		}
	} else if(arguments.length > 0){
		throw new Error("Rect received incorrect parameters");
	}
};

Rect.fromCenterExtent = function(center,extent){
	return new Rect(center.sub(extent),center.add(extent));
};

Rect.prototype = {
	containsPoint: function(p){
		var px = p.x;
		var py = p.y;
		if(px < this.x || px >= this.x + this.width){
			return false;
		}
		if(py < this.y || py >= this.y + this.height){
			return false;
		}
		return true;
	},
	
	copy: function(){
		return new Rect(this.x,this.y,this.width,this.height);
	},
	
	getArea: function(){
		return this.width * this.height;
	},
	
	getAspect: function(){
		return this.width / this.height;
	},
	
	getBottom: function(){
		return this.y + this.height;
	},
	
	getBottomRight: function(){
		return new Vec2D(this.x + this.width, this.y + this.height);
	},
	
	getCentroid: function(){
		return new Vec2D(this.x + this.width * 0.5, this.y + this.height * 0.5);
	},
	
	getDimensions: function(){
		return new Vec2D(this.width,this.height);
	},
	
	getEdge: function(id){
		var edge;
		switch(id){
			case 0:
				edge = new Line2D(
					new Vec2D(this.x,this.y),
					new Vec2D(this.x + this.width, this.y)
				);
				break;
			case 1:
				edge = new Line2D(
					new Vec2D(this.x + this.width, this.y),
					new Vec2D(this.x + this.width, this.y + this.height)
				);
				break;
			case 2:
				edge = new Line2D(
					new Vec2D(this.x, this.y + this.height),
					new Vec2D(this.x + this.width, this.y + this.height)
				);
				break;
			case 3:
				edge = new Line2D(
					new Vec2D(this.x,this.y),
					new Vec2D(this.x,this.y+this.height)
				);
				break;
			default:
				throw new Error("edge ID needs to be 0...3");
		}
		return edge;	
	},
	
	getLeft: function(){
		return this.x;
	},
	
	getRight: function(){
		return this.x + this.width;
	},
	
	getTop: function(){
		return this.y;
	},
	
	getTopLeft: function(){
		return new Vec2D(this.x,this.y);
	},
	
	intersectsRay: function(ray,minDist,maxDist){ 
		//returns Vec2D of point intersection
		var invDir = ray.getDirection().reciprocal();
		var signDirX = invDir.x < 0;
		var signDirY = invDir.y < 0;
		var min = this.getTopLeft();
		var max = this.getBottomRight();
		var bbox = signDirX ? max : min;
		var tmin = (bbox.x - ray.x) * invDir.x;
		bbox = signDirX ? min : max;
		var tmax = (bbox.x - ray.x) * invDir.x;
		bbox = signDirY ? max : min;
		var tymin = (bbox.y - ray.y) * invDir.y;
		bbox = signDirY ? min : max;
		var tymax = (bbox.y - ray.y) * invDir.y;
		if((tmin > tymax) || (tymin > tmax)){
			return undefined;
		}
		if(tymin > tmin){
			tmin = tymin;
		}
		if (tymax < tmax) {
            tmax = tymax;
        }
        if ((tmin < maxDist) && (tmax > minDist)) {
            return ray.getPointAtDistance(tmin); 
        }
        return undefined;
	},
	
	intersectsRect: function(r){
		return !(this.x > r.x + r.width || this.x + this.width < r.x || this.y > r.y + r.height || this.y + this.height < r.y);
	},
	
	scale: function(s){
		var c = this.getCentroid();
		this.width *= s;
		this.height *= s;
		this.x = c.x - this.width * 0.5;
		this.y = c.y - this.height * 0.5;
		return this;
	},
	
	set: function(x,y,width,height){
		if(arguments.length == -1){
			this.y = x.y;
			this.width = x.width;
			this.height = x.height;
			this.x = x.x;
		} else if(arguments.length === 4) {
			this.x = x;
			this.y = y;
			this.width = width;
			this.height = height;
		} else {
			throw new Error("Rect set() received wrong parameters");
		}
	},
	
	setDimensions: function(dim){
		this.width = dim.x;
		this.height = dim.y;
		return this;
	},
	
	setPosition: function(pos){
		this.x = pos.x;
		this.y = pos.y;
		return this;
	},
	
	toPolygon2D: function(){
		var poly = new Polygon2D();
		poly.add(new Vec2D(this.x,this.y));
		poly.add(new Vec2D(this.x+this.width,this.y));
		poly.add(new Vec2D(this.x+this.width,this.y+this.height));
		poly.add(new Vec2D(this.x,this.y+this.height));
		return poly;
	},
	
	toString: function(){
		return "rect: {x: "+this.x +", y: "+this.y+ ", width: "+this.width+ ", height: "+this.height+"}";
	},
	
	union: function(r){
		var tmp = mathUtils.max(this.x + this.width, r.x + r.width);
		this.x = mathUtils.min(this.x,r.x);
		this.width = tmp - this.x;
		tmp = mathUtils.max(this.y + this.height, r.y + r.height);
		this.y = mathUtils.min(this.y,r.y);
		this.height = tmp - this.y;
		return this;
	}
};

module.exports = Rect;




});

define('toxi/geom/mesh/SphereFunction',["require", "exports", "module", "../../math/mathUtils","../Vec3D","../Sphere"], function(require, exports, module) {

var mathUtils = require('../../math/mathUtils'),
	Vec3D = require('../Vec3D'),
	internals = require('../../internals'),
	Sphere = require('../Sphere');

/**
 * @class This implementation of a {@link SurfaceFunction} samples a given
 * {@link Sphere} instance when called by the {@link SurfaceMeshBuilder}.
 * @member toxi
 */
var	SphereFunction = function(sphere_or_radius) {
	if(sphere_or_radius === undefined){
		this.sphere = new Sphere(new Vec3D(),1);
	}
	
	if(internals.tests.isSphere( sphere_or_radius )){
		this.sphere = sphere_or_radius;
	}
	else{
		this.sphere = new Sphere(new Vec3D(),sphere_or_radius);
	}
	this.phiRange = mathUtils.PI;
	this.thetaRange = mathUtils.TWO_PI;
};

SphereFunction.prototype = {
	
	computeVertexFor: function(p,phi,theta) {
	    phi -= mathUtils.HALF_PI;
	    var cosPhi = mathUtils.cos(phi);
	    var cosTheta = mathUtils.cos(theta);
	    var sinPhi = mathUtils.sin(phi);
	    var sinTheta = mathUtils.sin(theta);
	    var t = mathUtils.sign(cosPhi) * mathUtils.abs(cosPhi);
	    p.x = t * mathUtils.sign(cosTheta) * mathUtils.abs(cosTheta);
	    p.y = mathUtils.sign(sinPhi) * mathUtils.abs(sinPhi);
	    p.z = t * mathUtils.sign(sinTheta) * mathUtils.abs(sinTheta);
	    return p.scaleSelf(this.sphere.radius).addSelf(this.sphere);
	},
	
	getPhiRange: function() {
	    return this.phiRange;
	},
	
	getPhiResolutionLimit: function(res) {
	    return res;
	},
	
	getThetaRange: function() {
	    return this.thetaRange;
	},
	
	getThetaResolutionLimit: function(res) {
	    return res;
	},
	
	setMaxPhi: function(max) {
	    this.phiRange = mathUtils.min(max / 2, mathUtils.PI);
	},
	
	setMaxTheta: function(max) {
	    this.thetaRange = mathUtils.min(max, mathUtils.TWO_PI);
	}
};

module.exports = SphereFunction;
});

define('toxi/geom/mesh/SurfaceMeshBuilder',["require", "exports", "module", "./TriangleMesh","../Vec3D","../Vec2D"], function(require, exports, module) {

var Vec3D = require('../Vec3D'),
	Vec2D = require('../Vec2D'),
	TriangleMesh = require('./TriangleMesh');

/**
 * @class An extensible builder class for {@link TriangleMesh}es based on 3D surface
 * functions using spherical coordinates. In order to create mesh, you'll need
 * to supply a {@link SurfaceFunction} implementation to the builder.
 * @member toxi
 */
var	SurfaceMeshBuilder = function(func) {
	this.func = func;
};

SurfaceMeshBuilder.prototype = {
	/*
		create a mesh from a surface,
		parameter options:
			1 - Object options
			1 - Number resolution
			3 - TriangleMesh mesh, Number resolution, Number size
			4 - TriangleMesh mesh, Number resolution, Number size, boolean isClosed
	*/
	createMesh: function() {
		var opts = {
			mesh: undefined,
			resolution: 0,
			size: 1,
			isClosed: true
		};
		if(arguments.length == 1){
			if(typeof arguments[0] == 'object'){ //options object
				var arg = arguments[0];
				//if a mesh was provided as an option, use it, otherwise make one
				opts.mesh = arg.mesh;
				opts.resolution = arg.res || arg.resoultion || 0;
				if(arg.size !== undefined){
					opts.size = arg.size;
				}
				if(arg.isClosed !== undefined){
					opts.isClosed = arg.isClosed;
				}
			} else { //resolution Number
				opts.resolution = arguments[0];
			}
		} else if(arguments.length > 2){
			opts.mesh = arguments[0];
			opts.resolution = arguments[1];
			opts.size = arguments[2];
			if(arguments.length == 4){
				opts.isClosed = arguments[3];
			}
		}
		var mesh = opts.mesh;
		if(mesh === undefined || mesh === null){
			mesh = new TriangleMesh(); 
		}
		
		var a = new Vec3D(),
			b = new Vec3D(),
			pa = new Vec3D(),
			pb = new Vec3D(),
			a0 = new Vec3D(),
			b0 = new Vec3D(),
			phiRes = this.func.getPhiResolutionLimit(opts.resolution),
			phiRange = this.func.getPhiRange(),
			thetaRes = this.func.getThetaResolutionLimit(opts.resolution),
			thetaRange = this.func.getThetaRange(),
			pres = 1.0 / phiRes, //(1 == opts.resolution % 2 ? opts.resolution - 0 : opts.resolution);
			tres = 1.0 / thetaRes,
			ires = 1.0 / opts.resolution,
			pauv = new Vec2D(),
			pbuv = new Vec2D(),
			auv = new Vec2D(),
			buv = new Vec2D();

		for (var p = 0; p < phiRes; p++) {
			var phi = p * phiRange * ires;
			var phiNext = (p + 1) * phiRange * ires;
			for (var t = 0; t <= thetaRes; t++) {
				var theta = t * thetaRange * ires;
				var func = this.func;
				a =	func.computeVertexFor(a, phiNext, theta).scaleSelf(opts.size);
				auv.set( t * tres, 1 - (p + 1) * pres);
				b = func.computeVertexFor(b, phi, theta).scaleSelf(opts.size);
				buv.set( t * tres, 1 - p * pres );
				if (b.equalsWithTolerance(a, 0.0001) ) {
					b.set(a);
				}
				if (t > 0) {
					if (t == thetaRes && opts.isClosed) {
						a.set(a0);
						b.set(b0);
					}
					mesh.addFace(pa, pb, a, pauv.copy(), pbuv.copy(), auv.copy());
					mesh.addFace(pb, b, a, pbuv.copy(), buv.copy(), auv.copy());
				} else {
					a0.set(a);
					b0.set(b);
				}
				pa.set(a);
				pb.set(b);
				pauv.set(auv);
				pbuv.set(buv);
			}
		}
		return mesh;
	},
	
	
	/**
	@return the function
	*/
	getFunction: function() {
		return this.func;
	},

	setFunction: function(func) {
		this.func = func;
	}
};
exports.SurfaceMeshBuilder = SurfaceMeshBuilder;
module.exports = SurfaceMeshBuilder;
});

define('toxi/geom/Sphere',["require", "exports", "module", "../internals","./Vec3D","./mesh/SphereFunction", './mesh/SurfaceMeshBuilder'], function(require, exports, module) {

var	internals = require('../internals'),
	SurfaceMeshBuilder = require('./mesh/SurfaceMeshBuilder'),
	SphereFunction = require('./mesh/SphereFunction'),
	Vec3D = require('./Vec3D');



/**
 * @module toxi.geom.Sphere
 * @augments toxi.geom.Vec3D
 */
var	Sphere = function(a,b){
	if(a === undefined){
		Vec3D.apply(this,[new Vec3D()]);
		this.radius = 1;
	}
	else if( internals.tests.hasXYZ( a ) ){
		Vec3D.apply(this,[a]);
		if( internals.tests.isSphere( a ) ){
			this.radius = a.radius;
		}
		else {
			this.radius = b;
		}
	}
	else {
		Vec3D.apply(this,[new Vec3D()]);
		this.radius = a;
	}
};

internals.extend(Sphere,Vec3D);


Sphere.prototype.containsPoint = function(p) {
	var d = this.sub(p).magSquared();
	return (d <= this.radius * this.radius);
};

/**
 * Alternative to {@link SphereIntersectorReflector}. Computes primary &
 * secondary intersection points of this sphere with the given ray. If no
 * intersection is found the method returns null. In all other cases, the
 * returned array will contain the distance to the primary intersection
 * point (i.e. the closest in the direction of the ray) as its first index
 * and the other one as its second. If any of distance values is negative,
 * the intersection point lies in the opposite ray direction (might be
 * useful to know). To get the actual intersection point coordinates, simply
 * pass the returned values to {@link Ray3D#getPointAtDistance(float)}.
 * 
 * @param ray
 * @return 2-element float array of intersection points or null if ray
 * doesn't intersect sphere at all.
 */
Sphere.prototype.intersectRay = function(ray) {
	var result,
		a,
		b,
		t,
		q = ray.sub(this),
		distSquared = q.magSquared(),
		v = -q.dot(ray.getDirection()),
		d = this.radius * this.radius - (distSquared - v * v);
	if (d >= 0.0) {
		d = Math.sqrt(d);
		a = v + d;
		b = v - d;
		if (!(a < 0 && b < 0)) {
			if (a > 0 && b > 0) {
				if (a > b) {
					t = a;
					a = b;
					b = t;
				}
			} else {
				if (b > 0) {
					t = a;
					a = b;
					b = t;
				}
			}
		}
		result = [a,b];
	}
	return result;
};

/**
 * Considers the current vector as centre of a collision sphere with radius
 * r and checks if the triangle abc intersects with this sphere. The Vec3D p
 * The point on abc closest to the sphere center is returned via the
 * supplied result vector argument.
 * 
 * @param t
 *			triangle to check for intersection
 * @param result
 *			a non-null vector for storing the result
 * @return true, if sphere intersects triangle ABC
 */
Sphere.prototype.intersectSphereTriangle = function(t,result) {
	// Find Vec3D P on triangle ABC closest to sphere center
	result.set(t.closestPointOnSurface(this));

	// Sphere and triangle intersect if the (squared) distance from sphere
	// center to Vec3D p is less than the (squared) sphere radius
	var v = result.sub(this);
	return v.magSquared() <= this.radius * this.radius;
};

/**
 * Calculates the normal vector on the sphere in the direction of the
 * current point.
 * 
 * @param q
 * @return a unit normal vector to the tangent plane of the ellipsoid in the
 * point.
 */
Sphere.prototype.tangentPlaneNormalAt = function(q) {
	return this.sub(q).normalize();
};

Sphere.prototype.toMesh = function() {
	//this fn requires SurfaceMeshBuilder, loading it here to avoid circular dependency
	//var SurfaceMeshBuilder = require('./mesh/SurfaceMeshBuilder');

	//if one argument is passed it can either be a Number for resolution, or an options object
	//if 2 parameters are passed it must be a TriangleMesh and then a Number for resolution
	var opts = {
		mesh: undefined,
		resolution: 0
	};
	if(arguments.length === 1){
		if(typeof(arguments[0]) == 'object'){ //options object
			opts.mesh = arguments[0].mesh;
			opts.resolution = arguments[0].res || arguments[0].resolution;
		} else { //it was just the resolution Number
			opts.resolution = arguments[0];
		}
	} else {
		opts.mesh = arguments[0];
		opts.resolution = arguments[1];
	}
	var builder = new SurfaceMeshBuilder(new SphereFunction(this));
	return builder.createMesh(opts.mesh, opts.resolution, 1);
};

module.exports = Sphere;
});

define('toxi/geom/Spline2D',["require", "exports", "module", "./Vec2D","./BernsteinPolynomial"], function(require, exports, module) {

var Vec2D = require('./Vec2D'),
	BernsteinPolynomial = require('./BernsteinPolynomial');

/**
 * @class
 * @member toxi
 * @param {Vec2D[]} rawPoints array of Vec2D's
 * @param {BernsteinPolynomial} [bernsteinPoly]
 */
var	Spline2D = function(rawPoints,bernsteinPoly){
	if(arguments.length === 0){
			this.setTightness(Spline2D.DEFAULT_TIGHTNESS);
			this.pointList = [];
		}
		else if(arguments.length >= 3){
			this.pointList = rawPoints.slice(0); //copy array
			this.bernstein = bernsteinPoly;
			this.setTightness(tightness);
		}
		else if(arguments.length == 1){
		
			this.pointList = rawPoints;
	        this.numP = rawPoints.length;
	        this.coeffA = [];
	        this.delta = [];
	        this.bi = [];
	        for (var i = 0; i < this.numP; i++) {
	            this.coeffA[i] = new Vec2D();
	            this.delta[i] = new Vec2D();
	            this.bi[i] = 0;
	        }
			//this.pointList = rawPoints.slice(0);
			//this.setTightness(Spline2D.DEFAULT_TIGHTNESS);
		}
		this.numP = this.pointList.length;
		this.bi = [];
};


Spline2D.prototype = {
	add: function(p){
		this.pointList.push(p.copy());
		return this;
	},

	
	computeVertices: function(res){
		this.updateCoefficients();
        if (this.bernstein === undefined || this.bernstein.resolution != res) {
            this.bernstein = new BernsteinPolynomial(res);
        }
        var bst = this.bernstein;
        this.vertices = [];
        this.findCPoints();
        var deltaP = new Vec2D();
        var deltaQ = new Vec2D();
        for (var i = 0; i < this.numP - 1; i++) {
            var p = this.points[i];
            var q = this.points[i + 1];
            deltaP.set(this.delta[i]).addSelf(p);
            deltaQ.set(q).subSelf(this.delta[i + 1]);
            for (var k = 0; k < bst.resolution; k++) {
                var x = p.x * bst.b0[k] + deltaP.x * bst.b1[k] +
                deltaQ.x * bst.b2[k] +
                q.x * bst.b3[k];
                var y = p.y * bst.b0[k] + deltaP.y * bst.b1[k] +
                deltaQ.y * bst.b2[k] +
                q.y * bst.b3[k];
                this.vertices.push(new Vec2D(x, y));
            }
        }
        return this.vertices;
    },

	findCPoints: function(){
        this.bi[1] = -0.25;
        var i;
        this.coeffA[1].set((this.points[2].x - this.points[0].x - this.delta[0].x) * this.tightness, (this.points[2].y - this.points[0].y - this.delta[0].y) * this.tightness);
        for (i = 2; i < this.numP - 1; i++) {
            this.bi[i] = -1 / (this.invTightness + this.bi[i - 1]);
            this.coeffA[i].set(-(this.points[i + 1].x - this.points[i - 1].x - this.coeffA[i - 1].x) *
            this.bi[i], -(this.points[i + 1].y - this.points[i - 1].y - this.coeffA[i - 1].y) *
            this.bi[i]);
        }
        for (i = this.numP - 2; i > 0; i--) {
            this.delta[i].set(this.coeffA[i].x + this.delta[i + 1].x * this.bi[i], this.coeffA[i].y +
            this.delta[i + 1].y * this.bi[i]);
        }
      },
	
	getDecimatedVertices: function(step,doAddFinalVertex){
		if(doAddFinalVertex === undefined)doAddFinalVertex = true;
		if(this.vertices === undefined || this.vertices.length < 2){
			this.computeVertices(Spline2D.DEFAULT_RES);
		}
		var arcLen = this.getEstimatedArcLength();
		var uniform = [];
		var delta = step / arcLen;
		var currIdx = 0;
		for(var t =0; t<1.0; t+= delta){
			var currT = t * arcLen;
			while(currT >= this.arcLenIndex[currIdx]){
				currIdx++;
			}
			var p = this.vertices[currIdx - 1];
			var q = this.vertices[currIdx];
			var frac = ((currT - this.arcLenIndex[currIdx - 1]) / (this.arcLenIndex[currIdx] - this.arcLenIndex[currIdx - 1]));
			
			var i = p.interpolateTo(q,frac);
			this.uniform.push(i);
		}
		if(doAddFinalVertex){
			uniform.push(this.vertices[this.vertices.length-1]);
		}
		return uniform;
	},
	
	
	getEstimatedArcLength: function(){
		if(this.arcLenIndex === undefined || (this.arcLenIndex !== undefined && this.arcLenIndex.length != this.vertices.length)){
			this.arcLenIndex = [];
		}
		var arcLen = 0;
		for(var i=1;i<this.arcLenIndex.length;i++){
			var p = this.vertices[i-1];
			var q = this.vertices[i];
			arcLen += p.distanceTo(q);
			this.arcLenIndex[i] = arcLen;
		}
		return arcLen;
	},
	
	
	getNumPoints: function(){
		return this.numP;
	},
	
	getPointList: function(){
		return this.pointList;
	},
	
	getTightness: function(){
		return this.tightness;
	},
	
	setPointList: function(plist){
		this.pointList =plist.slice(0);
		return this;
	},
	
	setTightness: function(tight){
		this.tightness = tight;
		this.invTightness = 1 / this.tightness;
		return this;
	},
	
	updateCoefficients: function(){
		this.numP = this.pointList.length;
		if(this.points === undefined || (this.points !== undefined && this.points.length != this.numP)) {
			this.coeffA = [];
			this.delta = [];
			this.bi = [];
			for(var i=0;i<this.numP; i++){
				this.coeffA[i] = new Vec2D();
				this.delta[i] = new Vec2D();
			}
			this.setTightness(this.tightness);
		}
		this.points = this.pointList.slice(0);
	}

};

Spline2D.DEFAULT_TIGHTNESS = 0.25;
Spline2D.DEFAULT_RES = 16;

module.exports = Spline2D;
});

define('toxi/geom/Triangle2D',["require", "exports", "module", "./Vec2D","./Line2D","./Rect","./Circle","./Polygon2D","../math/mathUtils"], function(require, exports, module) {

var Vec2D = require('./Vec2D'),
	Line2D = require('./Line2D'),
	Rect = require('./Rect'),
	Circle = require('./Circle'),
	Polygon2D = require('./Polygon2D'),
	mathUtils = require('../math/mathUtils');

/**
 * @class
 * @member toxi
 * @param {toxi.Vec2D} a
 * @param {toxi.Vec2D} b
 * @param {toxi.Vec2D} c
 */
var	Triangle2D = function(_a,_b,_c){
	if(arguments.length === 3){
		this.a = _a.copy();
		this.b = _b.copy();
		this.c = _c.copy();
	}
};

Triangle2D.createEquilateralFrom = function(a,b){
	var c = a.interpolateTo(b,0.5),
		dir = a.sub(b),
		n = dir.getPerpendicular();
		c.addSelf(n.normalizeTo(dir.magnitude() * mathUtils.SQRT3 / 2));
		return new Triangle2D(a,b,c);
};

Triangle2D.isClockwise = function(a,b,c){
	var determ = (b.x-a.x) * (c.y - a.y) - (c.x - a.x) * (b.y - a.y);
	return (determ < 0.0);
};


Triangle2D.prototype = {
	adjustTriangleSizeBy: function(offAB,offBC,offCA){
		if(arguments.length == 1){
			offBC = offAB;
			offCA = offAB;
		}
		this.computeCentroid();
		var ab = new Line2D(this.a.copy(),this.b.copy()).offsetAndGrowBy(offAB,100000,this.centroid);
		var bc = new Line2D(this.b.copy(),this.c.copy()).offsetAndGrowBy(offBC,100000,this.centroid);
		var ca = new Line2D(this.c.copy(),this.a.copy()).offsetAndGrowBy(offCA,100000,this.centroid);
		
		this.a = ab.intersectLine(ca).getPos();
		this.b = ab.intersectLine(bc).getPos();
		this.c = bc.intersectLine(ca).getPos();
		this.computeCentroid();
		return this;
	},
	
	computeCentroid: function(){
		this.centroid = this.a.add(this.b).addSelf(this.c).scaleSelf(1/3);
		return this.centroid;
	},
	/**
     * Checks if point vector is inside the triangle created by the points a, b
     * and c. These points will create a plane and the point checked will have
     * to be on this plane in the region between a,b,c.
     * 
     * Note: The triangle must be defined in clockwise order a,b,c
     * 
     * @return true, if point is in triangle.
     */
     containsPoint: function(_p){
		var v1 = _p.sub(this.a).normalize(),
			v2 = _p.sub(this.b).normalize(),
			v3 = _p.sub(this.c).normalize(),
			totalAngles = Math.acos(v1.dot(v2));
			totalAngles += Math.acos(v2.dot(v3));
			totalAngles += Math.acos(v3.dot(v1));
			return (mathUtils.abs(totalAngles- mathUtils.TWO_PI) <= 0.01);
     },
     
     copy: function(){
		return new Triangle2D(this.a.copy(),this.b.copy(),this.c.copy());
     },
     
     flipVertexOrder: function(){
		var t = this.a;
		this.a = this.c;
		this.c = t;
		return this;
     },
     
     getArea: function(){
		return this.b.sub(this.a).cross(this.c.sub(this.a)) * 0.5;
     },
     
     getBounds: function(){
		return new Rect(Vec2D.min(Vec2D.min(a,b),c),Vec2D.max(Vec2D.max(a,b),c));
     },
     
     getCircumCircle: function(){
		var cr = this.a.bisect(this.b).cross(this.b.bisect(this.c)),
			circa = new Vec2D(cr.x/cr.z, cr.y / cr.z),
			sa = this.a.distanceTo(this.b),
			sb = this.b.distanceTo(this.c),
			sc = this.c.distanceTo(this.a);
		var radius = sa * sb * sc / Math.sqrt((sa+sb+sc) * (-sa+sb+sc)*(sa-sb+sc)*(sa+sb-sc));
		return new Circle(circa,radius);
     },
     
     getCircumference: function(){
		return this.a.distanceTo(this.b) + this.b.distanceTo(this.c) + this.c.distanceTo(this.a);
     },
     
     getClosestPointTo: function(_p){
		var edge = new Line2D(this.a,this.b),
			Rab = edge.closestPointTo(_p),
			Rbc = edge.set(this.b,this.c).closestPointTo(_p),
			Rca = edge.set(this.c,this.a).closestPointTo(_p),
			dAB = _p.sub(Rab).magSquared(),
			dBC = _p.sub(Rbc).magSquared(),
			dCA = _p.sub(Rca).magSquared(),
			min = dAB,
			result = Rab;

		if(dBC < min){
			min = dBC;
			result = Rbc;
		}
		if(dCA < min){
			result = Rca;
		}
		return result;
	},
     
	intersectsTriangle: function(tri){
		if(this.containsPoint(tri.a) || this.containsPoint(tri.b) || this.containsPoint(tri.c)){
			return true;
		}
		if(tri.containsPoint(this.a) || tri.containsPoint(this.b) || tri.containsPoint(this.c)){
			return true;
		}
		var ea = [
			new Line2D(this.a,this.b),
			new Line2D(this.b,this.c),
			new Line2D(this.c,this.a)
		];
		var eb = [
			new Line2D(tri.a,tri.b),
			new Line2D(tri.b,tri.c),
			new Line2D(tri.c,tri.a)
		];
		for(var i=0,eaLen = ea.length;i<eaLen;i++){
			var la = ea[i];
			for(var j=0,ebLen = eb.length;j<ebLen;j++){
				var lb = eb[j];
				var type = la.intersectLine(lb).getType();
				if(type != Line2D.LineIntersection.Type.NON_INTERSECTING && type != Line2D.LineIntersection.Type.PARALLEL){
					return true;
				}
			}
		}
		return false;
	},
	
	isClockwise: function(){
		return Triangle2D.isClockwise(this.a,this.b,this.c);
	},
	
	set: function(a2,b2,c2){
		this.a = a2;
		this.b = b2;
		this.c = c2;
	},
	
	toPolygon2D: function(){
		var poly = new Polygon2D();
		poly.add(this.a.copy());
		poly.add(this.b.copy());
		poly.add(this.c.copy());
		return poly;
	},
	
	toString: function(){
		return "Triangle2D: "+this.a+ ","+this.b+","+this.c;
	}

};

module.exports = Triangle2D;
});

define('toxi/geom/AxisAlignedCylinder',["require", "exports", "module", "./Cone"], function(require, exports, module) {

var Cone = require('./Cone');

/** 
 @member toxi
 @constructor
 @description An Abstract (don't use this directly) Axis-aligned Cylinder class
 */
var	AxisAlignedCylinder = function(pos,radius,length) {
	this.pos = (pos===undefined)? undefined: pos.copy();
	this.setRadius(radius);
	this.setLength(length);
};

AxisAlignedCylinder.prototype = {
	/**
	Checks if the given point is inside the cylinder. 
	@param p
	@return true, if inside
	*/
	containsPoint: function(p){
		throw Error("AxisAlignedCylinder.containsPoint(): not implmented");
	},

	/**
	@return the length
	*/
	getLength: function() {
		return this.length;
	},

	/**
	@return the cylinder's orientation axis
	*/
	getMajorAxis: function(){
		throw Error("AxisAlignedCylinder.getMajorAxis(): not implemented");
	},

	/**
	Returns the cylinder's position (centroid).
	@return the pos
	*/
	getPosition: function() {
		return this.pos.copy();
	},

	/**
	@return the cylinder radius
	*/
	getRadius: function() {
		return this.radius;
	},

	/**
	@param length the length to set
	*/
	setLength: function(length) {
		this.length = length;
	},

	/**
	@param pos the pos to set
	*/
	setPosition: function(pos) {
		this.pos.set(pos);
	},

   setRadius: function(radius) {
		this.radius = radius;
		this.radiusSquared = radius * radius;
	},

	/**
	Builds a TriangleMesh representation of the cylinder at a default
	resolution 30 degrees. 
	@return mesh instance
	*/
	toMesh: function(a,b,c) {
		var opts = {
			mesh: undefined,
			steps: 12,
			thetaOffset: 0
		};
		if(arguments.length == 1 && typeof arguments[0] == 'object'){ //options object
			for(var prop in arguments[0]){
				opts[prop] = arguments[0][prop];
			}
		} else if(arguments.length == 2){
			opts.steps = arguments[0];
			opts.thetaOffset = arguments[1];
		}
		var cone = new Cone(this.pos,this.getMajorAxis().getVector(), this.radius, this.radius, this.length);
		return cone.toMesh(opts.mesh,opts.steps,opts.thetaOffset,true,true);
	}
};

module.exports = AxisAlignedCylinder;
});

define('toxi/geom/XAxisCylinder',["require", "exports", "module", "../internals","../math/mathUtils","./Vec3D","./AxisAlignedCylinder"], function(require, exports, module) {

var extend = require('../internals').extend,
	mathUtils = require('../math/mathUtils'),
	Vec3D = require('./Vec3D'),
	AxisAlignedCylinder = require('./AxisAlignedCylinder');

/**
 @module toxi/XAxisCylinder
 @constructor 
 X-axis aligned Cylinder
 @member toxi
 @author Kyle Phillips
 @augments AxisAlignedCylinder
 */
var	XAxisCylinder = function(pos,radius,length){
	AxisAlignedCylinder.apply(this,[pos,radius,length]);
};

extend(XAxisCylinder,AxisAlignedCylinder);

XAxisCylinder.prototype.containsPoint = function(p){
	if(mathUtils.abs(p.x - this.pos.x) < this.length * 0.5){
		var dy = p.y - this.pos.y;
		var dz = p.z - this.pos.z;
		if(Math.abs(dz * dz + dy * dy) < this.radiusSquared){
			return true;
		}
	}
	return false;
};
XAxisCylinder.prototype.getMajorAxis = function(){
	return Vec3D.Axis.X;
};


module.exports = XAxisCylinder;
});

define('toxi/geom/YAxisCylinder',["require", "exports", "module", "../internals","../math/mathUtils","./Vec3D","./AxisAlignedCylinder"], function(require, exports, module) {

var extend = require('../internals').extend,
	mathUtils = require('../math/mathUtils'),
	Vec3D = require('./Vec3D'),
	AxisAlignedCylinder = require('./AxisAlignedCylinder');
	
/**
 @member toxi
 @class Y-axis aligned Cylinder
 */
var	YAxisCylinder = function(pos,radius,length){
	AxisAlignedCylinder.apply(this,[pos,radius,length]);
};
extend(YAxisCylinder,AxisAlignedCylinder);

YAxisCylinder.prototype.containsPoint = function(p){
	if(mathUtils.abs(p.y - this.pos.y) < this.length * 0.5){
		var dx = p.x - this.pos.x;
		var dz = p.z - this.pos.z;
		if(Math.abs(dz * dz + dx * dx) < this.radiusSquared){
			return true;
		}
	}
	return false;
};
YAxisCylinder.prototype.getMajorAxis = function(){
	return Vec3D.Axis.Y;
};

module.exports = YAxisCylinder;

});

define('toxi/geom/ZAxisCylinder',["require", "exports", "module", "../internals","../math/mathUtils","./Vec3D","./AxisAlignedCylinder"], function(require, exports, module) {

var extend = require('../internals').extend,
	mathUtils = require('../math/mathUtils'),
	Vec3D = require('./Vec3D'),
	AxisAlignedCylinder = require('./AxisAlignedCylinder');

/**
 @member toxi
 @constructor Z-axis aligned Cylinder
 */
var	ZAxisCylinder = function(pos,radius,length){
	AxisAlignedCylinder.apply(this,[pos,radius,length]);
};
extend(ZAxisCylinder,AxisAlignedCylinder);
ZAxisCylinder.prototype.containsPoint = function(p){
	 if (mathUtils.abs(p.z - this.pos.z) < this.length * 0.5) {
            var dx = p.x - this.pos.x;
            var dy = p.y - this.pos.y;
            if (Math.abs(dx * dx + dy * dy) < this.radiusSquared) {
                return true;
            }
	}
	return false;
};
ZAxisCylinder.prototype.getMajorAxis = function(){
	return Vec3D.Axis.Z;
};

module.exports = ZAxisCylinder;
});

define('toxi/geom/mesh/BezierPatch',["require", "exports", "module", "../Vec3D","./TriangleMesh"], function(require, exports, module) {
var Vec3D = require('../Vec3D'),
	TriangleMesh = require('./TriangleMesh');

/**
 * @class 4x4 bezier patch implementation with tesselation support (dynamic resolution)
 * for generating triangle mesh representations.
 * @member toxi
 */
var	BezierPatch = function(points){
	this.points = (points === undefined)?[] : points;
	for (var i = 0; i < 4; i++) {
		for (var j = 0; j < 4; j++) {
			this.points[i][j] = new Vec3D();
		}
	}
};

BezierPatch.prototype = {
	
	computePointAt: function(u,v) {
		return this.computePointAt(u, v, this.points);
	},

	set: function(x,y,p) {
		this.points[y][x].set(p);
		return this;
	},

	toMesh: function(mesh_or_res,_res) {
		var mesh,
			res;
		if(_res === undefined){
			mesh = new TriangleMesh();
			res = mesh_or_res;
		} else {
			mesh = mesh_or_res;
			res = _res;
		}
		var curr = new Array(res + 1),
			prev = new Array(res + 1);
		var r1 = 1.0 / res;
		for (var y = 0; y <= res; y++) {
			for (var x = 0; x <= res; x++) {
				var p = this.computePointAt(x * r1, y * r1, this.points);
				if (x > 0 && y > 0) {
					mesh.addFace(p, curr[x - 1], prev[x - 1]);
					mesh.addFace(p, prev[x - 1], prev[x]);
				}
				curr[x] = p;
			}
			var tmp = prev;
			prev = curr;
			curr = tmp;
		}
		return mesh;

	}
<<<<<<< HEAD
};

/**
Computes a single point on the bezier surface given by the 2d array of
control points. The desired point's coordinates have to be specified in
UV space (range 0.0 .. 1.0). The implementation does not check or enforce
the correct range of these coords and will not return valid points if the
range is exceeded.
@param u positive normalized U coordinate on the bezier surface
@param v positive normalized V coordinate on the bezier surface
@param points 4x4 array defining the patch's control points
@return point on surface
*/

BezierPatch.computePointAt = function(u,v,points){
		var u1 = 1 - u;
		var u1squared = u1 * u1 * 3 * u,
		u1cubed = u1 * u1 * u1,
		usquared = u * u,
		v1 = 1 - v,
		vsquared = v * v * 3,
		v1squared = v1 * v1 * 3,
		v1cubed = v1 * v1 * v1,
		vcubed = v * v * v,

		u1usq = u1 * usquared * 3,
		usqu = u * usquared,
		v1vsq = v1 * vsquared,
		v1sqv = v1squared * v;

		var p0 = points[0];
		var p1 = points[1];
		var p2 = points[2];
		var p3 = points[3];

		var x = u1cubed * (p0[0].x * v1cubed + p0[1].x * v1sqv + p0[2].x * v1vsq + p0[3].x * vcubed) + u1squared * (p1[0].x * v1cubed + p1[1].x * v1sqv + p1[2].x * v1vsq + p1[3].x * vcubed) + u1usq * (p2[0].x * v1cubed + p2[1].x * v1sqv + p2[2].x * v1vsq + p2[3].x * vcubed) + usqu * (p3[0].x * v1cubed + p3[1].x * v1sqv + p3[2].x * v1vsq + p3[3].x * vcubed);

		var y = u1cubed * (p0[0].y * v1cubed + p0[1].y * v1sqv + p0[2].y * v1vsq + p0[3].y * vcubed) + u1squared * (p1[0].y * v1cubed + p1[1].y * v1sqv + p1[2].y * v1vsq + p1[3].y * vcubed) + u1usq * (p2[0].y * v1cubed + p2[1].y * v1sqv + p2[2].y * v1vsq + p2[3].y * vcubed) + usqu * (p3[0].y * v1cubed + p3[1].y * v1sqv + p3[2].y * v1vsq + p3[3].y * vcubed);

		var z = u1cubed * (p0[0].z * v1cubed + p0[1].z * v1sqv + p0[2].z * v1vsq + p0[3].z * vcubed) + u1squared * (p1[0].z * v1cubed + p1[1].z * v1sqv + p1[2].z * v1vsq + p1[3].z * vcubed) + u1usq * (p2[0].z * v1cubed + p2[1].z * v1sqv + p2[2].z * v1vsq + p2[3].z * vcubed) + usqu * (p3[0].z * v1cubed + p3[1].z * v1sqv + p3[2].z * v1vsq + p3[3].z * vcubed);

		return new Vec3D(x, y, z);

};

module.exports = BezierPatch;
});

define('toxi/geom/mesh/VertexSelector',["require", "exports", "module"], function(require, exports, module) {
/**
 * @class
 * @member toxi
 */
var VertexSelector = function(mesh){
	this.mesh = mesh;
	this.selection = [];
};

VertexSelector.prototype = {
	/**
     * Adds all vertices selected by the given selector to the current
     * selection. The other selector needs to be assigned to the same mesh
     * instance.
     * 
     * @param sel2 other selector
     * @return itself
     */

	addSelection: function(sel2){
		this.checkMeshIdentity(sel2.getMesh());
		this.selection.addAll(sel2.getSelection());
		return this;
=======
 }; 
ParticleString2D.prototype = {
	clear: function(){
		for(var i = 0, len = this.links.length; i < len; i++){
			this.physics.removeSpringElements(this.links[i]);
		}
		this.particles = [];
		this.links = [];
	},
	createSpring: function(a,b,len,strength){
		return new VerletSpring2D(a,b,len,strength);
	},
	
	getHead: function(){
		return this.particles[0];
>>>>>>> 06f03706
	},
	
	/**
     * Utility function to check if the given mesh is the same instance as ours.
     * 
     * @param mesh2
     */
    checkMeshIdentity: function(mesh2) {
        if (mesh2 != this.mesh) {
            throw new Error("The given selector is not using the same mesh instance");
        }
    },
    
    clearSelection: function() {
        this.selection.clear();
        return this;
    },

	getMesh: function() {
        return this.mesh;
    },
    
    getSelection: function() {
        return this.selection;
    },
    /**
     * Creates a new selection of all vertices NOT currently selected.
     * 
     * @return itself
     */
    invertSelection: function() {
        var newSel = [];
        var vertices = mesh.getVertices();
        var l = vertices.length;
        for (var i=0;i<l;i++) {
			var v = vertices[i];
            if (!selection.contains(v)) {
                newSel.add(v);
            }
        }
        this.selection = newSel;
        return this;
    },

	/**
     * Selects vertices identical or closest to the ones given in the list of
     * points.
     * 
     * @param points
     * @return itself
     */
    selectSimilar: function(points) {
		var l = points.length;
        for (var i=0;i<l;i++) {
			var v = points[i];
            this.selection.add(this.mesh.getClosestVertexToPoint(v));
        }
        return this;
    },
    
     /**
     * Selects vertices using an implementation specific method. This is the
     * only method which needs to be implemented by any selector subclass.
     * 
     * @return itself
     */
   selectVertices: function(){
   return this;
   },
	
	setMesh: function(mesh) {
        this.mesh = mesh;
        this.clearSelection();
    },
    
    size: function() {
        return this.selection.size();
    },
	/**
     * Removes all vertices selected by the given selector from the current
     * selection. The other selector needs to be assigned to the same mesh
     * instance.
     * 
     * @param sel2
     *            other selector
     * @return itself
     */

	subtractSelection: function(sel2) {
        this.checkMeshIdentity(sel2.getMesh());
        this.selection.removeAll(sel2.getSelection());
        return this;
	}
};

module.exports = VertexSelector;

   
  
});

define('toxi/geom/mesh/BoxSelector',["require", "exports", "module", "../../internals","./VertexSelector"], function(require, exports, module) {

var extend = require('../../internals').extend,
    VertexSelector = require('./VertexSelector');

/**
 * @class
 * @member toxi
 * @augments toxi.VertexSelector
 */
var BoxSelector = function(mesh,box) {
    VertexSelector.apply(this,[mesh]);
    this.box = box;
};

extend(BoxSelector,VertexSelector);

BoxSelector.prototype.selectVertices = function() {
    this.clearSelection();
    var verts = this.mesh.getVertices();
    var l = verts.length;
    for (var i=0;i<l;i++) {
		var v = verts[i];
        if (this.box.containsPoint(v)) {
            this.selection.add(v);
        }
    }
    return this;
};


module.exports = BoxSelector;

});

define('toxi/geom/mesh/DefaultSelector',["require", "exports", "module", "../../internals","./VertexSelector"], function(require, exports, module) {
var extend = require('../../internals').extend,
    VertexSelector = require('./VertexSelector');
/**
 * @class
 * @member toxi
 * @augments toxi.VertexSelector
 */
var DefaultSelector = function(mesh){
	VertexSelector.apply(this,[mesh]);
};
extend(DefaultSelector,VertexSelector);	
DefaultSelector.prototype.selectVertices = function(){
	this.clearSelection();
	this.selection.addAll(this.mesh.getVertices());
	return this;
};

module.exports = DefaultSelector;
});

define('toxi/geom/mesh/OBJWriter',[
	'../../internals'
], function( internals ){

	//faster than str += " "
	var StringBuffer = function(){
		this.buffer = [];
	};
	StringBuffer.prototype.append = function(string){
		this.buffer.push(string);
		return this;
	};
	StringBuffer.prototype.toString = function(){
		return this.buffer.join("");
	};
	
	var OBJWriter = function(){
		this.VERSION = "0.3";
		this.__stringBuffer = new StringBuffer();
		this.objStream;
		this.__filename = "objwriter.obj";
		this._numVerticesWritten = 0;
		this._numNormalsWritten = 0;
	};


	OBJWriter.prototype = {
		/**
		 * begin saving
		 * @param {WritableStream | String} [stream] stream can be a node.js WritableStream, or it can be a filename or undefined
		 */
		beginSave: function( stream ){
			if( typeof stream == 'string' ){
				//if node.js create a writeable stream with this filename
			} else if( internals.hasProperties(stream,['write','end','writable'] && stream.writable)){
				this.objStream = stream;
			} else {
			}
			this._handleBeginSave();
		},

		endSave: function(){
			if(this.objStream !== undefined ){
				try {
					this.objStream.destroy();
				} catch( e ){

				}
			}
		},

		face: function( a, b, c ){
			this.__stringBuffer.append("f " + a + " " + b + " " + c + "\n");
		},

		faceList: function(){
			this.__stringBuffer.append("s off \n");
		},

		faceWithNormals: function( a, b, c, na, nb, nc ){
			this.__stringBuffer.append("f " + a + "//" + na + " " + b + "//" + nb + " " + c + "//" + nc + "\n");
		},

		getCurrNormalOffset: function(){
			return this._numNormalsWritten;
		},

		getCurrVertexOffset: function(){
			return this._numVerticesWritten;
		},

		//not in java version
		getOutput: function(){
			return this.__stringBuffer.toString();
		},

		_handleBeginSave: function(){
			this.numVerticesWritten = 0;
			this.numNormalsWrittern = 0;
			this.__stringBuffer.append("# generated by OBJExport (js) v" + this.VERSION+'\n');
		},

		newObject: function( name ){
			this.__stringBuffer.append("o " + name + "\n");
		},

		normal: function( vecN ){
			this.__stringBuffer.append("vn " + vecN.x + " " + vecN.y + " " + vecN.z + "\n");
			this._numNormalsWritten++;
		},

		vertex: function( vecV ){
			this.__stringBuffer.append("v " + vecV.x + " " + vecV.y + " " + vecV.z +"\n");
			this._numVerticesWritten++;
		}
	}


	return OBJWriter;

});
define('toxi/geom/mesh/PlaneSelector',["require", "exports", "module", "../../internals","./VertexSelector"], function(require, exports, module) {
var extend = require('../../internals').extend,
    VertexSelector = require('./VertexSelector');

/**
 * @class
 * @member toxi
 * @augments toxi.VertexSelector
 */
var PlaneSelector = function(mesh,plane,classifier, tolerance) {
    VertexSelector.apply(this,[mesh]);
    this.plane = plane;
    this.classifier = classifier;
    this.tolerances = (tolerance === undefined)? 0.0001 : tolerance;
};
extend(PlaneSelector,VertexSelector);
PlaneSelector.prototype.selectVertices = function() {
    this.clearSelection();
    var verts = this.mesh.getVertices();
    var l = verts.length;
    for (var i=0;i<l;i++) {
		var v = verts[i];
        if (this.plane.classifyPoint(v, this.tolerance) == this.classifier) {
            this.selection.add(v);
        }
    }
    return this;
};

module.exports = PlaneSelector;
});

define('toxi/geom/mesh/SphericalHarmonics',["require", "exports", "module", "../../math/mathUtils"], function(require, exports, module) {

var mathUtils = require('../../math/mathUtils');

/**
 * @class Spherical harmonics surface evaluator based on code by Paul Bourke:
 * http://local.wasp.uwa.edu.au/~pbourke/geometry/sphericalh/
 * @member toxi
 */
var SphericalHarmonics = function(m) {
    this.m = m;
};

SphericalHarmonics.prototype = {
    // toxiclibs - FIXME check where flipped vertex order is coming from sometimes
    computeVertexFor: function(p,phi,theta) {
        var r = 0;
        r += Math.pow(mathUtils.sin(this.m[0] * theta), this.m[1]);
        r += Math.pow(mathUtils.cos(this.m[2] * theta), this.m[3]);
        r += Math.pow(mathUtils.sin(this.m[4] * phi), this.m[5]);
        r += Math.pow(mathUtils.cos(this.m[6] * phi), this.m[7]);

        var sinTheta = mathUtils.sin(theta);
        p.x = r * sinTheta * mathUtils.cos(phi);
        p.y = r * mathUtils.cos(theta);
        p.z = r * sinTheta * mathUtils.sin(phi);
        return p;
    },

    getPhiRange: function() {
        return mathUtils.TWO_PI;
    },

    getPhiResolutionLimit: function(res) {
        return res;
    },

    getThetaRange: function() {
        return mathUtils.PI;
    },

    getThetaResolutionLimit: function(res) {
        return res;
    }
};

module.exports = SphericalHarmonics;
});

define('toxi/geom/mesh/SuperEllipsoid',["require", "exports", "module", "../../math/mathUtils","./TriangleMesh"], function(require, exports, module) {

var mathUtils = require('../../math/mathUtils');

var TriangleMesh = require('./TriangleMesh');

/**
 * @class
 * @member toxi
 */
var	SuperEllipsoid = function(n1,n2) {
	this.p1 = n1;
	this.p2 = n2;
};

SuperEllipsoid.prototype = {
	computeVertexFor: function(p,phi,theta) {
		phi -= mathUtils.HALF_PI;
		var cosPhi = mathUtils.cos(phi),
			cosTheta = mathUtils.cos(theta),
			sinPhi = mathUtils.sin(phi),
			sinTheta = mathUtils.sin(theta);

		var t = mathUtils.sign(cosPhi) * Math.pow(mathUtils.abs(cosPhi), this.p1);
		p.x = t * mathUtils.sign(cosTheta) * Math.pow(Math.abs(cosTheta), this.p2);
		p.y = mathUtils.sign(sinPhi) * Math.pow(Math.abs(sinPhi), this.p1);
		p.z = t * mathUtils.sign(sinTheta) * Math.pow(mathUtils.abs(sinTheta), this.p2);
		return p;
	},
 
	getPhiRange: function() {
		return mathUtils.TWO_PI;
	},

	getPhiResolutionLimit: function(res) {
		return res / 2;
	},

	getThetaRange: function() {
		return mathUtils.TWO_PI;
	},

	getThetaResolutionLimit: function(res) {
		return res;
	}
};

module.exports = SuperEllipsoid;
});

<<<<<<< HEAD
define('toxi/math/Interpolation2D',["require", "exports", "module","../internals"], function(require, exports, module) {
var internals = require("../internals");
=======
define('toxi/geom/mesh/BezierPatch',["require", "exports", "module", "../Vec3D","./TriangleMesh"], function(require, exports, module) {
var Vec3D = require('../Vec3D'),
	TriangleMesh = require('./TriangleMesh');

/**
 * @class 4x4 bezier patch implementation with tesselation support (dynamic resolution)
 * for generating triangle mesh representations.
 * @member toxi
 */
var	BezierPatch = function(points){
	this.points = (points === undefined)?[] : points;
	for (var i = 0; i < 4; i++) {
		for (var j = 0; j < 4; j++) {
			this.points[i][j] = new Vec3D();
		}
	}
};

BezierPatch.prototype = {
	
	computePointAt: function(u,v) {
		return this.computePointAt(u, v, this.points);
	},

	set: function(x,y,p) {
		this.points[y][x].set(p);
		return this;
	},

	toMesh: function(mesh_or_res,_res) {
		var mesh,
			res;
		if(_res === undefined){
			mesh = new TriangleMesh();
			res = mesh_or_res;
		} else {
			mesh = mesh_or_res;
			res = _res;
		}
		var curr = new Array(res + 1),
			prev = new Array(res + 1);
		var r1 = 1.0 / res;
		for (var y = 0; y <= res; y++) {
			for (var x = 0; x <= res; x++) {
				var p = this.computePointAt(x * r1, y * r1, this.points);
				if (x > 0 && y > 0) {
					mesh.addFace(p, curr[x - 1], prev[x - 1]);
					mesh.addFace(p, prev[x - 1], prev[x]);
				}
				curr[x] = p;
			}
			var tmp = prev;
			prev = curr;
			curr = tmp;
		}
		return mesh;

	}
};

/**
Computes a single point on the bezier surface given by the 2d array of
control points. The desired point's coordinates have to be specified in
UV space (range 0.0 .. 1.0). The implementation does not check or enforce
the correct range of these coords and will not return valid points if the
range is exceeded.
@param u positive normalized U coordinate on the bezier surface
@param v positive normalized V coordinate on the bezier surface
@param points 4x4 array defining the patch's control points
@return point on surface
*/

BezierPatch.computePointAt = function(u,v,points){
		var u1 = 1 - u;
		var u1squared = u1 * u1 * 3 * u,
		u1cubed = u1 * u1 * u1,
		usquared = u * u,
		v1 = 1 - v,
		vsquared = v * v * 3,
		v1squared = v1 * v1 * 3,
		v1cubed = v1 * v1 * v1,
		vcubed = v * v * v,

		u1usq = u1 * usquared * 3,
		usqu = u * usquared,
		v1vsq = v1 * vsquared,
		v1sqv = v1squared * v;

		var p0 = points[0];
		var p1 = points[1];
		var p2 = points[2];
		var p3 = points[3];

		var x = u1cubed * (p0[0].x * v1cubed + p0[1].x * v1sqv + p0[2].x * v1vsq + p0[3].x * vcubed) + u1squared * (p1[0].x * v1cubed + p1[1].x * v1sqv + p1[2].x * v1vsq + p1[3].x * vcubed) + u1usq * (p2[0].x * v1cubed + p2[1].x * v1sqv + p2[2].x * v1vsq + p2[3].x * vcubed) + usqu * (p3[0].x * v1cubed + p3[1].x * v1sqv + p3[2].x * v1vsq + p3[3].x * vcubed);

		var y = u1cubed * (p0[0].y * v1cubed + p0[1].y * v1sqv + p0[2].y * v1vsq + p0[3].y * vcubed) + u1squared * (p1[0].y * v1cubed + p1[1].y * v1sqv + p1[2].y * v1vsq + p1[3].y * vcubed) + u1usq * (p2[0].y * v1cubed + p2[1].y * v1sqv + p2[2].y * v1vsq + p2[3].y * vcubed) + usqu * (p3[0].y * v1cubed + p3[1].y * v1sqv + p3[2].y * v1vsq + p3[3].y * vcubed);

		var z = u1cubed * (p0[0].z * v1cubed + p0[1].z * v1sqv + p0[2].z * v1vsq + p0[3].z * vcubed) + u1squared * (p1[0].z * v1cubed + p1[1].z * v1sqv + p1[2].z * v1vsq + p1[3].z * vcubed) + u1usq * (p2[0].z * v1cubed + p2[1].z * v1sqv + p2[2].z * v1vsq + p2[3].z * vcubed) + usqu * (p3[0].z * v1cubed + p3[1].z * v1sqv + p3[2].z * v1vsq + p3[3].z * vcubed);

		return new Vec3D(x, y, z);

};

module.exports = BezierPatch;
});

define('toxi/geom/mesh/SuperEllipsoid',["require", "exports", "module", "../../math/mathUtils","./TriangleMesh"], function(require, exports, module) {

var mathUtils = require('../../math/mathUtils');

var TriangleMesh = require('./TriangleMesh');

/**
 * @class
 * @member toxi
 */
var	SuperEllipsoid = function(n1,n2) {
	this.p1 = n1;
	this.p2 = n2;
};

SuperEllipsoid.prototype = {
	computeVertexFor: function(p,phi,theta) {
		phi -= mathUtils.HALF_PI;
		var cosPhi = mathUtils.cos(phi),
			cosTheta = mathUtils.cos(theta),
			sinPhi = mathUtils.sin(phi),
			sinTheta = mathUtils.sin(theta);

		var t = mathUtils.sign(cosPhi) * Math.pow(mathUtils.abs(cosPhi), this.p1);
		p.x = t * mathUtils.sign(cosTheta) * Math.pow(Math.abs(cosTheta), this.p2);
		p.y = mathUtils.sign(sinPhi) * Math.pow(Math.abs(sinPhi), this.p1);
		p.z = t * mathUtils.sign(sinTheta) * Math.pow(mathUtils.abs(sinTheta), this.p2);
		return p;
	},
 
	getPhiRange: function() {
		return mathUtils.TWO_PI;
	},

	getPhiResolutionLimit: function(res) {
		return res / 2;
	},

	getThetaRange: function() {
		return mathUtils.TWO_PI;
	},

	getThetaResolutionLimit: function(res) {
		return res;
	}
};

module.exports = SuperEllipsoid;
});

define('toxi/geom/Cone',["require", "exports", "module", "../internals","./Vec3D","./mesh/TriangleMesh"], function(require, exports, module) {

var extend = require('../internals').extend,
	Vec3D = require('./Vec3D'),
	TriangleMesh = require('./mesh/TriangleMesh');
>>>>>>> 06f03706

/**
 * @class Implementations of 2D interpolation functions (currently only bilinear).
 * @member toxi
 * @static
 */
var Interpolation2D = {};
/**
 * @param {Number} x
 *            x coord of point to filter (or Vec2D p)
 * @param {Number} y
 *            y coord of point to filter (or Vec2D p1)
 * @param {Number} x1
 *            x coord of top-left corner (or Vec2D p2)
 * @param {Number} y1
 *            y coord of top-left corner
 * @param {Number} x2
 *            x coord of bottom-right corner
 * @param {Number} y2
 *            y coord of bottom-right corner
 * @param {Number} tl
 *            top-left value
 * @param {Number} tr
 *            top-right value (do not use if first 3 are Vec2D)
 * @param {Number} bl
 *            bottom-left value (do not use if first 3 are Vec2D)
 * @param {Number} br
 *            bottom-right value (do not use if first 3 are Vec2D)
 * @return {Number} interpolated value
 */
Interpolation2D.bilinear = function(_x, _y, _x1,_y1, _x2, _y2, _tl, _tr, _bl, _br) {
	var x,y,x1,y1,x2,y2,tl,tr,bl,br;
	if( internals.tests.hasXY( _x ) ) //if the first 3 params are passed in as Vec2Ds
	{
		x = _x.x;
		y = _x.y;
		
		x1 = _y.x;
		y1 = _y.y;
		
		x2 = _x1.x;
		y2 = _x1.y;
		
		tl = _y1;
		tr = _x2;
		bl = _y2;
		br = _tl;
	} else {
		x = _x;
		y = _y;
		x1 = _x1;
		y1 = _y1;
		x2 = _x2;
		y2 = _y2;
		tl = _tl;
		tr = _tr;
		bl = _bl;
		br = _br;
	}
    var denom = 1.0 / ((x2 - x1) * (y2 - y1));
    var dx1 = (x - x1) * denom;
    var dx2 = (x2 - x) * denom;
    var dy1 = y - y1;
    var dy2 = y2 - y;
    return (tl * dx2 * dy2 + tr * dx1 * dy2 + bl * dx2 * dy1 + br* dx1 * dy1);
};

module.exports = Interpolation2D;
});

define('toxi/geom/TriangleIntersector',[
	"../math/mathUtils",
	"./Triangle3D",
	"./Vec3D",
	"./IsectData3D"
], function(mathUtils, Triangle3D, Vec3D, IsectData3D) {

	/**
	 * @param {Triangle3D} [t]
	 */
	var TriangleIntersector = function(t){
		this.triangle = t || new Triangle3D();
		this.isectData = new IsectData3D();
	};

	TriangleIntersector.prototype = {
		getIntersectionData: function(){
			return this.isectData;
		},
		getTriangle: function(){
			return this.triangle;
		},
		/**
		 * @param {Ray3D} ray
		 * @returns {Boolean}
		 */
		intersectsRay: function(ray){
			this.isectData.isIntersection = false;
			var n = this.triangle.computeNormal(),
				dotprod = n.dot(ray.dir);
			if(dotprod < 0){
				var rt = ray.sub(this.triangle.a),
					t = -(n.x * rt.x + n.y * rt.y + n.z * rt.z) / (n.x * ray.dir.x + n.y * ray.dir.y + n.z * ray.dir.z);
				if(t >= mathUtils.EPS){
					var pos = ray.getPointAtDistance(t);
					//check if pos is inside triangle
					if(this.triangle.containsPoint(pos)){
						this.isectData.isIntersection = true;
						this.isectData.pos = pos;
						this.isectData.normal = n;
						this.isectData.dist = t;
						this.isectData.dir = this.isectData.pos.sub(ray).normalize();
					}
				}
			}
			return this.isectData.isIntersection;
		},
		/**
		 * @param {Triangle3D} tri
		 * @returns {TriangleIntersector}
		 */
		setTriangle: function(tri){
			this.triangle = tri;
			return this;
		}
	};

	return TriangleIntersector;
});

/**
 * Implementation of a 2D grid based heightfield with basic intersection
 * features and conversion to {@link TriangleMesh}. The terrain is always
 * located in the XZ plane with the positive Y axis as up vector.
 */
define('toxi/geom/mesh/Terrain',[
	'../../internals',
	'../../math/mathUtils',
	'../../math/Interpolation2D',
	'../Ray3D',
	'../TriangleIntersector',
	'../Triangle3D',
	'../IsectData3D',
	'../../geom/Vec2D',
	'../../geom/Vec3D',
	'./TriangleMesh'
], function(internals, mathUtils, Interpolation2D, Ray3D, TriangleIntersector, Triangle3D, IsectData3D, Vec2D, Vec3D, TriangleMesh){

	/**
	* Constructs a new and initially flat terrain of the given size in the XZ
	* plane, centred around the world origin.
	* 
	* @param {Number} width
	* @param {Number} depth
	* @param {toxi.geom.Vec2D | Number} scale
	*/
	var Terrain = function(width, depth, scale){
		this.width = width;
		this._depth = depth;
		if(!internals.hasProperties(scale,['x','y'])){
			this.scale = new Vec2D(scale,scale);
		} else {
			this.scale = scale;
		}
		this.elevation = [];
		var i = 0,
			len = width * depth;
		for(i=0; i<len; i++){
			this.elevation[i] = 0;
		}

		this.__elevationLength = this.width * this._depth;
		this.vertices = [];
		var offset = new Vec3D(parseInt(this.width / 2,10), 0, parseInt(this._depth / 2,10)),
			scaleXZ = this.scale.to3DXZ();
		for(var z = 0, i =0; z < this._depth; z++){
			for(var x = 0; x < this.width; x++){
				this.vertices[i++] = new Vec3D(x,0,z).subSelf(offset).scaleSelf(scaleXZ);
			}
		}
	};

	Terrain.prototype = {
		/**
		* @return number of grid cells along the Z axis.
		*/
		getDepth: function(){
			return this._depth;
		},
		getElevation: function(){
			return this.elevation;
		},
		/**
		* @param {Number} x
		* @param {Number} z
		* @return the elevation at grid point
		*/
		getHeightAtCell: function(x,z){
			console.log("["+x+","+z+"]");
			return this.elevation[this._getIndex(x,z)];
		},
		/**
		* Computes the elevation of the terrain at the given 2D world coordinate
		* (based on current terrain scale).
		* 
		* @param {Number} x scaled world coord x
		* @param {Number} z scaled world coord z
		* @return {Number} interpolated elevation
		*/
		getHeightAtPoint: function(x,z){
			var xx = x / this.scale.x + this.width * 0.5,
				zz = z / this.scale.y + this._depth * 0.5,
				y = 0,
				fl = {
					xx: parseInt(xx,10),
					zz: parseInt(zz,10)
				};
			if(xx >= 0 & xx < this.width && zz >= 0 && zz < this._depth){
				
				var x2 = parseInt(mathUtils.min(xx + 1, this.width - 1), 10),
					z2 = parseInt(mathUtils.min(zz + 1, this._depth - 1), 10);

				var	a = this.getHeightAtCell(fl.xx, fl.zz),
					b = this.getHeightAtCell(x2, fl.zz),
					c = this.getHeightAtCell(fl.xx, z2),
					d = this.getHeightAtCell(x2, z2);
				
				y = Interpolation2D.bilinear(xx,zz, fl.xx, fl.zz, x2, z2, a, b, c, d);
			}
			return y;
		},
		/**
		* Computes the array index for the given cell coords & checks if they're in
		* bounds. If not an {@link IndexOutOfBoundsException} is thrown.
		* 
		* @param {Number} x
		* @param {Number} z
		* @return {Number} array index
		*/
		_getIndex: function(x,z){
			var idx = z * this.width + x;
			if(idx < 0 || idx > this.__elevationLength){
				throw new Error("the given terrain cell is invalid: "+x+ ";"+z);
			}
			return idx;
		},
		/**
		 * @return {Vec2D} the scale
		 */
		getScale: function(){
			return this.scale;
		},

		getVertexAtCell: function(x,z){
			return this.vertices[this._getIndex(x,z)];
		},
		/**
		 * @return {Number} number of grid cells along X axis
		 */
		getWidth: function(){
			return this.width;
		},
		/**
		* Computes the 3D position (with elevation) and normal vector at the given
		* 2D location in the terrain. The position is in scaled world coordinates
		* based on the given terrain scale. The returned data is encapsulated in a
		* {@link toxi.geom.IsectData3D} instance.
		* 
		* @param {Number} x
		* @param {Number} z
		* @return {IsectData3D} intersection data parcel
		*/
		intersectAtPoint: function(x,z){
			var xx = x / this.scale.x + this.width * 0.5,
				zz = z / this.scale.y + this._depth * 0.5,
				isec = new IsectData3D();
			if(xx >= 0 && xx < this.width && zz >= 0 && zz < this._depth){
				var x2 = parseInt(mathUtils.min(xx + 1, this.width - 1),10),
					z2 = parseInt(mathUtils.min(zz + 1, this._depth - 1),10),
					fl = {
						xx: parseInt(xx,10),
						zz: parseInt(zz,10)
					},
					a = this.getVertexAtCell(fl.xx,fl.zz),
					b = this.getVertexAtCell(x2, fl.zz),
					c = this.getVertexAtCell(x2,z2),
					d = this.getVertexAtCell(fl.xx,z2),
					r = new Ray3D(new Vec3D(x, 10000, z), new Vec3D(0, -1, 0)),
					i = new TriangleIntersector(new Triangle3D(a, b, d));
				
				console.log("ray",r);
				console.log("intersector",i);

				if(i.intersectsRay(r)){
					isec = i.getIntersectionData();
				} else {
					i.setTriangle(new Triangle3D(b, c, d));
					i.intersectsRay(r);
					isec = i.getIntersectionData();
				}
			}
			return isec;
		},
		/**
		* Sets the elevation of all cells to those of the given array values.
		* 
		* @param {Array} elevation array of height values
		* @return itself
		*/
		setElevation: function(elevation){
			if(this.__elevationLength == elevation.length){
				for(var i = 0, len = elevation.length; i<len; i++){
					this.vertices[i].y = this.elevation[i] = elevation[i];
				}
			} else {
				throw new Error("the given elevation array size does not match terrain");
			}
			return this;
		},
		/**
		* Sets the elevation for a single given grid cell.
		* 
		* @param {Number} x
		* @param {Number} z
		* @param {Number} h new elevation value
		* @return itself
		*/
		setHeightAtCell: function(x,z,h){
			var index = this._getIndex(x,z);
			this.elevation[index] = h;
			this.vertices[index].y = h;
			return this;
		},
		setScale: function(scale){
			if(!internals.hasProperties(scale,['x','y'])){
				this.scale = new Vec2D(scale,scale);
			} else {
				this.scale = scale;
			}
		},
		toMesh: function(){
			var opts = {
				mesh: undefined,
				minX: 0,
				minZ: 0,
				maxX: this.width,
				maxZ: this._depth
			};

			var v = this.vertices,
				w = this.width,
				d = this._depth;

			if(arguments.length == 1 && typeof arguments[0] == 'object'){
				//options object
				var args = arguments[0];
				opts.mesh = args.mesh || new TriangleMesh("terrain");
				opts.minX = args.minX || opts.minX;
				opts.minZ = args.minZ || opts.minZ;
				opts.maxX = args.maxX || opts.maxX;
				opts.maxZ = args.maxZ || opts.maxZ;
			} else if(arguments.length >= 5){
				opts.mesh = arguments[0];
				opts.minX = arguments[1];
				opts.minZ = arguments[2];
				opts.maxX  = arguments[3];
				opts.maxZ = arguments[4];
			}

			opts.mesh = opts.mesh || new TriangleMesh("terrain");
			opts.minX = mathUtils.clip(opts.minX, 0, w - 1);
			opts.maxX = mathUtils.clip(opts.maxX, 0, w);
			opts.minZ = mathUtils.clip(opts.minZ, 0, d-1);
			opts.maxZ = mathUtils.clip(opts.maxZ, 0, d);
			opts.minX++;
			opts.minZ++;


			for(var z = opts.minZ, idx = opts.minX * w; z < opts.maxZ; z++, idx += w){
				for(var x = opts.minX; x < opts.maxX; x++){
					opts.mesh.addFace(v[idx - w + x - 1], v[idx - w + x], v[idx + x - 1]);
					opts.mesh.addFace(v[idx - w + x], v[idx + x], v[idx + x - 1]);
				}
			}
			return opts.mesh;
		}
	};

	return	Terrain;
});
define('toxi/geom/mesh',["require", "exports", "module", "./mesh/BezierPatch","./mesh/BoxSelector","./mesh/DefaultSelector","./mesh/Face","./mesh/OBJWriter","./mesh/PlaneSelector","./mesh/SphereFunction","./mesh/SphericalHarmonics","./mesh/SurfaceMeshBuilder","./mesh/SuperEllipsoid","./mesh/TriangleMesh","./mesh/Vertex","./mesh/VertexSelector","./mesh/Terrain"], function(require, exports, module) {
module.exports = {
	BezierPatch: require('./mesh/BezierPatch'),
	BoxSelector: require('./mesh/BoxSelector'),
	DefaultSelector: require('./mesh/DefaultSelector'),
	Face: require('./mesh/Face'),
	OBJWriter: require('./mesh/OBJWriter'),
	PlaneSelector: require('./mesh/PlaneSelector'),
	SphereFunction: require('./mesh/SphereFunction'),
	SphericalHarmonics: require('./mesh/SphericalHarmonics'),
	SurfaceMeshBuilder: require('./mesh/SurfaceMeshBuilder'),
	SuperEllipsoid: require('./mesh/SuperEllipsoid'),
	Terrain: require('./mesh/Terrain'),
	TriangleMesh: require('./mesh/TriangleMesh'),
	Vertex: require('./mesh/Vertex'),
	VertexSelector: require('./mesh/VertexSelector')
};
});

define('toxi/geom',["require", "exports", "module", "./geom/AABB","./geom/BernsteinPolynomial","./geom/Circle","./geom/CircleIntersector","./geom/Cone","./geom/Ellipse","./geom/IsectData2D","./geom/IsectData3D","./geom/Line2D","./geom/Line3D","./geom/Matrix4x4","./geom/Plane","./geom/Polygon2D","./geom/Quaternion","./geom/Ray2D","./geom/Ray3D","./geom/Ray3DIntersector","./geom/Rect","./geom/Sphere","./geom/Spline2D","./geom/Triangle2D","./geom/Triangle3D","./geom/Vec2D","./geom/Vec3D","./geom/XAxisCylinder","./geom/YAxisCylinder","./geom/ZAxisCylinder","./geom/mesh"], function(require, exports, module) {
module.exports = {
	AABB: require('./geom/AABB'),
	BernsteinPolynomial: require('./geom/BernsteinPolynomial'),
	Circle: require('./geom/Circle'),
	CircleIntersector: require('./geom/CircleIntersector'),
	Cone: require('./geom/Cone'),
	Ellipse: require('./geom/Ellipse'),
	IsectData2D: require('./geom/IsectData2D'),
	IsectData3D: require('./geom/IsectData3D'),
	Line2D: require('./geom/Line2D'),
	Line3D: require('./geom/Line3D'),
	Matrix4x4: require('./geom/Matrix4x4'),
	Plane: require('./geom/Plane'),
	Polygon2D: require('./geom/Polygon2D'),
	Quaternion: require('./geom/Quaternion'),
	Ray2D: require('./geom/Ray2D'),
	Ray3D: require('./geom/Ray3D'),
	Ray3DIntersector: require('./geom/Ray3DIntersector'),
	Rect: require('./geom/Rect'),
	Sphere: require('./geom/Sphere'),
	Spline2D: require('./geom/Spline2D'),
	Triangle2D: require('./geom/Triangle2D'),
	Triangle3D: require('./geom/Triangle3D'),
	Vec2D: require('./geom/Vec2D'),
	Vec3D: require('./geom/Vec3D'),
	XAxisCylinder: require('./geom/XAxisCylinder'),
	YAxisCylinder: require('./geom/YAxisCylinder'),
	ZAxisCylinder: require('./geom/ZAxisCylinder')
};

module.exports.mesh = require('./geom/mesh');
//module.exports.mesh2d = require('./geom/mesh2d');
});

define('toxi/math/BezierInterpolation',["require", "exports", "module"], function(require, exports, module) {
/**
 * @class Bezier curve interpolation with configurable coefficients. The curve
 * parameters need to be normalized offsets relative to the start and end values
 * passed to the {@link #interpolate(float, float, float)} method, but can
 * exceed the normal 0 .. 1.0 interval. Use symmetrical offsets to create a
 * symmetrical curve, e.g. this will create a curve with 2 dips reaching the
 * minimum and maximum values at 25% and 75% of the interval...
 * @member toxi
 * 
 * @example
 * <p>
 * <code>BezierInterpolation b=new BezierInterpolation(3,-3);</code>
 * </p>
 * 
 * The curve will be a straight line with this configuration:
 * 
 * <p>
 * <code>BezierInterpolation b=new BezierInterpolation(1f/3,-1f/3);</code>
 * </p>
 */
var	BezierInterpolation = function(h1,h2) {
	this.c1 = h1;
	this.c2 = h2;
};

BezierInterpolation.prototype = {
	interpolate: function(a,b,t) {
		var tSquared = t * t;
	    var invT = 1.0 - t;
	    var invTSquared = invT * invT;
	    return (a * invTSquared * invT) + (3 * (this.c1 * (b - a) + a) * t * invTSquared) + (3 * (this.c2 * (b - a) + b) * tSquared * invT) + (b * tSquared * t);
	},

    setCoefficients:function(a, b) {
        this.c1 = a;
        this.c2 = b;
    }

};

module.exports = BezierInterpolation;

});

define('toxi/math/CircularInterpolation',["require", "exports", "module"], function(require, exports, module) {
/**
 * @class Implementation of the circular interpolation function.
 * 
 * i = a-(b-a) * (sqrt(1 - (1 - f) * (1 - f) ))
 * @description The interpolation slope can be flipped to have its steepest ascent
 * towards the end value, rather than at the beginning in the default
 * configuration.
 * @member toxi
 * 
 * @param isFlipped
 *            true, if slope is inverted
 */
var	CircularInterpolation = function(isFlipped) {
   if(isFlipped === undefined){
		this.isFlipped = false;
	}
};

CircularInterpolation.prototype = {
	interpolate: function( a, b, f) {
        if (this.isFlipped) {
            return a - (b - a) * (Math.sqrt(1 - f * f) - 1);
        } else {
            f = 1 - f;
            return a + (b - a) * ( Math.sqrt(1 - f * f));
        }
    },

    setFlipped: function(isFlipped) {
        this.isFlipped = isFlipped;
    }
};

module.exports = CircularInterpolation;
});

define('toxi/math/CosineInterpolation',["require", "exports", "module"], function(require, exports, module) {
/**
 * @class Implementation of the cosine interpolation function:
 * i = b+(a-b)*(0.5+0.5*cos(f*PI))
 * @member toxi
 */
var	CosineInterpolation = function(){};

CosineInterpolation.prototype = {
	interpolate: function(a, b, f) {
		return b + (a - b) * (0.5 + 0.5 * Math.cos(f * Math.PI));
	}
};

module.exports = CosineInterpolation;
});

define('toxi/math/LinearInterpolation',["require", "exports", "module"], function(require, exports, module) {
/**
 * @class Implementation of the linear interpolation function
 * 
 * i = a + ( b - a ) * f
 * @member toxi
 */
var	LinearInterpolation = function(){};

LinearInterpolation.prototype = {
	interpolate: function(a, b, f) {
        return a + (b - a) * f;
	}
};

module.exports = LinearInterpolation;
});

define('toxi/math/DecimatedInterpolation',["require", "exports", "module", "./LinearInterpolation"], function(require, exports, module) {
var LinearInterpolation = require('./LinearInterpolation');
/**
 * @class Delivers a number of decimated/stepped values for a given interval. E.g. by
 * using 5 steps the interpolation factor is decimated to: 0, 20, 40, 60, 80 and
 * 100%. By default {@link LinearInterpolation} is used, however any other
 * {@link InterpolateStrategy} can be specified via the constructor.
 * @member toxi
 */
var	DecimatedInterpolation = function(steps,strategy) {
 if(steps === undefined){
	throw new Error("steps was not passed to constructor");
 }
 this.numSteps = steps;
 this.strategy = (strategy===undefined)? new LinearInterpolation() : strategy;
};

DecimatedInterpolation.prototype = {	
	interpolate: function(a,b,f) {
        var fd = Math.floor(f * this.numSteps) /  this.numSteps;
        return this.strategy.interpolate(a, b, fd);
	}
};

module.exports = DecimatedInterpolation;
});

define('toxi/math/ExponentialInterpolation',["require", "exports", "module"], function(require, exports, module) {
/**
 * @class Exponential curve interpolation with adjustable exponent. Use exp in the
 * following ranges to achieve these effects:
 * <ul>
 * <li>0.0 &lt; x &lt; 1.0 : ease in (steep changes towards b)</li>
 * <li>1.0 : same as {@link LinearInterpolation}</li>
 * <li>&gt; 1.0 : ease-out (steep changes from a)</li>
 * </ul>
 * @member toxi
 */
var	ExponentialInterpolation = function(exp) {
   this.exponent = (exp === undefined)?2 : exp;
};

ExponentialInterpolation.prototype = {
	interpolate: function(a, b, f) {
		return a + (b - a) * Math.pow(f, this.exponent);
    }
};

module.exports = ExponentialInterpolation;
});

define('toxi/math/ScaleMap',["require", "exports", "module", "./mathUtils","./LinearInterpolation"], function(require, exports, module) {

var mathUtils = require('./mathUtils'),
    LinearInterpolation = require('./LinearInterpolation');


var _Range = function(min,max){
	this.min = min;
	this.max = max;
};
_Range.prototype.toString = function(){
	return "{ min: "+this.min+ ", max: "+this.max+"}";
};


/**
 * @class This class maps values from one interval into another. By default the mapping
 * is using linear projection, but can be changed by using alternative
 * {@link math.InterpolateStrategy} implementations to achieve a
 * non-regular mapping.
 *
 * @member toxi
 *
 * @description Creates a new instance to map values between the 2 number ranges
 * specified. By default linear projection is used.
 * @param {Number} minIn
 * @param {Number} maxIn
 * @param {Number} minOut
 * @param {Number} maxOut
 */ 
var ScaleMap = function(minIn, maxIn, minOut, maxOut) {
	if(arguments.length == 1 && arguments[0].input !== undefined && arguments[0].output !== undefined){ //opts object
		var arg = arguments[0];
		minOut = arg.output.min;
		maxOut = arg.output.max;
        maxIn = arg.input.max;
        minIn = arg.input.min;
	}
	this.mapFunction = new LinearInterpolation();
	this.setInputRange(minIn, maxIn);
	this.setOutputRange(minOut, maxOut);
};


ScaleMap.prototype = {
	
    /**
     * Computes mapped value in the target interval and ensures the input value
     * is clipped to source interval.
     * 
     * @param val
     * @return mapped value
     */
   getClippedValueFor: function(val) {
        var t = mathUtils.clipNormalized( ((val - this._in.min) / this._interval));
        return this.mapFunction.interpolate(0, this.mapRange, t) + this._out.min;
    },

    /**
     * @return the middle value of the input range.
     */
    getInputMedian: function() {
        return (this._in.min + this._in.max) * 0.5;
    },

    /**
     * @return the in
     */
    getInputRange: function() {
        return this._in;
    },

    /**
     * @return the mapped middle value of the output range. Depending on the
     *         mapping function used, this value might be different to the one
     *         returned by {@link #getOutputMedian()}.
     */
    getMappedMedian: function() {
        return this.getMappedValueFor(0.5);
    },

    /**
     * Computes mapped value in the target interval. Does check if input value
     * is outside the input range.
     * 
     * @param val
     * @return mapped value
     */
    getMappedValueFor: function(val) {
        var t = ((val - this._in.min) / this._interval);
        return this.mapFunction.interpolate(0,  this.mapRange, t) + this._out.min;
    },

    /**
     * @return the middle value of the output range
     */
    getOutputMedian:function() {
        return (this._out.min + this._out.max) * 0.5;
    },

    /**
     * @return the output range
     */
    getOutputRange: function() {
        return this._out;
    },

    /**
     * Sets new minimum & maximum values for the input range
     * 
     * @param min
     * @param max
     */
    setInputRange: function(min,max) {
        this._in = new _Range(min,max);
        this._interval = max - min;
    },

    /**
     * Overrides the mapping function used for the scale conversion.
     * 
     * @param func
     *            interpolate strategy implementation
     */
    setMapFunction: function(func) {
        this.mapFunction = func;
    },

    /**
     * Sets new minimum & maximum values for the output/target range
     * 
     * @param min
     *            new min output value
     * @param max
     *            new max output value
     */
    setOutputRange: function(min, max) {
        this._out = new _Range(min, max);
        this.mapRange = max - min;
    },
    
    toString: function(){
		return "ScaleMap, inputRange: "+this._in.toString() + " outputRange: "+this._out.toString();
    }
};

module.exports = ScaleMap;
});

define('toxi/math/SigmoidInterpolation',["require", "exports", "module"], function(require, exports, module) {
/**
 * @class Initializes the s-curve with default sharpness = 2
 * @member toxi
 */
var	SigmoidInterpolation = function(s) {
	if(s === undefined){
		s = 2.0;
	}
	this.setSharpness(s);
};

SigmoidInterpolation.prototype = {	
	getSharpness: function() {
		return this.sharpness;
	},
	
	interpolate: function(a, b, f) {
	    f = (f * 2 - 1) * this.sharpPremult;
	    f = (1.0 / (1.0 + Math.exp(-f)));
	    return a + (b - a) * f;
	},
	
	setSharpness: function(s) {
	    this.sharpness = s;
	    this.sharpPremult = 5 * s;
	}
};

module.exports = SigmoidInterpolation;
});

define('toxi/math/SinCosLUT',["require", "exports", "module", "./mathUtils"], function(require, exports, module) {

var mathUtils = require('./mathUtils');

/**
 * @class Lookup table for fast sine & cosine computations. Tables with varying
 * precisions can be created to which input angles will be rounded to. The
 * sin/cos methods can be used with both positive and negative input angles as
 * with the normal Math.sin()/Math.cos() versions.
 * @member toxi
 */
var SinCosLUT = function(precision) {
    if(!precision){
        precision = SinCosLUT.DEFAULT_PRECISION;
    }
	this.precision = precision;
	this.period = 360/this.precision;
	this.quadrant = this.period >> 2;
	this.deg2rad = (Math.PI / 180.0) * this.precision;
	this.rad2deg = (180.0 / Math.PI) / this.precision;
	this.sinLUT = [];
	for(var i=0;i< this.period;i++){
		this.sinLUT[i] = Math.sin(i*this.deg2rad);
	}
};


SinCosLUT.prototype = {
	
	/**
     * Calculate cosine for the passed in angle in radians.
     * 
     * @param theta
     * @return cosine value for theta
     */
    cos: function(theta) {
        while (theta < 0) {
            theta += mathUtils.TWO_PI;
        }
        return this.sinLUT[((theta * this.rad2deg) + this.quadrant) % this.period];
    },

    getPeriod: function() {
        return this.period;
    },

    getPrecision: function() {
        return this.precision;
    },

    getSinLUT: function() {
        return this.sinLUT;
    },

    /**
     * Calculates sine for the passed angle in radians.
     * 
     * @param theta
     * @return sine value for theta
     */
    sin: function(theta) {
        while (theta < 0) {
            theta += mathUtils.TWO_PI;
        }
        return this.sinLUT[(theta * this.rad2deg) % this.period];
    }
};


SinCosLUT.DEFAULT_PRECISION = 0.25;
SinCosLUT.DEFAULT_INSTANCE = undefined;
SinCosLUT.getDefaultInstance = function(){
	if(SinCosLUT.DEFAULT_INSTANCE === undefined){
		SinCosLUT.DEFAULT_INSTANCE = new SinCosLUT();
	}
	return SinCosLUT.DEFAULT_INSTANCE;
};

module.exports = SinCosLUT;
});

define('toxi/math/ThresholdInterpolation',["require", "exports", "module"], function(require, exports, module) {
/**
 * @class Defines a single step/threshold function which returns the min value for all
 * factors &lt; threshold and the max value for all others.
 * @member toxi
 */
var	ThresholdInterpolation = function(threshold) {
	this.threshold = threshold;
};

ThresholdInterpolation.prototype = {
	interpolate: function(a, b, f) {
		return f < this.threshold ? a : b;
	}
};

module.exports = ThresholdInterpolation;
});

define('toxi/math/ZoomLensInterpolation',["require", "exports", "module", "./mathUtils","./CircularInterpolation"], function(require, exports, module) {

var mathUtils = require('./mathUtils'),
	CircularInterpolation = require('./CircularInterpolation');

/**
 * @class This class provides an adjustable zoom lens to either bundle or dilate values
 * around a focal point within a given interval. For a example use cases, please
 * have a look at the provided ScaleMapDataViz and ZoomLens examples.
 * @member toxi
 */
var	ZoomLensInterpolation = function(lensPos, lensStrength) {
	this.leftImpl = new CircularInterpolation();
	this.rightImpl = new CircularInterpolation();
	this.lensPos = lensPos || 0.5;
	this.lensStrength = lensStrength || 1;
	this.absStrength = Math.abs(this.lensStrength);
	this.leftImpl.setFlipped(this.lensStrength > 0);
	this.rightImpl.setFlipped(this.lensStrength < 0);
};

ZoomLensInterpolation.prototype = {
	interpolate: function(min,max,t) {
	    var val = min + (max - min) * t;
	    if (t < this.lensPos) {
	        val += (this.leftImpl.interpolate(min, min + (max - min) * this.lensPos, t/ this.lensPos) - val)* this.absStrength;
	    } else {
	        val += (this.rightImpl.interpolate(min + (max - min) * this.lensPos, max,(t - this.lensPos) / (1 - this.lensPos)) - val) * this.absStrength;
	    }
	    return val;
	},
	
	setLensPos: function(pos, smooth) {
	    this.lensPos += (mathUtils.clipNormalized(pos) - this.lensPos) * smooth;
	},
	
	setLensStrength: function(str, smooth) {
	    this.lensStrength += (mathUtils.clip(str, -1, 1) - this.lensStrength) * smooth;
	    this.absStrength = mathUtils.abs(this.lensStrength);
	    this.leftImpl.setFlipped(this.lensStrength > 0);
	    this.rightImpl.setFlipped(this.lensStrength < 0);
	}
};

module.exports = ZoomLensInterpolation;
});

define('toxi/math/noise/PerlinNoise',["require", "exports", "module", "../SinCosLUT"], function(require, exports, module) {

var SinCosLUT = require('../SinCosLUT');

<<<<<<< HEAD
/*
Using David Bau's seedrandom.js for PerlinNoise#noiseSeed functionality

 seedrandom.js version 2.0.
 Author: David Bau 4/2/2011

 Defines a method Math.seedrandom() that, when called, substitutes
 an explicitly seeded RC4-based algorithm for Math.random().  Also
 supports automatic seeding from local or network sources of entropy.

 Usage:

   <script src=http:davidbau.com/encode/seedrandom-min.js></script>

   Math.seedrandom('yipee'); Sets Math.random to a function that is
                             initialized using the given explicit seed.

   Math.seedrandom();        Sets Math.random to a function that is
                             seeded using the current time, dom state,
                             and other accumulated local entropy.
                             The generated seed string is returned.

   Math.seedrandom('yowza', true);
                             Seeds using the given explicit seed mixed
                             together with accumulated entropy.

   <script src="http:bit.ly/srandom-512"></script>
                             Seeds using physical random bits downloaded
                             from random.org.

   <script src="https:jsonlib.appspot.com/urandom?callback=Math.seedrandom">
   </script>                 Seeds using urandom bits from call.jsonlib.com,
                             which is faster than random.org.

 Examples:

   Math.seedrandom("hello");             Use "hello" as the seed.
   document.write(Math.random());        Always 0.5463663768140734
   document.write(Math.random());        Always 0.43973793770592234
   var rng1 = Math.random;               Remember the current prng.

   var autoseed = Math.seedrandom();     New prng with an automatic seed.
   document.write(Math.random());        Pretty much unpredictable.

   Math.random = rng1;                   Continue "hello" prng sequence.
   document.write(Math.random());        Always 0.554769432473455

   Math.seedrandom(autoseed);            Restart at the previous seed.
   document.write(Math.random());        Repeat the 'unpredictable' value.

 Notes:

 Each time seedrandom('arg') is called, entropy from the passed seed
 is accumulated in a pool to help generate future seeds for the
 zero-argument form of Math.seedrandom, so entropy can be injected over
 time by calling seedrandom with explicit data repeatedly.

 On speed - This javascript implementation of Math.random() is about
 3-10x slower than the built-in Math.random() because it is not native
 code, but this is typically fast enough anyway.  Seeding is more expensive,
 especially if you use auto-seeding.  Some details (timings on Chrome 4):

 Our Math.random()            - avg less than 0.002 milliseconds per call
 seedrandom('explicit')       - avg less than 0.5 milliseconds per call
 seedrandom('explicit', true) - avg less than 2 milliseconds per call
 seedrandom()                 - avg about 38 milliseconds per call

 LICENSE (BSD):

 Copyright 2010 David Bau, all rights reserved.

 Redistribution and use in source and binary forms, with or without
 modification, are permitted provided that the following conditions are met:
 
   1. Redistributions of source code must retain the above copyright
      notice, this list of conditions and the following disclaimer.

   2. Redistributions in binary form must reproduce the above copyright
      notice, this list of conditions and the following disclaimer in the
      documentation and/or other materials provided with the distribution.
 
   3. Neither the name of this module nor the names of its contributors may
      be used to endorse or promote products derived from this software
      without specific prior written permission.
 
 THIS SOFTWARE IS PROVIDED BY THE COPYRIGHT HOLDERS AND CONTRIBUTORS
 "AS IS" AND ANY EXPRESS OR IMPLIED WARRANTIES, INCLUDING, BUT NOT
 LIMITED TO, THE IMPLIED WARRANTIES OF MERCHANTABILITY AND FITNESS FOR
 A PARTICULAR PURPOSE ARE DISCLAIMED. IN NO EVENT SHALL THE COPYRIGHT
 OWNER OR CONTRIBUTORS BE LIABLE FOR ANY DIRECT, INDIRECT, INCIDENTAL,
 SPECIAL, EXEMPLARY, OR CONSEQUENTIAL DAMAGES (INCLUDING, BUT NOT
 LIMITED TO, PROCUREMENT OF SUBSTITUTE GOODS OR SERVICES; LOSS OF USE,
 DATA, OR PROFITS; OR BUSINESS INTERRUPTION) HOWEVER CAUSED AND ON ANY
 THEORY OF LIABILITY, WHETHER IN CONTRACT, STRICT LIABILITY, OR TORT
 (INCLUDING NEGLIGENCE OR OTHERWISE) ARISING IN ANY WAY OUT OF THE USE
 OF THIS SOFTWARE, EVEN IF ADVISED OF THE POSSIBILITY OF SUCH DAMAGE.
*/

/**
 * All code is in an anonymous closure to keep the global namespace clean.
 *
 * @param {number=} overflow 
 * @param {number=} startdenom
 * @api private
 */
 var internalMath = {};
 internalMath.pow = Math.pow; //used by seed generator
 internalMath.random = Math.random; //start with the default random generator
(function (pool, math, width, chunks, significance, overflow, startdenom) {


/*
	seedrandom()
 	This is the seedrandom function described above.
*/
math['seedrandom'] = function seedrandom(seed, use_entropy) {
  var key = [];
  var arc4;

  // Flatten the seed string or build one from local entropy if needed.
  seed = mixkey(flatten(
    use_entropy ? [seed, pool] :
    arguments.length ? seed :
    [new Date().getTime(), pool, window], 3), key);

  // Use the seed to initialize an ARC4 generator.
  arc4 = new ARC4(key);

  // Mix the randomness into accumulated entropy.
  mixkey(arc4.S, pool);

  // Override Math.random

  // This function returns a random double in [0, 1) that contains
  // randomness in every bit of the mantissa of the IEEE 754 value.

  math['random'] = function random() {  // Closure to return a random double:
    var n = arc4.g(chunks);             // Start with a numerator n < 2 ^ 48
    var d = startdenom;                 //   and denominator d = 2 ^ 48.
    var x = 0;                          //   and no 'extra last byte'.
    while (n < significance) {          // Fill up all significant digits by
      n = (n + x) * width;              //   shifting numerator and
      d *= width;                       //   denominator and generating a
      x = arc4.g(1);                    //   new least-significant-byte.
    }
    while (n >= overflow) {             // To avoid rounding up, before adding
      n /= 2;                           //   last byte, shift everything
      d /= 2;                           //   right using integer math until
      x >>>= 1;                         //   we have exactly the desired bits.
    }
    return (n + x) / d;                 // Form the number within [0, 1).
  };

  // Return the seed that was used
  return seed;
};

/** @constructor */
function ARC4(key) {
  var t, u, me = this, keylen = key.length;
  var i = 0, j = me.i = me.j = me.m = 0;
  me.S = [];
  me.c = [];

  // The empty key [] is treated as [0].
  if (!keylen) { key = [keylen++]; }

  // Set up S using the standard key scheduling algorithm.
  while (i < width) { me.S[i] = i++; }
  for (i = 0; i < width; i++) {
    t = me.S[i];
    j = lowbits(j + t + key[i % keylen]);
    u = me.S[j];
    me.S[i] = u;
    me.S[j] = t;
  }

  // The "g" method returns the next (count) outputs as one number.
  me.g = function getnext(count) {
    var s = me.S;
    var i = lowbits(me.i + 1); var t = s[i];
    var j = lowbits(me.j + t); var u = s[j];
    s[i] = u;
    s[j] = t;
    var r = s[lowbits(t + u)];
    while (--count) {
      i = lowbits(i + 1); t = s[i];
      j = lowbits(j + t); u = s[j];
      s[i] = u;
      s[j] = t;
      r = r * width + s[lowbits(t + u)];
    }
    me.i = i;
    me.j = j;
    return r;
  };
  // For robust unpredictability discard an initial batch of values.
  // See http://www.rsa.com/rsalabs/node.asp?id=2009
  me.g(width);
}

//
// flatten()
// Converts an object tree to nested arrays of strings.
//
/** @param {Object=} result 
  * @param {string=} prop
  * @param {string=} typ 
*/
function flatten(obj, depth, result, prop, typ) {
  result = [];
  typ = typeof(obj);
  if (depth && typ == 'object') {
    for (prop in obj) {
      if (prop.indexOf('S') < 5) {    // Avoid FF3 bug (local/sessionStorage)
        try { result.push(flatten(obj[prop], depth - 1)); } catch (e) {}
      }
    }
  }
  return (result.length ? result : obj + (typ != 'string' ? '\0' : ''));
}

//
// mixkey()
// Mixes a string seed into a key that is an array of integers, and
// returns a shortened string seed that is equivalent to the result key.
//
/** @param {number=} smear 
  * @param {number=} j */
function mixkey(seed, key, smear, j) {
  seed += '';                         // Ensure the seed is a string
  smear = 0;
  for (j = 0; j < seed.length; j++) {
    key[lowbits(j)] =
      lowbits((smear ^= key[lowbits(j)] * 19) + seed.charCodeAt(j));
  }
  seed = '';
  for (j in key) { seed += String.fromCharCode(key[j]); }
  return seed;
}

//
// lowbits()
// A quick "n mod width" for width a power of 2.
//
function lowbits(n) { return n & (width - 1); }

//
// The following constants are related to IEEE 754 limits.
//
startdenom = math.pow(width, chunks);
significance = math.pow(2, significance);
overflow = significance * 2;

mixkey(math.random(), pool);

// End anonymous scope, and pass initial values.
})(
  [],   // pool: entropy pool starts empty
  internalMath, // math: package containing random, pow, and seedrandom
  256,  // width: each RC4 output is 0 <= x < 256
  6,    // chunks: at least six RC4 outputs for each double
  52    // significance: there are 52 significant digits in a double
);
//end seed



/*
	PERLIN NOISE taken from the
	[toxi 040903]
	octaves and amplitude amount per octave are now user controlled
	via the noiseDetail() function.
	[toxi 030902]
	cleaned up code and now using bagel's cosine table to speed up
	[toxi 030901]
	implementation by the german demo group farbrausch
	as used in their demo "art": http://www.farb-rausch.de/fr010src.zip
*/
=======
define('toxi/processing/ToxiclibsSupport',["require", "exports", "module", "../geom/Matrix4x4","../geom/Vec3D","../geom/mesh/TriangleMesh"], function(require, exports, module) {
>>>>>>> 06f03706

var PERLIN_YWRAPB = 4,
	PERLIN_YWRAP = 1 << PERLIN_YWRAPB,
	PERLIN_ZWRAPB = 8,
	PERLIN_ZWRAP = 1 << PERLIN_ZWRAPB,
	PERLIN_SIZE = 4095,
	PERLIN_MIN_AMPLITUDE = 0.001;
/** @api private */
var	_noise_fsc = function(self, i){
		var index = ((i + 0.5) * self._perlin_PI) % self._perlin_TWOPI;
		return 0.5 * (1.0 - self._perlin_cosTable[index]);
	};

/**
 * @module toxi/math/noise/PerlinNoise
 * @api public
 */
var	PerlinNoise = function(){
	this._perlin_octaves = 4; // default to medium smooth
	this._perlin_amp_falloff = 0.5; // 50% reduction/octave
};

PerlinNoise.prototype = {
	/**
	 noise
	 @api public
	 @param [x=0] x is optional
	 @param [y=0] y is optional
	 @param [z=0] z is optional
	 */
	noise: function(x,y,z){
		var i = 0,
			x = x || 0,
			y = y || 0,
			z = z || 0;

		if(!this._perlin){
			this._perlin = [];
			var length = PERLIN_SIZE - 1;
			for(i = 0;i < PERLIN_SIZE + 1; i++){
				this._perlin[i] = internalMath.random();
			}
		}

		this._perlin_cosTable = SinCosLUT.getDefaultInstance().getSinLUT();
		this._perlin_TWOPI = this._perlin_PI = SinCosLUT.getDefaultInstance().getPeriod();
		this._perlin_PI >>= 1;

		if (x < 0) {
			x = -x;
		}
		if (y < 0) {
			y = -y;
		}
		if (z < 0) {
			z = -z;
		}
		
		var xi = x, 
			yi = y,
			zi = z,
			xf = (x - xi),
			yf = (y - yi),
			zf = (z - zi),
			rxf, 
			ryf,
			r = 0,
			ampl = 0.5,
			n1, 
			n2, 
			n3,
			of;
		for(i = 0; i < this._perlin_octaves; i++){
			of = xi + (yi << PERLIN_YWRAPB) + (zi << PERLIN_ZWRAPB);
			rxf = _noise_fsc(this,xf);
			ryf = _noise_fsc(this,yf);

			n1 = this._perlin[of & PERLIN_SIZE];
			n1 += rxf * (this._perlin[(of + 1) & PERLIN_SIZE] - n1);
			n2 = this._perlin[(of + PERLIN_YWRAP) & PERLIN_SIZE];
			n2 += rxf * (this._perlin[(of + PERLIN_YWRAP + 1) & PERLIN_SIZE] - n2);
			n1 += ryf * (n2 - n1);

			of += PERLIN_ZWRAP;
			n2 = this._perlin[of & PERLIN_SIZE];
			n2 += rxf * (this._perlin[(of + 1) & PERLIN_SIZE] - n2);
			n3 = this._perlin[(of + PERLIN_YWRAP) & PERLIN_SIZE];
			n3 += rxf * (this._perlin[(of + PERLIN_YWRAP + 1) & PERLIN_SIZE] - n3);
			n2 += ryf * (n3 - n2);

			n1 += _noise_fsc(this,zf) * (n2 - n1);
			
			r += n1 * ampl;
			ampl *= this._perlin_amp_falloff;

			// break if amp has no more impact
			if (ampl < PERLIN_MIN_AMPLITUDE) {
				break;
			}

			xi <<= 1;
			xf *= 2;
			yi <<= 1;
			yf *= 2;
			zi <<= 1;
			zf *= 2;

			if (xf >= 1.0) {
				xi++;
				xf--;
			}
			if (yf >= 1.0) {
				yi++;
				yf--;
			}
			if (zf >= 1.0) {
				zi++;
				zf--;
			}
		}
		return r;
	},
	/**
	 @api public
	 @param {Number} lod
	 @param {Number} falloff
	 */
	noiseDetail: function(lod, falloff){
		if(lod > 0){
			this._perlin_octaves = lod;
		}
		if(falloff && falloff > 0){
			this._perlin_amp_falloff = falloff;
		}
	},
	/**
	 @api public
	 @param {Number} [what] the random seed
	 */
	noiseSeed: function(what){
		internalMath.seedrandom(what);
	}
};

module.exports = PerlinNoise;
});

define('toxi/math/noise/simplexNoise',["require", "exports", "module", "../../internals"], function(require, exports, module) {

var Int32Array = require('../../internals').Int32Array;


/**
 * Simplex Noise in 2D, 3D and 4D. Based on the example code of this paper:
 * http://staffwww.itn.liu.se/~stegu/simplexnoise/simplexnoise.pdf
 * 
 * @author Stefan Gustavson, Linkping University, Sweden (stegu at itn dot liu dot se) 
 * Slight optimizations & restructuring by
 * @author Karsten Schmidt (info at toxi dot co dot uk)
 * javascript by
 * @author Kyle Phillips (kyle at haptic-data dot com)
*/
var numFrame = 0;

var _SQRT3 = Math.sqrt(3.0),
	_SQRT5 = Math.sqrt(5.0);

/**
 * Skewing and unskewing factors for 2D, 3D and 4D, some of them
 * pre-multiplied.
 */
var	_F2 = 0.5 * (_SQRT3 - 1.0),
	_G2 = (3.0 - _SQRT3) / 6.0,
	_G22 = _G2 * 2.0 - 1,

	_F3 = 1.0 / 3.0,
	_G3 = 1.0 / 6.0,

	_F4 = (_SQRT5 - 1.0) / 4.0,
	_G4 = (5.0 - _SQRT5) / 20.0,
	_G42 = _G4 * 2.0,
	_G43 = _G4 * 3.0,
	_G44 = _G4 * 4.0 - 1.0;


	/**
	 * Gradient vectors for 3D (pointing to mid points of all edges of a unit
	 * cube)
	 */
var	_grad3 = [
		new Int32Array([1, 1, 0 ]), 
		new Int32Array([ -1, 1, 0 ]),
		new Int32Array([ 1, -1, 0 ]), 
		new Int32Array([ -1, -1, 0 ]), 
		new Int32Array([ 1, 0, 1 ]), 
		new Int32Array([ -1, 0, 1 ]),
		new Int32Array([ 1, 0, -1 ]), 
		new Int32Array([ -1, 0, -1 ]), 
		new Int32Array([0, 1, 1 ]), 
		new Int32Array([0, -1, 1 ]),
		new Int32Array([ 0, 1, -1 ]), 
		new Int32Array([ 0, -1, -1 ])
	];

	/**
	 * Gradient vectors for 4D (pointing to mid points of all edges of a unit 4D
	 * hypercube)
	 */
var	_grad4 = [
		new Int32Array([ 0, 1, 1, 1 ]), 
		new Int32Array([ 0, 1, 1, -1 ]),
		new Int32Array([ 0, 1, -1, 1 ]), 
		new Int32Array([ 0, 1, -1, -1 ]), 
		new Int32Array([ 0, -1, 1, 1 ]),
		new Int32Array([ 0, -1, 1, -1 ]), 
		new Int32Array([ 0, -1, -1, 1 ]), 
		new Int32Array([ 0, -1, -1, -1 ]),
		new Int32Array([ 1, 0, 1, 1 ]), 
		new Int32Array([ 1, 0, 1, -1 ]), 
		new Int32Array([ 1, 0, -1, 1 ]), 
		new Int32Array([ 1, 0, -1, -1 ]),
		new Int32Array([ -1, 0, 1, 1 ]), 
		new Int32Array([ -1, 0, 1, -1 ]), 
		new Int32Array([ -1, 0, -1, 1 ]),
		new Int32Array([ -1, 0, -1, -1 ]), 
		new Int32Array([ 1, 1, 0, 1 ]), 
		new Int32Array([ 1, 1, 0, -1 ]),
		new Int32Array([ 1, -1, 0, 1 ]), 
		new Int32Array([ 1, -1, 0, -1 ]), 
		new Int32Array([ -1, 1, 0, 1 ]),
		new Int32Array([ -1, 1, 0, -1 ]), 
		new Int32Array([ -1, -1, 0, 1 ]), 
		new Int32Array([ -1, -1, 0, -1 ]),
		new Int32Array([ 1, 1, 1, 0 ]), 
		new Int32Array([ 1, 1, -1, 0 ]), 
		new Int32Array([ 1, -1, 1, 0 ]), 
		new Int32Array([ 1, -1, -1, 0 ]),
		new Int32Array([ -1, 1, 1, 0 ]), 
		new Int32Array([ -1, 1, -1, 0 ]), 
		new Int32Array([ -1, -1, 1, 0 ]),
		new Int32Array([ -1, -1, -1, 0 ]) 
	];

	/**
	 * Permutation table
	 */
var	_p = new Int32Array([
		151, 160, 137, 91, 90, 15, 131, 13, 201,
		95, 96, 53, 194, 233, 7, 225, 140, 36, 103, 30, 69, 142, 8, 99, 37,
		240, 21, 10, 23, 190, 6, 148, 247, 120, 234, 75, 0, 26, 197, 62,
		94, 252, 219, 203, 117, 35, 11, 32, 57, 177, 33, 88, 237, 149, 56,
		87, 174, 20, 125, 136, 171, 168, 68, 175, 74, 165, 71, 134, 139,
		48, 27, 166, 77, 146, 158, 231, 83, 111, 229, 122, 60, 211, 133,
		230, 220, 105, 92, 41, 55, 46, 245, 40, 244, 102, 143, 54, 65, 25,
		63, 161, 1, 216, 80, 73, 209, 76, 132, 187, 208, 89, 18, 169, 200,
		196, 135, 130, 116, 188, 159, 86, 164, 100, 109, 198, 173, 186, 3,
		64, 52, 217, 226, 250, 124, 123, 5, 202, 38, 147, 118, 126, 255,
		82, 85, 212, 207, 206, 59, 227, 47, 16, 58, 17, 182, 189, 28, 42,
		223, 183, 170, 213, 119, 248, 152, 2, 44, 154, 163, 70, 221, 153,
		101, 155, 167, 43, 172, 9, 129, 22, 39, 253, 19, 98, 108, 110, 79,
		113, 224, 232, 178, 185, 112, 104, 218, 246, 97, 228, 251, 34, 242,
		193, 238, 210, 144, 12, 191, 179, 162, 241, 81, 51, 145, 235, 249,
		14, 239, 107, 49, 192, 214, 31, 181, 199, 106, 157, 184, 84, 204,
		176, 115, 121, 50, 45, 127, 4, 150, 254, 138, 236, 205, 93, 222,
		114, 67, 29, 24, 72, 243, 141, 128, 195, 78, 66, 215, 61, 156, 180 
	]);

	/**
	 * To remove the need for index wrapping, double the permutation table
	 * length
	 */
var	_perm = (function(){
		var _per = new Int32Array(0x200);
		for (var i = 0; i < 0x200; i++) {
			_per[i] = _p[i & 0xff];
		}
		return _per;
	})();


	/**
	 * A lookup table to traverse the simplex around a given point in 4D.
	 * Details can be found where this table is used, in the 4D noise method.
	 */
var	_simplex = [ 
		new Int32Array([ 0, 1, 2, 3 ]), new Int32Array([ 0, 1, 3, 2 ]),
		new Int32Array([ 0, 0, 0, 0 ]), new Int32Array([ 0, 2, 3, 1 ]), new Int32Array([ 0, 0, 0, 0 ]), new Int32Array([ 0, 0, 0, 0 ]),
		new Int32Array([ 0, 0, 0, 0 ]), new Int32Array([ 1, 2, 3, 0 ]), new Int32Array([ 0, 2, 1, 3 ]), new Int32Array([ 0, 0, 0, 0 ]),
		new Int32Array([ 0, 3, 1, 2 ]), new Int32Array([ 0, 3, 2, 1 ]), new Int32Array([ 0, 0, 0, 0 ]), new Int32Array([ 0, 0, 0, 0 ]),
		new Int32Array([ 0, 0, 0, 0 ]), new Int32Array([ 1, 3, 2, 0 ]), new Int32Array([ 0, 0, 0, 0 ]), new Int32Array([ 0, 0, 0, 0 ]),
		new Int32Array([ 0, 0, 0, 0 ]), new Int32Array([ 0, 0, 0, 0 ]), new Int32Array([ 0, 0, 0, 0 ]), new Int32Array([ 0, 0, 0, 0 ]),
		new Int32Array([ 0, 0, 0, 0 ]), new Int32Array([ 0, 0, 0, 0 ]), new Int32Array([ 1, 2, 0, 3 ]), new Int32Array([ 0, 0, 0, 0 ]),
		new Int32Array([ 1, 3, 0, 2 ]), new Int32Array([ 0, 0, 0, 0 ]), new Int32Array([ 0, 0, 0, 0 ]), new Int32Array([ 0, 0, 0, 0 ]),
		new Int32Array([ 2, 3, 0, 1 ]), new Int32Array([ 2, 3, 1, 0 ]), new Int32Array([ 1, 0, 2, 3 ]), new Int32Array([ 1, 0, 3, 2 ]),
		new Int32Array([ 0, 0, 0, 0 ]), new Int32Array([ 0, 0, 0, 0 ]), new Int32Array([ 0, 0, 0, 0 ]), new Int32Array([ 2, 0, 3, 1 ]),
		new Int32Array([ 0, 0, 0, 0 ]), new Int32Array([ 2, 1, 3, 0 ]), new Int32Array([ 0, 0, 0, 0 ]), new Int32Array([ 0, 0, 0, 0 ]),
		new Int32Array([ 0, 0, 0, 0 ]), new Int32Array([ 0, 0, 0, 0 ]), new Int32Array([ 0, 0, 0, 0 ]), new Int32Array([ 0, 0, 0, 0 ]),
		new Int32Array([ 0, 0, 0, 0 ]), new Int32Array([ 0, 0, 0, 0 ]), new Int32Array([ 2, 0, 1, 3 ]), new Int32Array([ 0, 0, 0, 0 ]),
		new Int32Array([ 0, 0, 0, 0 ]), new Int32Array([ 0, 0, 0, 0 ]), new Int32Array([ 3, 0, 1, 2 ]), new Int32Array([ 3, 0, 2, 1 ]),
		new Int32Array([ 0, 0, 0, 0 ]), new Int32Array([ 3, 1, 2, 0 ]), new Int32Array([ 2, 1, 0, 3 ]), new Int32Array([ 0, 0, 0, 0 ]),
		new Int32Array([ 0, 0, 0, 0 ]), new Int32Array([ 0, 0, 0, 0 ]), new Int32Array([ 3, 1, 0, 2 ]), new Int32Array([ 0, 0, 0, 0 ]),
		new Int32Array([ 3, 2, 0, 1 ]), new Int32Array([ 3, 2, 1, 0 ]) 
	];

	/**
	* Computes dot product in 2D.
	* @param g 2-vector (grid offset)
	* @param {Number} x
	* @param {Number} y
	* @param {Number} z
	* @param {Number} w
	* @return {Number} dot product
	* @api private
	*/
var	_dot = function(g, x, y, z, w) {
		var n = g[0] * x + g[1] * y;
		if(z){
			n += g[2] * z;
			if(w){
				n += g[3] * w;
			}
		}
		return n;
	};

	/**
	*This method is a *lot* faster than using (int)Math.floor(x).
	* 
	* @param {Number} x value to be floored
	* @return {Number}
	* @api private
	*/
var	_fastfloor = function(x) {
		return (x >= 0) ? Math.floor(x) : Math.floor(x - 1);
	};


	/**
	 * @module toxi/math/noise/simplexNoise
 	 * @api public
	 */
var	SimplexNoise = { //SimplexNoise only consists of static methods
	/**
	* Computes 4D Simplex Noise.
	* 
	* @param {Number} [x] coordinate
	* @param {Number} [y]  coordinate
	* @param {Number} [z] coordinate
	* @param {Number} [w] coordinate
	* @return {Number} noise value in range -1 ... +1
	*/
	noise: function(x, y, z, w) {
		//Noise contributions from five corners, we may use as few as 3 of them (depending on arguments)
		var numArgs = arguments.length,
			n0 = 0,
			n1 = 0,
			n2 = 0,
			n3 = 0,
			n4 = 0;
			//skew the input space to determin which simplex cell we're in
		var	s = (function(){
				switch(numArgs){
					case 2:
					return (x + y) * _F2; //Hairy factor for 2d
					case 3:
					return (x + y + z) * _F3; //Very nice and simple skew factor for 3d
					case 4:
					return (x + y + z + w) * _F4; //factor for 4d skewing
					default:
					throw new Error("Wrong arguments supplied to SimplexNoise.noise()");
				}
			})(),
			i = _fastfloor(x + s),
			j = _fastfloor(y + s),
			k = (z !== undefined) ? _fastfloor(z + s) : undefined,
			l = (w !== undefined) ? _fastfloor(w + s) : undefined;
			//unskew
		var	t = (function(){
				switch(numArgs){
					case 2:
					return (i + j) * _G2;
					case 3:
					return (i + j + k) * _G3;
					case 4: 
					return (i + j + k + l) * _G4;
				}
			})(),
			x0 = x - (i - t), //the x,y,z,w distance from the cell origin
			y0 = y - (j - t),
			z0 = (z !== undefined) ? z - (k - t) : undefined,
			w0 = (w !== undefined) ? w - (l - t) : undefined;

			//Determine which simplex we are in
			if(numArgs == 2){
				//for the 2d case, the simplex shape is an equilateral triangle.	
				return (function(){
					var i1, j1, //offsets for scond (middle) corner of simplex (i,j)
						x1, y1,
						x2, y2,
						ii,
						jj,
						t0,
						gi0,
						gi1,
						gi2,
						t2;
					if(x0 > y0){ // lower triangle, XY order
						i1 = 1;
						j1 = 0;
					} else { //upper triangle, YX order
						i1 = 0;
						j1 = 1;
					}

					// A step of (1,0) in (i,j) means a step of (1-c,-c) in (x,y), and
					// a step of (0,1) in (i,j) means a step of (-c,1-c) in (x,y), where
					// c = (3-sqrt(3))/6
					x1 = x0 - i1 + _G2; // Offsets for middle corner in (x,y) unskewed
					y1 = y0 - j1 + _G2;
					x2 = x0 + _G22; // Offsets for last corner in (x,y) unskewed
					y2 = y0 + _G22;
					// Work out the hashed gradient indices of the three simplex corners
					ii = i & 0xff;
					jj = j & 0xff;
					// Calculate the contribution from the three corners
					t0 = 0.5 - x0 * x0 - y0 * y0;

					if (t0 > 0) {
						t0 *= t0;
						gi0 = _perm[ii + _perm[jj]] % 12;
						n0 = t0 * t0 * _dot(_grad3[gi0], x0, y0); // (x,y) of grad3 used for
						// 2D gradient
					}
					t1 = 0.5 - x1 * x1 - y1 * y1;
					if (t1 > 0) {
						t1 *= t1;
						gi1 = _perm[ii + i1 + _perm[jj + j1]] % 12;
						n1 = t1 * t1 * _dot(_grad3[gi1], x1, y1);
					}
					t2 = 0.5 - x2 * x2 - y2 * y2;
					if (t2 > 0) {
						t2 *= t2;
						gi2 = _perm[ii + 1 + _perm[jj + 1]] % 12;
						n2 = t2 * t2 * _dot(_grad3[gi2], x2, y2);
					}
					// Add contributions from each corner to get the final noise value.
					// The result is scaled to return values in the interval [-1,1].
					return 70.0 * (n0 + n1 + n2);
				})();
			} else if(numArgs == 3){
				//for the 3d case, the simplex shape is a slightly irregular tetrahedron
				return (function(){
					var i1, j1, k1, // Offsets for second corner of simplex in (i,j,k)
						// coords
						i2, j2, k2, // Offsets for third corner of simplex in (i,j,k) coords
						x1,y1,z1,
						x2,y2,z2,
						x3,y3,z3,
						ii,jj,kk,
						t0,
						gi0,
						t1,
						gi1,
						t2,
						gi2,
						t3,
						gi3;
					if (x0 >= y0) {
						if (y0 >= z0) {
							i1 = 1;
							j1 = 0;
							k1 = 0;
							i2 = 1;
							j2 = 1;
							k2 = 0;
						} // X Y Z order
						else if (x0 >= z0) {
							i1 = 1;
							j1 = 0;
							k1 = 0;
							i2 = 1;
							j2 = 0;
							k2 = 1;
						} // X Z Y order
						else {
							i1 = 0;
							j1 = 0;
							k1 = 1;
							i2 = 1;
							j2 = 0;
							k2 = 1;
						} // Z X Y order
					} else { // x0<y0
						if (y0 < z0) {
							i1 = 0;
							j1 = 0;
							k1 = 1;
							i2 = 0;
							j2 = 1;
							k2 = 1;
						} // Z Y X order
						else if (x0 < z0) {
							i1 = 0;
							j1 = 1;
							k1 = 0;
							i2 = 0;
							j2 = 1;
							k2 = 1;
						} // Y Z X order
						else {
							i1 = 0;
							j1 = 1;
							k1 = 0;
							i2 = 1;
							j2 = 1;
							k2 = 0;
						} // Y X Z order
					}
					// A step of (1,0,0) in (i,j,k) means a step of (1-c,-c,-c) in (x,y,z),
					// a step of (0,1,0) in (i,j,k) means a step of (-c,1-c,-c) in (x,y,z),
					// and
					// a step of (0,0,1) in (i,j,k) means a step of (-c,-c,1-c) in (x,y,z),
					// where
					// c = 1/6.
					x1 = x0 - i1 + _G3; // Offsets for second corner in (x,y,z) coords
					y1 = y0 - j1 + _G3;
					z1 = z0 - k1 + _G3;

					x2 = x0 - i2 + _F3; // Offsets for third corner in (x,y,z)
					y2 = y0 - j2 + _F3;
					z2 = z0 - k2 + _F3;

					x3 = x0 - 0.5; // Offsets for last corner in (x,y,z)
					y3 = y0 - 0.5;
					z3 = z0 - 0.5;
					// Work out the hashed gradient indices of the four simplex corners
					ii = i & 0xff;
					jj = j & 0xff;
					kk = k & 0xff;

					// Calculate the contribution from the four corners
					t0 = 0.6 - x0 * x0 - y0 * y0 - z0 * z0;
					if (t0 > 0) {
						t0 *= t0;
						gi0 = _perm[ii + _perm[jj + _perm[kk]]] % 12;
						n0 = t0 * t0 * _dot(_grad3[gi0], x0, y0, z0);
					}
					t1 = 0.6 - x1 * x1 - y1 * y1 - z1 * z1;
					if (t1 > 0) {
						t1 *= t1;
						gi1 = _perm[ii + i1 + _perm[jj + j1 + _perm[kk + k1]]] % 12;
						n1 = t1 * t1 * _dot(_grad3[gi1], x1, y1, z1);
					}
					t2 = 0.6 - x2 * x2 - y2 * y2 - z2 * z2;
					if (t2 > 0) {
						t2 *= t2;
						gi2 = _perm[ii + i2 + _perm[jj + j2 + _perm[kk + k2]]] % 12;
						n2 = t2 * t2 * _dot(_grad3[gi2], x2, y2, z2);
					}
					t3 = 0.6 - x3 * x3 - y3 * y3 - z3 * z3;
					if (t3 > 0) {
						t3 *= t3;
						gi3 = _perm[ii + 1 + _perm[jj + 1 + _perm[kk + 1]]] % 12;
						n3 = t3 * t3 * _dot(_grad3[gi3], x3, y3, z3);
					}
					// Add contributions from each corner to get the final noise value.
					// The result is scaled to stay just inside [-1,1]
					return 32.0 * (n0 + n1 + n2 + n3);
				})();
			} else {
				// For the 4D case, the simplex is a 4D shape I won't even try to
				// describe.
				// To find out which of the 24 possible simplices we're in, we need to
				// determine the magnitude ordering of x0, y0, z0 and w0.
				// The method below is a good way of finding the ordering of x,y,z,w and
				// then find the correct traversal order for the simplex were in.
				// First, six pair-wise comparisons are performed between each possible
				// pair of the four coordinates, and the results are used to add up
				// binary bits for an integer index.
				return (function(){
					var i1,j1,k1,l1, // The integer offsets for the second simplex corner
						i2,j2,k2,l2, // The integer offsets for the third simplex corner
						i3,j3,k3,l3, // The integer offsets for the fourth simplex corner
						// simplex[c] is a 4-vector with the numbers 0, 1, 2 and 3 in some
						// order. Many values of c will never occur, since e.g. x>y>z>w makes
						// x<z, y<w and x<w impossible. Only the 24 indices which have non-zero
						// entries make any sense. We use a thresholding to set the coordinates
						// in turn from the largest magnitude. The number 3 in the "simplex"
						// array is at the position of the largest coordinate.
						sc = _simplex[
							(function(){
								var c = 0;
								if (x0 > y0) {
									c = 0x20;
								}
								if (x0 > z0) {
									c |= 0x10;
								}
								if (y0 > z0) {
									c |= 0x08;
								}
								if (x0 > w0) {
									c |= 0x04;
								}
								if (y0 > w0) {
									c |= 0x02;
								}
								if (z0 > w0) {
									c |= 0x01;
								}
								return c;
							})()
						],
						x1, y1, z1, w1,
						x2, y2, z2, w2,
						x3, y3, z3, w3,
						x4, y4, z4, w4,
						ii, jj, kk, ll,
						t0,
						gi0,
						t1,
						gi1,
						t2,
						gi2,
						t3,
						gi3,
						t4,
						gi4;

						
						i1 = sc[0] >= 3 ? 1 : 0;
						j1 = sc[1] >= 3 ? 1 : 0;
						k1 = sc[2] >= 3 ? 1 : 0;
						l1 = sc[3] >= 3 ? 1 : 0;
						// The number 2 in the "simplex" array is at the second largest
						// coordinate.
						i2 = sc[0] >= 2 ? 1 : 0;
						j2 = sc[1] >= 2 ? 1 : 0;
						k2 = sc[2] >= 2 ? 1 : 0;
						l2 = sc[3] >= 2 ? 1 : 0;
						// The number 1 in the "simplex" array is at the second smallest
						// coordinate.
						i3 = sc[0] >= 1 ? 1 : 0;
						j3 = sc[1] >= 1 ? 1 : 0;
						k3 = sc[2] >= 1 ? 1 : 0;
						l3 = sc[3] >= 1 ? 1 : 0;

						// The fifth corner has all coordinate offsets = 1, so no need to look
						// that up.
						x1 = x0 - i1 + _G4; // Offsets for second corner in (x,y,z,w)
						y1 = y0 - j1 + _G4;
						z1 = z0 - k1 + _G4;
						w1 = w0 - l1 + _G4;

						x2 = x0 - i2 + _G42; // Offsets for third corner in (x,y,z,w)
						y2 = y0 - j2 + _G42;
						z2 = z0 - k2 + _G42;
						w2 = w0 - l2 + _G42;

						x3 = x0 - i3 + _G43; // Offsets for fourth corner in (x,y,z,w)
						y3 = y0 - j3 + _G43;
						z3 = z0 - k3 + _G43;
						w3 = w0 - l3 + _G43;

						x4 = x0 + _G44; // Offsets for last corner in (x,y,z,w)
						y4 = y0 + _G44;
						z4 = z0 + _G44;
						w4 = w0 + _G44;

						// Work out the hashed gradient indices of the five simplex corners
						ii = i & 0xff;
						jj = j & 0xff;
						kk = k & 0xff;
						ll = l & 0xff;

						// Calculate the contribution from the five corners
						t0 = 0.6 - x0 * x0 - y0 * y0 - z0 * z0 - w0 * w0;
						if (t0 > 0) {
							t0 *= t0;
							gi0 = _perm[ii + _perm[jj + _perm[kk + _perm[ll]]]] % 32;
							n0 = t0 * t0 * _dot(_grad4[gi0], x0, y0, z0, w0);
						}
						t1 = 0.6 - x1 * x1 - y1 * y1 - z1 * z1 - w1 * w1;
						if (t1 > 0) {
							t1 *= t1;
							gi1 = _perm[ii + i1 + _perm[jj + j1 + _perm[kk + k1 + _perm[ll + l1]]]] % 32;
							n1 = t1 * t1 * _dot(_grad4[gi1], x1, y1, z1, w1);
						}
						t2 = 0.6 - x2 * x2 - y2 * y2 - z2 * z2 - w2 * w2;
						if (t2 > 0) {
							t2 *= t2;
							gi2 = _perm[ii + i2 + _perm[jj + j2 + _perm[kk + k2 + _perm[ll + l2]]]] % 32;
							n2 = t2 * t2 * _dot(_grad4[gi2], x2, y2, z2, w2);
						}
						t3 = 0.6 - x3 * x3 - y3 * y3 - z3 * z3 - w3 * w3;
						if (t3 > 0) {
							t3 *= t3;
							gi3 = _perm[ii + i3 + _perm[jj + j3 + _perm[kk + k3 + _perm[ll + l3]]]] % 32;
							n3 = t3 * t3 * _dot(_grad4[gi3], x3, y3, z3, w3);
						}
						t4 = 0.6 - x4 * x4 - y4 * y4 - z4 * z4 - w4 * w4;
						if (t4 > 0) {
							t4 *= t4;
							gi4 = _perm[ii + 1 + _perm[jj + 1 + _perm[kk + 1 + _perm[ll + 1]]]] % 32;
							n4 = t4 * t4 * _dot(_grad4[gi4], x4, y4, z4, w4);
						}

						// Sum up and scale the result to cover the range [-1,1]
						return 27.0 * (n0 + n1 + n2 + n3 + n4);
				})();
				
			}

	}
};

module.exports = SimplexNoise;


});

define('toxi/math/noise',["require", "exports", "module", "./noise/PerlinNoise","./noise/simplexNoise"], function(require, exports, module) {
/** module toxi/math/noise 
	@api public
*/
module.exports = {
	PerlinNoise: require('./noise/PerlinNoise'),
	simplexNoise: require('./noise/simplexNoise')	
};
});

define('toxi/math/waves/WaveState',["require", "exports", "module"], function(require, exports, module) {
/**
 * @module toxi/math/waves/WaveState
 */
var	WaveState = function(phase,frequency,amp,offset){
	this.phase = phase;
	this.frequency = frequency;
	this.amp = amp;
	this.offset = offset;
};

module.exports = WaveState;
});

define('toxi/math/waves/AbstractWave',["require", "exports", "module", "./WaveState"], function(require, exports, module) {

var WaveState = require('./WaveState');

/**
 * @module toxi/math/waves/AbstractWave
 * @description Abstract wave oscillator type which needs to be subclassed to implement
 * different waveforms. Please note that the frequency unit is radians, but
 * conversion methods to & from Hertz ({@link #hertzToRadians(float, float)})
 * are included in this base class.
 */
var	AbstractWave = function(phase,freq,amp,offset){
	if(phase !== undefined || freq !== undefined || amp !== undefined || offset !== undefined){
		this.setPhase(phase);
		this.frequency = freq;
		if(amp === undefined)amp = 1;
		if(offset === undefined)offset = 1;
		this.amp = amp;
		this.offset = offset;
	}
};



AbstractWave.prototype = {
	/**
     * Ensures phase remains in the 0...TWO_PI interval.
     * @param {Number} freq
     *            normalized progress frequency
     * @return {Number} current phase
     */
	cyclePhase: function(freq){
		if(freq === undefined)freq = 0;
		this.phase = (this.phase + freq) % AbstractWave.TWO_PI;
		if(this.phase < 0){
			this.phase += AbstractWave.TWO_PI;
		}
		return this.phase;
	},
	
	getClass: function(){
		return "AbstractWave";
	},
	
	pop: function() {
        if (this.stateStack === undefined || (this.stateStack !== undefined && this.stateStack.length <= 0)) {
            //throw new Error("no wave states on stack");
			console.log(this.toString());
			console.log("no wave states on stack");
        }
		else{
			var s = this.stateStack.pop();
			this.phase = s.phase;
			this.frequency = s.frequency;
			this.amp = s.amp;
		this.offset = s.offset;
		}
    },

	push: function() {
        if (this.stateStack === undefined) {
            this.stateStack = [];
        }
        this.stateStack.push(new WaveState(this.phase, this.frequency, this.amp, this.offset));
    },
	
	reset: function() {
        this.phase = this.origPhase;
    },

	setPhase: function(phase) {
        this.phase = phase;
        this.cyclePhase();
        this.origPhase = phase;
    },

	toString: function(){
		return this.getClass()+" phase:" + this.phase+ " frequency: "+this.frequency+" amp: "+this.amp+ " offset: "+this.offset;
	},
	
	update:function(){
		console.log(this.getClass()+ " this should be overridden");
	}
	
};

AbstractWave.PI = 3.14159265358979323846;
AbstractWave.TWO_PI = 2 * AbstractWave.PI;


/**
 * Converts a frequency in Hertz into radians.
 * 
 * @param hz
 *            frequency to convert (in Hz)
 * @param sampleRate
 *            sampling rate in Hz (equals period length @ 1 Hz)
 * @return frequency in radians
 */
AbstractWave.hertzToRadians = function(hz,sampleRate) {
        return hz / sampleRate * AbstractWave.TWO_PI;
};

/**
 * Converts a frequency from radians to Hertz.
 * 
 * @param f
 *            frequency in radians
 * @param sampleRate
 *            sampling rate in Hz (equals period length @ 1 Hz)
 * @return freq in Hz
 */
AbstractWave.radiansToHertz = function(f,sampleRate) {
    return f / AbstractWave.TWO_PI * sampleRate;
};

module.exports = AbstractWave;

});

define('toxi/math/waves/AMFMSineWave',["require", "exports", "module", "../../internals","./AbstractWave"], function(require, exports, module) {

var extend = require('../../internals').extend,
	AbstractWave = require('./AbstractWave');

/**
 * @module toxi/math/waves/AMFMSineWave
 * @augments toxi/math/waves/AbstractWave
 */
var	AMFMSineWave = function(a,b,c,d,e){
	if(typeof c == "number"){
		AbstractWave.apply(this,[a,b,1,c]);
		this.amod = d;
		this.fmod = e;
	} else{
		AbstractWave.apply(this,[a,b]);
		this.amod = c;
		this.fmod = d;
	}
};

extend(AMFMSineWave,AbstractWave);

AMFMSineWave.prototype.getClass = function(){
	return "AMFMSineWave";
};

AMFMSineWave.prototype.pop = function(){
	this.parent.pop.call(this);
	this.amod.pop();
	this.fmod.pop();
};

AMFMSineWave.prototype.push = function() {
    this.parent.push.call(this);
    this.amod.push();
    this.fmod.push();
};

/**
 * Resets this wave and its modulating waves as well.
 * 
 * @see toxi.math.waves.AbstractWave#reset()
 */
AMFMSineWave.prototype.reset = function(){
	this.parent.reset.call(this);
	this.fmod.reset();
	this.amod.reset();
};

/**
 * @class Progresses the wave and updates the result value. You must NEVER call the
 * update() method on the 2 modulating wave since this is handled
 * automatically by this method.
  * @augments AbstractWave
 * @member toxi
 * @see toxi.math.waves.AbstractWave#update()
 */
AMFMSineWave.prototype.update = function() {
    this.amp = this.amod.update();
    this.value = this.amp * Math.sin(this.phase) + this.offset;
    this.cyclePhase(this.frequency + this.fmod.update());
    return this.value;
};

module.exports = AMFMSineWave;

});

define('toxi/math/waves/ConstantWave',["require", "exports", "module", "../../internals","./AbstractWave"], function(require, exports, module) {
var extend = require('../../internals').extend,
	AbstractWave = require('./AbstractWave');
/**
 * @module toxi/math/waves/ConstantWave
 * @augments toxi/math/waves/AbstractWave
 */
var	ConstantWave = function(value) {
	 AbstractWave.apply(this);
	 this.value = value;
};

extend(ConstantWave,AbstractWave);

ConstantWave.prototype.getClass = function(){
	return "ConstantWave";
};

ConstantWave.prototype.update = function() {
	return this.value;
};

module.exports = ConstantWave;
});

define('toxi/math/waves/FMHarmonicSquareWave',["require", "exports", "module", "../../internals","./AbstractWave"], function(require, exports, module) {

var extend = require('../../internals').extend,
	AbstractWave = require('./AbstractWave');

/**
 * @module toxi/math/waves/FMHarmonicSquareWave
 * @description
 * <p>
 * Frequency modulated <strong>bandwidth-limited</strong> square wave using a
 * fourier series of harmonics. Also uses a secondary wave to modulate the
 * frequency of the main wave.
 * </p>
 * 
 * <p>
 * <strong>Note:</strong> You must NEVER call the update() method on the
 * modulating wave.
 * </p>
 * @augments toxi/math/waves/AbstractWave
 */
var	FMHarmonicSquareWave = function(a,b,c,d,e) {
	this.maxHarmonics = 3;
	if(typeof c == "number"){
		if(e === undefined){
			e = new ConstantWave(0);
		}
		AbstractWave.apply(this,[a,b,c,d]);
		this.fmod = e;
	} else{
		AbstractWave.apply(this,[a,b]);
		this.fmod = c;
	}
};

extend(FMHarmonicSquareWave,AbstractWave);

FMHarmonicSquareWave.prototype.getClass = function(){
	return "FMHarmonicSquareWave";
};

FMHarmonicSquareWave.prototype.pop = function() {
	this.parent.pop.call(this);
    this.fmod.pop();
};

FMHarmonicSquareWave.prototype.push = function() {
    this.parent.push.call(this);
    this.fmod.push();
};

FMHarmonicSquareWave.prototype.reset = function() {
    this.parent.reset.call(this);
    this.fmod.reset();
};

/**
 * @class Progresses the wave and updates the result value. You must NEVER call the
 * update() method on the modulating wave since this is handled
 * automatically by this method.
 * 
 * @see toxi.math.waves.AbstractWave#update()
 * @member toxi
 * @augments AbstractWave
 */
FMHarmonicSquareWave.prototype.update = function() {
    this.value = 0;
    for (var i = 1; i <= this.maxHarmonics; i += 2) {
        this.value += 1.0 / i *  Math.sin(i * this.phase);
    }
    this.value *= this.amp;
    this.value += this.offset;
    this.cyclePhase(this.frequency + this.fmod.update());
    return this.value;
};

module.exports = FMHarmonicSquareWave;
});

define('toxi/math/waves/FMSawtoothWave',["require", "exports", "module", "../../internals","./AbstractWave"], function(require, exports, module) {
var extend = require('../../internals').extend,
	AbstractWave = require('./AbstractWave');


/**
 * @module toxi/math/waves/FMSawtoothWave
 * @augments toxi/math/waves/AbstractWave
 */
var	FMSawtoothWave = function(a,b,c,d,e){
	if(typeof c == "number") {
		AbstractWave.apply(this,[a,b,c,d]);
		this.fmod = e;
	} else {
		AbstractWave.apply(this,[a,b]);
		this.fmod = c;
	}
};

extend(FMSawtoothWave,AbstractWave);

FMSawtoothWave.prototype.getClass = function(){
	return "FMSawtoothWave";
};


FMSawtoothWave.prototype.pop = function(){
	this.parent.pop.call(this);
	this.fmod.pop();
};


FMSawtoothWave.prototype.push = function(){
	this.parent.push.call(this);
	this.fmod.push();
};


FMSawtoothWave.prototype.reset = function(){
	this.parent.reset.call(this);
	this.fmod.reset();
};


FMSawtoothWave.prototype.update = function(){
	this.value = ((this.phase / AbstractWave.TWO_PI)*2 - 1) * this.amp + this.offset;
	this.cyclePhase(this.frequency + this.fmod.update());
	return this.value;
};

module.exports = FMSawtoothWave;
});

define('toxi/math/waves/FMSineWave',["require", "exports", "module", "../../internals","./AbstractWave"], function(require, exports, module) {

var extend = require('../../internals').extend,
	AbstractWave = require('./AbstractWave');

/**
 * @module toxi/math/waves/FMSineWave
 * @augments toxi/math/waves/AbstractWave
 */
var	FMSineWave = function(a,b,c,d,e){
	if(typeof(c) == "number"){
		AbstractWave.apply(this,[a,b,c,d]);
		this.fmod = e;
	}else{
		AbstractWave.apply(this,[a,b]);
		this.fmod = c;
	}
};

extend(FMSineWave,AbstractWave);

FMSineWave.prototype.getClass = function(){
	return "FMSineWave";
};

FMSineWave.prototype.pop = function(){
	this.parent.pop.call(this);
	this.fmod.pop();
};

FMSineWave.prototype.push = function(){
	this.parent.push.call(this);
	this.fmod.push();
};

FMSineWave.prototype.reset = function(){
	this.parent.reset.call(this);
	this.fmod.reset();
};

FMSineWave.prototype.update = function(){
	this.value = (Math.sin(this.phase)*this.amp) + this.offset;
	this.cyclePhase(this.frequency + this.fmod.update());
	return this.value;
};

module.exports = FMSineWave;
});

define('toxi/math/waves/FMSquareWave',["require", "exports", "module", "../../internals","./AbstractWave","./ConstantWave"], function(require, exports, module) {

var extend = require('../../internals').extend,
	AbstractWave = require('./AbstractWave'),
	ConstantWave = require('./ConstantWave');

/**
 * @module toxi/math/waves/FMSquareWave
 * @augments toxi/math/waves/AbstractWave
 */
var	FMSquareWave = function(a,b,c,d,e)
{
	if(typeof c == "number"){
		if(e === undefined){
			AbstractWave.apply(this,[a,b,c,d, new ConstantWave(0)]);
		} else {
			AbstractWave.apply(this,[a,b,c,d]);
			this.fmod = e;
		}
	} else {
		AbstractWave.apply(this,[a,b]);
		this.fmod = c;
	}
};

extend(FMSquareWave,AbstractWave);

FMSquareWave.prototype.getClass = function(){
	return "FMSquareWave";
};

FMSquareWave.prototype.pop = function(){		
	this.parent.pop.call(this);
	this.fmod.pop();
};

FMSquareWave.prototype.push = function(){
	this.parent.push.call(this);
	this.fmod.push();
};

FMSquareWave.prototype.reset = function(){
	this.parent.reset.call(this);
	this.fmod.reset();
};

FMSquareWave.prototype.update = function(){
	this.value = (this.phase / AbstractWave.TWO_PI < 0.5 ? 1 : -1)*this.amp + this.offset;
	this.cyclePhase(this.frequency + this.fmod.update());
	return this.value;
};

module.exports = FMSquareWave;
});

define('toxi/math/waves/FMTriangleWave',["require", "exports", "module", "../../internals","../mathUtils","./AbstractWave","./ConstantWave"], function(require, exports, module) {

var extend = require('../../internals').extend,
	mathUtils = require('../mathUtils'),
	AbstractWave = require('./AbstractWave'),
	ConstantWave = require('./ConstantWave');

/**
 * @module toxi/math/waves/FMTriangleWave
 * @augments toxi/math/waves/AbstractWave
 */
var	FMTriangleWave = function(a,b,c,d,e){
	if(typeof c == "number"){
		if(e !== undefined){
			AbstractWave.apply(this,[a,b,c,d]);
			this.fmod = e;
		} else {
			AbstractWave.apply(this,[a,b,c,d, new ConstantWave(0)]);
		}
	} else {
		AbstractWave.apply(this,[a,b,1,0]);
	}
};

extend(FMTriangleWave,AbstractWave);

FMTriangleWave.prototype.getClass = function(){
	return "FMTriangleWave";
};

FMTriangleWave.prototype.pop = function(){
	this.parent.pop.call(this);
	this.fmod.pop();
};

FMTriangleWave.prototype.push = function(){
	this.parent.push.call(this);
	this.fmod.push();
};

FMTriangleWave.prototype.reset = function(){
	this.parent.reset.call(this);
	this.fmod.reset();
};

FMTriangleWave.prototype.update = function(){
	this.value = 2 * this.amp * (Math.abs(AbstractWave.PI - this.phase) * mathUtils.INV_PI - 0.5) + this.offset;
	this.cyclePhase(this.frequency + this.fmod.update());
	return this.value;
};

module.exports = FMTriangleWave;
});

define('toxi/math/waves/SineWave',["require", "exports", "module", "../../internals","./AbstractWave"], function(require, exports, module) {

var extend = require('../../internals').extend,
	AbstractWave = require('./AbstractWave');

/**
 * @module toxi/math/waves/SineWave
 * @augments toxi/math/wave/AbstractWave
 * member toxi
 * @augments AbstractWave
 * @param {Number} [phase] phase
 * @param {Number} [freq] frequency
 * @param {Number} [amp] amplitude
 * @param {Number} [offset] offset
 */
var	SineWave = function(phase,freq,amp,offset) {
   AbstractWave.apply(this,[phase,freq,amp,offset]);
};

extend(SineWave,AbstractWave);

SineWave.prototype.getClass = function(){
	return "SineWave";
};

SineWave.prototype.pop = function(){		
	this.parent.pop.call(this);
};

SineWave.prototype.push = function(){
	this.parent.push.call(this);
};

SineWave.prototype.update = function() {
   this.value = (Math.sin(this.phase) * this.amp) + this.offset;
   this.cyclePhase(this.frequency);
   return this.value;
};

module.exports = SineWave;
});

define('toxi/math/waves',["require", "exports", "module", "./waves/AbstractWave","./waves/AMFMSineWave","./waves/ConstantWave","./waves/FMHarmonicSquareWave","./waves/FMSawtoothWave","./waves/FMSineWave","./waves/FMSquareWave","./waves/FMTriangleWave","./waves/SineWave","./waves/WaveState"], function(require, exports, module) {
/** @module toxi/math/waves */
module.exports = {
	AbstractWave: require('./waves/AbstractWave'),
	AMFMSineWave: require('./waves/AMFMSineWave'),
	ConstantWave: require('./waves/ConstantWave'),
	FMHarmonicSquareWave: require('./waves/FMHarmonicSquareWave'),
	FMSawtoothWave: require('./waves/FMSawtoothWave'),
	FMSineWave: require('./waves/FMSineWave'),
	FMSquareWave: require('./waves/FMSquareWave'),
	FMTriangleWave: require('./waves/FMTriangleWave'),
	SineWave: require('./waves/SineWave'),
	WaveState: require('./waves/WaveState')
};
});

define('toxi/math',["require", "exports", "module", "./math/BezierInterpolation","./math/CircularInterpolation","./math/CosineInterpolation","./math/DecimatedInterpolation","./math/ExponentialInterpolation","./math/Interpolation2D","./math/LinearInterpolation","./math/mathUtils","./math/mathUtils","./math/ScaleMap","./math/SigmoidInterpolation","./math/SinCosLUT","./math/ThresholdInterpolation","./math/ZoomLensInterpolation","./math/noise","./math/waves"], function(require, exports, module) {
module.exports = {
	BezierInterpolation: require('./math/BezierInterpolation'),
	CircularInterpolation: require('./math/CircularInterpolation'),
	CosineInterpolation: require('./math/CosineInterpolation'),
	DecimatedInterpolation: require('./math/DecimatedInterpolation'),
	ExponentialInterpolation: require('./math/ExponentialInterpolation'),
	Interpolation2D: require('./math/Interpolation2D'),
	LinearInterpolation: require('./math/LinearInterpolation'),
	mathUtils: require('./math/mathUtils'),
	//providing upper-cased version to be more obvious for people coming from java
	MathUtils: require('./math/mathUtils'),
	ScaleMap: require('./math/ScaleMap'),
	SigmoidInterpolation: require('./math/SigmoidInterpolation'),
	SinCosLUT: require('./math/SinCosLUT'),
	ThresholdInterpolation: require('./math/ThresholdInterpolation'),
	ZoomLensInterpolation: require('./math/ZoomLensInterpolation')
};

module.exports.noise = require('./math/noise');
module.exports.waves = require('./math/waves');
});

define('toxi/physics2d/ParticlePath2D',["require", "exports", "module", "../internals","../geom/Spline2D"], function(require, exports, module) {

var internals = require('../internals'),
	Spline2D = require('../geom/Spline2D');

var	ParticlePath2D = function(points){
	toxi.Spline2D.call(this,points);
	this.particles = [];
};

internals.extend(ParticlePath2D,Spline2D);


//protected
var _createSingleParticle = function(pos,mass){
	return new VerletParticle2D(pos,mass);
};

//public
ParticlePath2D.prototype.createParticles = function(physics,subDiv,step,mass){
	this.particles = [];
	this.computeVertices(subDiv);
	var i = 0;
	var dv = this.getDecimatedVertices(step,true);
	for(i = 0; i < dv; i++){
		var p = _createSingleParticle(v,mass);
		this.particles.push(p);
		physics.addParticle(p);
	}
	return this.particles;
};

module.exports = ParticlePath2D;
});

<<<<<<< HEAD
define('toxi/physics2d/VerletParticle2D',["require", "exports", "module", "../internals","../geom/Vec2D"], function(require, exports, module) {
=======
define('toxi/geom/mesh',["require", "exports", "module", "./mesh/TriangleMesh","./mesh/BezierPatch","./mesh/BoxSelector","./mesh/DefaultSelector","./mesh/Face","./mesh/PlaneSelector","./mesh/SphereFunction","./mesh/SphericalHarmonics","./mesh/SurfaceMeshBuilder","./mesh/SuperEllipsoid","./mesh/Vertex","./mesh/VertexSelector"], function(require, exports, module) {
module.exports = {
	TriangleMesh: require('./mesh/TriangleMesh'),
	BezierPatch: require('./mesh/BezierPatch'),
	BoxSelector: require('./mesh/BoxSelector'),
	DefaultSelector: require('./mesh/DefaultSelector'),
	Face: require('./mesh/Face'),
	PlaneSelector: require('./mesh/PlaneSelector'),
	SphereFunction: require('./mesh/SphereFunction'),
	SphericalHarmonics: require('./mesh/SphericalHarmonics'),
	SurfaceMeshBuilder: require('./mesh/SurfaceMeshBuilder'),
	SuperEllipsoid: require('./mesh/SuperEllipsoid'),
	//Terrain: require('./mesh/Terrain'),
	Vertex: require('./mesh/Vertex'),
	VertexSelector: require('./mesh/VertexSelector')
};
});

define('toxi/geom/Ray2D',["require", "exports", "module", "../internals","./Vec2D","./Line2D"], function(require, exports, module) {
>>>>>>> 06f03706

var internals = require('../internals'),
	Vec2D = require('../geom/Vec2D');

var	VerletParticle2D = function(x,y,w){
	this.force = new Vec2D();
	if( internals.tests.hasXY( x ) ){
		if( internals.tests.isVerletParticle2D( x ) ){
			
			y = x.y;
			w = x.weight;
			x = x.x;
			this.isLocked = x.isLocked;
			
		} else if(y === undefined){
			y = x.y;
			w = 1;
			x = x.x;
		} else {
			w = y;
			y = x.y;
			x = x.x;
		}
	}
	Vec2D.apply(this,[x,y]);
	this.isLocked = false;
	this.prev = new Vec2D(this);
	this.temp = new Vec2D();
	w = w || 1;
	this.setWeight(w);
};

internals.extend(VerletParticle2D,Vec2D);

VerletParticle2D.prototype.addBehavior = function(behavior,timeStep){
	if(this.behaviors === undefined){
		this.behaviors = [];
	}
	if(behavior === undefined){
		throw { name: "TypeError", message: "behavior was undefined"};
	}
	timeStep = (timeStep === undefined)? 1 : timeStep;
	behavior.configure(timeStep);
	this.behaviors.push(behavior);
	return this;
};

VerletParticle2D.prototype.addConstraint = function(c){
	if(this.constraints === undefined){
		this.constraints = [];
	}
	this.constraints.push(c);
	return this;
};

VerletParticle2D.prototype.addForce = function(f){
	this.force.addSelf(f);
	return this;
};

VerletParticle2D.prototype.addVelocity = function(v){
	this.prev.subSelf(v);
	return this;
};

VerletParticle2D.prototype.applyBehaviors = function(){
	if(this.behaviors !== undefined){
		var i = 0;
		for(i = 0;i<this.behaviors.length;i++){
			this.behaviors[i].applyBehavior(this);
		}
	}
};

VerletParticle2D.prototype.applyConstraints = function(){
	if(this.constraints !== undefined){
		var i =0;
		for(i =0;i<this.constraints.length;i++){
			this.constraints[i].applyConstraint(this);
		}
	}
};


VerletParticle2D.prototype.clearForce = function(){
	this.force.clear();
	return this;
};

VerletParticle2D.prototype.clearVelocity = function(){
	this.prev.set(this);
	return this;
};

VerletParticle2D.prototype.getInvWeight = function(){
	return this.invWeight;
};

VerletParticle2D.prototype.getPreviousPosition = function(){
	return this.prev;
};

VerletParticle2D.prototype.getVelocity = function(){
	return this.sub(this.prev);
};

VerletParticle2D.prototype.getWeight = function(){
	return this.weight;
};

VerletParticle2D.prototype.lock = function(){
	this.isLocked = true;
	return this;
};

VerletParticle2D.prototype.removeAllBehaviors = function(){
	this.behaviors = [];
	return this;
};

VerletParticle2D.prototype.removeAllConstraints = function(){
	this.constraints = [];
	return this;
};

VerletParticle2D.prototype.removeBehavior = function(b){
	return internals.removeItemFrom(b,this.behaviors);
};

VerletParticle2D.prototype.removeConstraint = function(c){
	return internals.removeItemFrom(c,this.constraints);
};

VerletParticle2D.prototype.scaleVelocity = function(scl){
	this.prev.interpolateToSelf(this,1 - scl);
	return this;
};

VerletParticle2D.prototype.setPreviousPosition = function(p){
	this.prev.set(p);
	return this;
};

VerletParticle2D.prototype.setWeight = function(w){
	this.weight = w;
	this.invWeight = (w !== 0) ? 1 / w : 0; //avoid divide by zero
};

VerletParticle2D.prototype.unlock = function() {
	this.clearVelocity();
	this.isLocked = false;
	return this;
};

VerletParticle2D.prototype.update = function(){
	
	if(!this.isLocked){
		var that = this;
		this.applyBehaviors();
		//applyForce protected
		(function(){
			that.temp.set(that);
			that.addSelf(that.sub(that.prev).addSelf(that.force.scale(that.weight)));
			that.prev.set(that.temp);
			that.force.clear();
		})();
		this.applyConstraints();
	}
};

module.exports = VerletParticle2D;
});

define('toxi/physics2d/VerletSpring2D',["require", "exports", "module"], function(require, exports, module) {
var	VerletSpring2D = function(a,b,len,str){
	this.a = a;
	this.b = b;
	this.restLength = len;
	this.strength = str;
};

VerletSpring2D.EPS = 1e-6;

VerletSpring2D.prototype = {
	getRestLength: function(){
		return this.restLength;
	},
	
	getStrength: function(){
		return this.strength;
	},
	
	lockA: function(s){
		this.isALocked = s;
		return this;
	},
	
	lockB: function(s){
		this.isALocked = s;
		return this;
	},
	
	setRestLength: function(len){
		this.restLength = len;
		this.restLengthSquared = len * len;
		return this;
	},
	
	setStrength: function(strength){
		this.strength = strength;
		return this;
	},
	
	update: function(applyConstraints){ //protected
		var delta = this.b.sub(this.a);
		//add minute offset to avoid div-by-zero errors
		var dist = delta.magnitude() + VerletSpring2D.EPS;
		var normDistStrength = (dist - this.restLength) / (dist * (this.a.invWeight + this.b.invWeight)) * this.strength;
		if(!this.a.isLocked && !this.isALocked){
			this.a.addSelf(
				delta.scale(normDistStrength * this.a.invWeight)
			);
			if(applyConstraints){
				this.a.applyConstraints();
			}
		}
		if(!this.b.isLocked && !this.isBLocked){
			this.b.addSelf(
				delta.scale(-normDistStrength * this.b.invWeight)
			);
			if(applyConstraints){
				this.b.applyConstraints();
			}
		}
	}
};

module.exports = VerletSpring2D;
});

define('toxi/physics2d/ParticleString2D',["require", "exports", "module", "./VerletParticle2D","./VerletSpring2D"], function(require, exports, module) {

var VerletParticle2D = require('./VerletParticle2D'),
	VerletSpring2D = require('./VerletSpring2D');

/**
* Utility builder/grouping/management class to connect a set of particles into
* a physical string/thread. Custom spring types can be used by subclassing this
* class and overwriting the
* {@link #createSpring(VerletParticle2D, VerletParticle2D, float, float)}
method.
*/

 /**
  Construct a ParticleString2D,
  parameter options:
  1 - options object
  3 - VerletPhysics2D physics, Array<VerletParticle2D> plist, Number strength
  6 - VerletPhysics2D physic, Vec2D pos, Vec2D step, Number num, Number mass, Number strength
  */
  
var	ParticleString2D = function(){
	var opts = {
		physics: undefined,
		plist: undefined,
		pos: undefined,
		step: undefined,
		num: undefined,
		mass: undefined,
		strength: undefined
	},
	is6ParamConstructor = false;
	if(arguments.length === 0){
		throw new Error("Incorrect Parameters");
	} else if(arguments.length == 1){ //options object
		var arg = arguments[0];
		for(var prop in arg){
			opts[prop] = arg[prop];
		}
	} else {
		opts.physics = arguments[0];
		if(arguments.length == 6){
			opts.pos = arguments[1];
			opts.step = arguments[2];
			opts.num = arguments[3];
			opts.mass = arguments[4];
			opts.strength = arguments[5];
		} else {
			opts.plist = arguments[1];
			opts.strength = arguments[2];
		}
	}
	if(opts.num !== undefined && opts.pos !== undefined && opts.step !== undefined && opts.mass !== undefined){
		is6ParamConstructor = true;
	}
	if(!is6ParamConstructor && opts.plist === undefined){
		throw new Error("Incorrect Parameters, please supply plist or num, pos, step & mass");
	}
	
	
	this.physics = opts.physics;
	this.links = [];
	
	var prev,
		p,
		s,
		strength,
		i = 0;
	
	
	if(is6ParamConstructor){
		var pos = opts.pos.copy(),
			step = opts.step,
			mass = opts.mass,
			len = step.magnitude();
		this.particles = [];
		strength = opts.strength;
		
		for(i = 0; i < opts.num; i++){
			p = new VerletParticle2D(pos.copy(),mass);
			this.particles.push(p);
			this.physics.particles.push(p);
			if(prev !== undefined){
				s = this.createSpring(prev,p,len,strength);
				this.links.push(s);
				this.physics.addSpring(s);
			}
			prev = p;
			pos.addSelf(step);
		}
	} else {
		strength = opts.strength;
		this.particles = opts.plist || [];

		
		for(i = 0; i < this.particles.length; i++){
			p = this.particles[i];
			this.physics.addParticle(p);
			if(prev !== undefined){
				s = this.createSpring(prev,p,prev.distanceTo(p),strength);
				this.links.push(s);
				this.physics.addSpring(s);	
			}
			prev = p;
		}
	}
 }; 
ParticleString2D.prototype = {
	clear: function(){
		for(var i = 0, len = this.links.length; i < len; i++){
			this.physics.removeSpringElements(this.links[i]);
		}
		this.particles = [];
		this.links = [];
	},
	createSpring: function(a,b,len,strength){
		return new VerletSpring2D(a,b,len,strength);
	},
	
	getHead: function(){
		return this.particles[0];
	},
	
	getNumParticles: function(){
		return this.particles.length;
	},
	
	getTail: function(){
		return this.particles[this.particles.length-1];
	}
};

module.exports = ParticleString2D;
});

define('toxi/physics2d/PullBackString2D',["require", "exports", "module", "../internals","./VerletSpring2D"], function(require, exports, module) {

var internals = require('../internals'),
	VerletSpring2D = require('./VerletSpring2D');

/**
* Creates a pullback spring (default restlength=0.5) between 2 particles and
* locks the first one given at the current position. The spring is only
* enforced if the current length of the spring exceeds the rest length. This
* behaviour is the opposite to the {@link VerletMinDistanceSpring2D}.
*/
 
 var PullBackString2D = function(a,b,strength){
	VerletSpring2D.apply(this,[a,b,0,strength]);
	a.lock();
	this.setRestLength(0.5);
 };
 internals.extend(PullBackString2D,VerletSpring2D);

 PullBackString2D.prototype.update = function(applyConstraints){
	if(this.b.distanceToSquared(this.a) > this.restLengthSquared){
		this.parent.update.call(this,applyConstraints);
	}
 };

 module.exports = PullBackString2D;
});

define('toxi/physics2d/VerletConstrainedSpring2D',["require", "exports", "module", "../internals","./VerletSpring2D"], function(require, exports, module) {

var internals = require('../internals'),
    VerletSpring2D = require('./VerletSpring2D');

var VerletConstrainedSpring2D = function(particleA, particleB, len, str, limit){
	VerletSpring2D.call(this,particleA,particleB,len,str);
	this.limit = (limit === undefined) ? Number.MAX_VALUE : limit;
};

internals.extend(VerletConstrainedSpring2D,VerletSpring2D);

VerletConstrainedSpring2D.update = function(applyConstraints){
	var delta = this.b.sub(this.a);
    // add minute offset to avoid div-by-zero errors
    var dist = delta.magnitude() + VerletSpring2D.EPS;
    var normDistStrength = (dist - this.restLength) / (dist * (this.a.invWeight + this.b.invWeight))* this.strength;
    if (!this.a.isLocked && !this.isALocked) {
        this.a.addSelf(delta.scale(normDistStrength * this.a.invWeight).limit(this.limit));
        if (applyConstraints) {
            this.a.applyConstraints();
        }
    }
    if (!this.b.isLocked && !this.isBLocked) {
        this.b.subSelf(delta.scale(normDistStrength * this.b.invWeight).limit(this.limit));
        if (applyConstraints) {
            this.b.applyConstraints();
        }
    }
};

module.exports = VerletConstrainedSpring2D;
});

define('toxi/physics2d/VerletMinDistanceSpring2D',["require", "exports", "module", "../internals","./VerletSpring2D"], function(require, exports, module) {

var internals = require('../internals'),
	VerletSpring2D = require('./VerletSpring2D');

var	VerletMinDistanceSpring2D = function(particleA,particleB,len,str){
	VerletSpring2D.call(this,particleA,particleB,len,str);
	this.setRestLength(len);
};

internals.extend(VerletMinDistanceSpring2D,VerletSpring2D);

VerletMinDistanceSpring2D.prototype.update = function(applyConstraints){
	if(this.b.distanceToSquared(this.a) < this.restLengthSquared){
		this.parent.update.call(this,applyConstraints);
	}
};

module.exports = VerletMinDistanceSpring2D;
});

define('toxi/physics2d/behaviors/ConstantForceBehavior',["require", "exports", "module", "../../geom/Vec2D"], function(require, exports, module) {

var Vec2D = require('../../geom/Vec2D');

var	ConstantForceBehavior = function(force){
	this.force = force;
	this.scaleForce = new Vec2D();
	this.timeStep = 0;
};

ConstantForceBehavior.prototype = {
	applyBehavior: function(p){ //apply() is reserved, so this is now applyBehavior
		p.addForce(this.scaledForce);
	},
	
<<<<<<< HEAD
	configure: function(timeStep){
		this.timeStep = timeStep;
		this.setForce(this.force);
=======
	setDimensions: function(dim){
		this.width = dim.x;
		this.height = dim.y;
		return this;
>>>>>>> 06f03706
	},
	
	getForce: function(){
		return this.force;
	},
	
	setForce: function(forceVec){
		this.force = forceVec;
		this.scaledForce = this.force.scale(this.timeStep);
	},
	
	toString: function(){
		return "behavior force: "+ this.force+ " scaledForce: "+this.scaledForce+ " timeStep: "+this.timeStep;
	}
};

module.exports = ConstantForceBehavior;
});

define('toxi/physics2d/behaviors/GravityBehavior',["require", "exports", "module", "../../internals","./ConstantForceBehavior"], function(require, exports, module) {

var lib = require('../../internals'),
	ConstantForceBehavior = require('./ConstantForceBehavior');

var	GravityBehavior = function(gravityVec){
	ConstantForceBehavior.apply(this,[gravityVec]);
};

lib.extend(GravityBehavior,ConstantForceBehavior);

GravityBehavior.prototype.configure = function(timeStep){
	this.timeStep = timeStep;
    this.scaledForce = this.force.scale(timeStep * timeStep);
};

module.exports = GravityBehavior;
});

define('toxi/physics2d/VerletPhysics2D',["require", "exports", "module", "../internals","./behaviors/GravityBehavior","../geom/Rect","../geom/Vec2D"], function(require, exports, module) {

var internals = require('../internals'),
	GravityBehavior = require('./behaviors/GravityBehavior'),
	Rect = require('../geom/Rect'),
	Vec2D = require('../geom/Vec2D');

var	VerletPhysics2D = function(gravity, numIterations, drag, timeStep){
	var opts = {
			numIterations: 50,
			drag: 0,
			timeStep: 1
		},
		args;
	if(arguments.length == 1 && (arguments[0].gravity || arguments[0].numIterations || arguments[0].timeStep || arguments[0].drag)){ //options object literal
		args = arguments[0];
		if(args.gravity !== undefined){
			gravity = args.gravity;
		}
		if(args.numIterations !== undefined){
			opts.numIterations = args.gravity;
		}
		if(args.drag !== undefined){
			opts.drag = args.drag;
		}
		if(args.timeStep !== undefined){
			opts.timeStep = args.timeStep;
		}
	}
	this.behaviors = [];
	this.particles = [];
	this.springs = [];
	this.numIterations = opts.numIterations;
	this.timeStep = opts.timeStep;
	this.setDrag(opts.drag);
	
	if(gravity){
		if( internals.tests.isParticleBehavior( gravity ) ){
			this.addBehavior(gravity);
		} else if( internals.tests.hasXY( gravity ) ){
			this.addBehavior(
				new GravityBehavior(
					new Vec2D(gravity)
				)
			);
		}
	}
};

VerletPhysics2D.addConstraintToAll = function(c, list){
	for(var i=0;i<list.length;i++){
		list[i].addConstraint(c);
	}
};

VerletPhysics2D.removeConstraintFromAll = function(c,list){
	for(var i=0;i<list.length;i++){
		list[i].removeConstraint(c);
	}
};

VerletPhysics2D.prototype = {
	
	addBehavior: function(behavior){
		behavior.configure(this.timeStep);
		this.behaviors.push(behavior);
	},
	
	addParticle: function(p){
		this.particles.push(p);
		return this;
	},
	
	addSpring: function(s){
		if(this.getSpring(s.a,s.b) === undefined){
			this.springs.push(s);
		}
		return this;
	},
	
	clear: function(){
		this.particles = [];
		this.springs = [];
		return this;
	},
	
	constrainToBounds: function(){ //protected
		var p,
			i = 0;
		for(i=0;i<this.particles.length;i++){
			p = this.particles[i];
			if(p.bounds !== undefined){
				p.constrain(p.bounds);
			}
		}
		if(this.worldBounds !== undefined){
			for(i=0;i<this.particles.length;i++){
				p = this.particles[i];
				p.constrain(this.worldBounds);
			}
		}
	},
	
	getCurrentBounds: function(){
		var min = new Vec2D(Number.MAX_VALUE, Number.MAX_VALUE);
		var max = new Vec2D(Number.MIN_VALUE, Number.MIN_VALUE);
		var i = 0,
			p;
		for(i = 0;i<this.particles.length;i++){
			p = this.particles[i];
			min.minSelf(p);
			max.maxSelf(p);
		}
		return new Rect(min,max);
	},
	
	getDrag: function() {
		return 1 - this.drag;
	},
	
	getNumIterations: function(){
		return this.numIterations;
	},
	
	getSpring: function(a,b){
		var i = 0;
		for(i = 0;i<this.springs.length;i++){
			var s = this.springs[i];
			if((s.a === a && s.b === b) || (s.a === b && s.b === b)){
				return s;
			}
		}
		return undefined;
	},
	
	getTimeStep: function(){
		return this.timeStep;
	},
	
	getWorldBounds: function(){
		return this.worldBounds;
	},
	
	removeBehavior: function(c){
		return internals.removeItemFrom(c,this.behaviors);
	},
	
	removeParticle: function(p){
		return internals.removeItemFrom(p,this.particles);
	},
	
	removeSpring: function(s) {
		return internals.removeItemFrom(s,this.springs);
	},
	
	removeSpringElements: function(s){
		if(this.removeSpring(s) !== undefined){
			return (this.removeParticle(s.a) && this.removeParticle(s.b));
		}
		return false;
	},
	
	setDrag: function(drag){
		this.drag = 1 - drag;
	},
	
	setNumIterations: function(numIterations){
		this.numIterations = numIterations;
	},
	
	setTimeStep: function(timeStep){
		this.timeStep = timeStep;
		var i =0;
		for(i = 0;i<this.behaviors.length;i++){
			var b = this.behaviors[i];
			b.configure(timeStep);
		}
	},
	
	setWorldBounds: function(world){
		this.worldBounds = world;
		return this;
	},
	
	update: function(){
		this.updateParticles();
		this.updateSprings();
		this.constrainToBounds();
		return this;
	},
	
	updateParticles: function(){
		var i = 0,
			j = 0,
			b,
			p;
		for(i = 0;i<this.behaviors.length;i++){
			b = this.behaviors[i];
			for(j = 0;j<this.particles.length;j++){
				p = this.particles[j];
				b.applyBehavior(p);
			}
		}
		for(j = 0;j<this.particles.length;j++){
			p = this.particles[j];
			p.scaleVelocity(this.drag);
			p.update();
		}
	},
	
	updateSprings: function(){
		var i = 0,
			j = 0;
		for(i = this.numIterations; i > 0; i--){
			for(j = 0;j<this.springs.length;j++){
				var s = this.springs[j];
				s.update(i === 1);
			}
		}
	}
};

module.exports = VerletPhysics2D;
});

define('toxi/physics2d/behaviors/AttractionBehavior',["require", "exports", "module"], function(require, exports, module) {
var	AttractionBehavior = function(attractor,radius,strength,jitter){
	if(arguments.length < 3){
		throw { name: "IncorrectParameters", message: "Constructor received incorrect Parameters"};
	}
	this.jitter = jitter || 0;	
	this.attractor = attractor;
	this.strength = strength;
	this.setRadius(radius);
};

AttractionBehavior.prototype = {
	applyBehavior: function(p){ //apply() is reserved, so this is now applyBehavior
		var delta = this.attractor.sub(p);
		var dist = delta.magSquared();
		if(dist < this.radiusSquared){
			var f = delta.normalizeTo((1.0 - dist / this.radiusSquared)).jitter(this.jitter).scaleSelf(this.attrStrength);
			p.addForce(f);
		}
	},
	
	configure: function(timeStep){
		this.timeStep = timeStep;
		this.setStrength(this.strength);
	},
	
	getAttractor: function(){
		return this.attractor;
	},
	
	getJitter: function(){
		return this.jitter;
	},
	
	getRadius: function(){
		return this.radius;
	},
	
	getStrength: function(){
		return this.strength;
	},
	
	setAttractor: function(attractor){
		this.attractor = attractor;
	},
	
	setJitter: function(jitter){
		this.jitter = jitter;
	},
	
	setRadius: function(r){
		this.radius = r;
		this.radiusSquared = r * r;
	},
	
	setStrength: function(strength){
		this.strength = strength;
		this.attrStrength = strength * this.timeStep;
	}
};

module.exports = AttractionBehavior;

});

define('toxi/physics2d/behaviors',["require", "exports", "module", "./behaviors/AttractionBehavior","./behaviors/ConstantForceBehavior","./behaviors/GravityBehavior"], function(require, exports, module) {
/** @module toxi/physics2d/behaviors */
module.exports = {
	AttractionBehavior: require('./behaviors/AttractionBehavior'),
	ConstantForceBehavior: require('./behaviors/ConstantForceBehavior'),
	GravityBehavior: require('./behaviors/GravityBehavior')
};
});

define('toxi/physics2d/constraints/AngularConstraint',["require", "exports", "module", "../../math/mathUtils","../../geom/Vec2D"], function(require, exports, module) {

var mathUtils = require('../../math/mathUtils'),
	Vec2D = require('../../geom/Vec2D');

//either Vec2D + angle
/**
 * @param {Vec2D | Number} vector | angle
 * @param {Number} [theta]
 */
var	AngularConstraint = function(theta_p,theta){

	if(arguments.length > 1){
		var p = theta_p;
		this.theta = theta;
		this.rootPos = new Vec2D(p);
	} else {
		this.rootPos = new Vec2D();
		this.theta = theta_p;
	}
	if(parseInt(this.theta,10) != this.theta){
		this.theta = mathUtils.radians(this.theta);
	}
};


AngularConstraint.prototype.applyConstraint = function(p){
	var delta = p.sub(this.rootPos);
	var heading = toxi.MathUtils.floor(delta.heading() / this.theta) * this.theta;
	p.set(this.rootPos.add(toxi.Vec2D.fromTheta(heading).scaleSelf(delta.magnitude())));
};

module.exports = AngularConstraint;
});

define('toxi/physics2d/constraints/AxisConstraint',["require", "exports", "module"], function(require, exports, module) {
/**
 * Constrains a particle's movement by locking a given axis to a fixed value.
 */
var	AxisConstraint = function(axis,constraintAmount){
	this.axis = axis;
	this.constraint = constraintAmount;
};

AxisConstraint.prototype.applyConstraint = function(p){
	p.setComponent(this.axis,this.constraint);
};

module.exports = AxisConstraint;
});

define('toxi/physics2d/constraints/CircularConstraint',["require", "exports", "module"], function(require, exports, module) {
var	CircularConstraint = function(a,b){
	if(arguments.length == 1){
		this.circle = a;
	} else {
		console.log("a: "+a);
		this.circle = new toxi.Circle(a,b);
	}
};

CircularConstraint.prototype.applyConstraint = function(p){
	if(this.circle.containsPoint(p)){
		p.set(this.circle.add(p.sub(this.circle).normalizeTo(this.circle.getRadius())));
	}
};

module.exports = CircularConstraint;
});

define('toxi/physics2d/constraints/MaxConstraint',["require", "exports", "module"], function(require, exports, module) {
var	MaxConstraint = function(axis,threshold){
	this.axis = axis;
	this.threshold = threshold;	
};

MaxConstraint.prototype.applyConstraint = function(p){
	if(p.getComponent(this.axis) > this.threshold){
		p.setComponent(this.axis,this.threshold);
	}
};

module.exports = MaxConstraint;
});

define('toxi/physics2d/constraints/MinConstraint',["require", "exports", "module"], function(require, exports, module) {
var	MinConstraint = function(axis,threshold){
	this.axis = axis;
	this.threshold = threshold;
};

MinConstraint.prototype.applyConstraint = function(p){
	if(p.getComponent(this.axis) < this.threshold){
		p.setComponent(this.axis, this.threshold);
	}
};

module.exports = MinConstraint;
});

define('toxi/physics2d/constraints/RectConstraint',["require", "exports", "module"], function(require, exports, module) {
var	RectConstraint = function(a,b){
	if(arguments.length == 1){
		this.rect = a.copy();
	} else if(arguments.length > 1){
		this.rect = new toxi.Rect(a,b);
	}
	this.intersectRay = new toxi.Ray2D(this.rect.getCentroid(), new toxi.Vec2D());
};

RectConstraint.prototype = {
	applyConstraint: function(p){
		if(this.rect.containsPoint(p)){
			p.set(this.rect.intersectsRay(this.intersectRay.setDirection(this.intersectRay.sub(p)),0,Number.MAX_VALUE));
		}
	},
	
	getBox: function(){
		return this.rect.copy();
	},
	
	setBox: function(rect){
		this.rect = rect.copy();
		this.intersectRay.set(this.rect.getCentroid());
	}	
};

module.exports = RectConstraint;
});

define('toxi/physics2d/constraints',["require", "exports", "module", "./constraints/AngularConstraint","./constraints/AxisConstraint","./constraints/CircularConstraint","./constraints/MaxConstraint","./constraints/MinConstraint","./constraints/RectConstraint"], function(require, exports, module) {
/** @module toxi/physics2d/constraints */
module.exports = {
	AngularConstraint: require('./constraints/AngularConstraint'),
	AxisConstraint: require('./constraints/AxisConstraint'),
	CircularConstraint: require('./constraints/CircularConstraint'),
	MaxConstraint: require('./constraints/MaxConstraint'),
	MinConstraint: require('./constraints/MinConstraint'),
	RectConstraint: require('./constraints/RectConstraint')
};
});

define('toxi/physics2d',["require", "exports", "module", "./physics2d/ParticlePath2D","./physics2d/ParticleString2D","./physics2d/PullBackString2D","./physics2d/VerletConstrainedSpring2D","./physics2d/VerletMinDistanceSpring2D","./physics2d/VerletParticle2D","./physics2d/VerletPhysics2D","./physics2d/VerletSpring2D","./physics2d/behaviors","./physics2d/constraints"], function(require, exports, module) {
module.exports = {
	ParticlePath2D: require('./physics2d/ParticlePath2D'),
	ParticleString2D: require('./physics2d/ParticleString2D'),
	PullBackString2D: require('./physics2d/PullBackString2D'),
	VerletConstrainedSpring2D: require('./physics2d/VerletConstrainedSpring2D'),
	VerletMinDistanceSpring2D: require('./physics2d/VerletMinDistanceSpring2D'),
	VerletParticle2D: require('./physics2d/VerletParticle2D'),
	VerletPhysics2D: require('./physics2d/VerletPhysics2D'),
	VerletSpring2D: require('./physics2d/VerletSpring2D')
};

module.exports.behaviors = require('./physics2d/behaviors');
module.exports.constraints = require('./physics2d/constraints');
});

define('toxi/processing/ToxiclibsSupport',["require", "exports", "module", "../geom/Matrix4x4","../geom/Vec3D","../geom/mesh/TriangleMesh"], function(require, exports, module) {

var Matrix4x4 = require('../geom/Matrix4x4'),
	Vec3D = require('../geom/Vec3D'),
	TriangleMesh = require('../geom/mesh/TriangleMesh');

var	ToxiclibsSupport = function(processing,optional_gfx){
	if(typeof Processing === 'undefined'){
		throw new Error("Processing.js has not been loaded");
	}
	this.sketch = processing;
	this.app = processing;
	if(optional_gfx !== undefined){
		this.gfx = processing;
	} else {
		this.gfx = this.app;
	}
	this._normalMap = new Matrix4x4().translateSelf(128,128,128).scaleSelf(127);
};



ToxiclibsSupport.prototype = {
	box: function(aabb,smooth){
		var mesh = aabb.toMesh();
		if(smooth === undefined){
			smooth = false;
		}
		if(smooth){
			mesh.computeVertexNormals();
		}
		this.mesh(mesh,smooth,0);
	},
	
	circle: function(p,radius){
		this.gfx.ellipse(p.x,p.y,radius,radius);
	},
	
	cone: function(){
		var cone = arguments[0],
			res = 6,
			thetaOffset = 0,
			topClosed = true,
			bottomClosed = true,
			smooth = false;
		if(arguments.length == 5){
			res = arguments[1];
			topClosed = arguments[2];
			bottomClosed = arguments[3];
			smooth = arguments[4];
		} else if(arguments.length == 3){
			res = arguments[1];
			smooth = arguments[2];
		}
		
		var mesh = cone.toMesh({
			mesh: new TriangleMesh(),
			steps: res,
			thetaOffset: thetaOffset,
			topClosed: topClosed,
			bottomClosed: bottomClosed
		});
		
		if(smooth){
			mesh.computeVertexNormals();
		}
		window.mesh = mesh;
		this.mesh(mesh,smooth,0);
	},
	
	cylinder: function(cyl,res,smooth){
		if(arguments.length == 1){
			this.mesh(cyl.toMesh(),false,0);
		} else {
			var mesh = cyl.toMesh(res,0);
			if(smooth === undefined){
				smooth = false;
			}
			if(smooth){
				mesh.computeVertexNormals();
			}
			this.mesh(mesh,smooth,0);
		}
	},
	
	/*
	Pjs currently doesn't provide access to PGraphics properties,
	such as ellipseMode. So I am allowing it as an optional propery
	*/
	ellipse: function(e,ellipseMode){
		var r = e.getRadii();
		if(ellipseMode === undefined){
			ellipseMode = this.app.CENTER;
		}
		if(ellipseMode === this.app.CENTER){
			this.gfx.ellipse(e.x,e.y,r.x*2,r.y*2);
		} else if(ellipseMode === this.app.RADIUS){
			this.gfx.ellipse(e.x,e.y,r.x*2,r.y*2);
		} else if(ellipseMode === this.app.CORNER || this.gfx.ellipseMode === this.app.CORNERS){
			this.gfx.ellipse(e.x-r.x,e.y-r.y,r.x*2,r.y*2);
		}
	},
	
	getGraphics: function(){
		return this.gfx;
	},
	
	line: function(){
		var a,
			b;
		if(arguments.length == 1){
			var line = arguments[0];
			a = line.a;
			b = line.b;
		} else {
			a = arguments[0],
			b = arguments[1];
		}
		if(a.z === undefined){
			this.gfx.line(a.x,a.y,b.x,b.y);
		} else {
			this.gfx.line(a.x,a.y,a.z,b.x,b.y,b.z);
		}
	},
	
	lineStrip2D: function(points){
		//var isFilled = this.fill; //TODO <-- verify how this works!
		//this.gfx.fill = false;
		this.processVertices2D(points,this.app.POLYGON,false);
		//this.gfx.fill = isFilled;
	},
	
	lineStrip3D: function(points){
		//var isFilled = this.gfx.fill;
		//this.gfx.fill = false;
		this.processVertices3D(points,this.app.POLYGON,false);
		//this.gfx.fill = isFilled;
	},
	
	mesh: function(mesh,smooth,normalLength){
		if(smooth === undefined){
			smooth = false;
		}
		if(normalLength === undefined){
			normalLength = 0;
		}
		
		this.gfx.beginShape(this.app.TRIANGLES);
		var i= 0,
			len = mesh.faces.length;
		if(smooth){
			for(i=0;i<len;i++){
				var f = mesh.faces[i];
				this.gfx.normal(f.a.normal.x,f.a.normal.y,f.a.normal.z);
				this.gfx.vertex(f.a.x,f.a.y,f.a.z);
				this.gfx.normal(f.b.normal.x,f.b.normal.y,f.b.normal.z);
				this.gfx.vertex(f.b.x,f.b.y,f.b.z);
				this.gfx.normal(f.c.normal.x,f.c.normal.y,f.c.normal.z);
				this.gfx.vertex(f.c.x,f.c.y,f.c.z);
			}
		} else {
			for(var i=0;i<len;i++){
				var f = mesh.faces[i];
				this.gfx.normal(f.normal.x,f.normal.y,f.normal.z);
				this.gfx.vertex(f.a.x,f.a.y,f.a.z);
				this.gfx.vertex(f.b.x,f.b.y,f.b.z);
				this.gfx.vertex(f.c.x,f.c.y,f.c.z);
			}
		}
		this.gfx.endShape();
		if(normalLength > 0){
			var strokeCol = 0;
			var isStroked = this.gfx.stroke;  //TODO <-- verify this works!
			if(isStroked){
				strokeCol = this.gfx.strokeColor;
			}
			len = mesh.vertices.length;
			if(smooth){
				for(i=0;i<len;i++){
					var v = mesh.vertices[i],
						w = v.add(v.normal.scale(normalLength));
						n = v.normal.scale(127);
					this.gfx.stroke(n.x + 128, n.y + 128, n.z + 128);
					this.gfx.line(v.x,v.y,v.z,w.x,w.y,w.z);
				}
			} else {
				var third = 1 / 3;
				len = mesh.faces.length;
				for(i=0;i<len;i++){
					var f = mesh.faces[i],
						c = f.a.add(f.b).addSelf(f.c).scaleSelf(third),
						d = c.add(f.normal.scale(normalLength)),
						n = f.normal.scale(127);
					this.gfx.stroke(n.x+128,n.y+128,n.z+128);
					this.gfx.line(c.x,c.y,c.z,d.x,d.y,d.z);
				}
			}
			if(isStroked){
				this.gfx.stroke(strokeCol);
			} else {
				this.gfx.noStroke();
			}
		}
	},
	
	meshNormalMapped: function(mesh,vertexNormals,normalLength){
		this.gfx.beginShape(this.app.TRIANGLES);
		var i =0,
			len = mesh.faces.length;
		if(vertexNormals){
			for(i=0;i<len;i++){
				var f = mesh.faces[i],
					n = this._normalMap.applyTo(f.a.normal);
				this.gfx.fill(n.x,n.y,n.z);
				this.gfx.normal(f.a.normal.x,f.a.normal.y,f.a.normal.z);
				this.gfx.vertex(f.a.x,f.a.y,f.a.z);
				n = this._normalMap.applyTo(f.b.normal);
				this.gfx.fill(n.x,n.y,n.z);
				this.gfx.normal(f.b.normal.x,f.b.normal.y,f.b.normal.z);
				this.gfx.vertex(f.b.x,f.b.y,f.b.z);
				n = this._normalMap.applyTo(f.c.nromal);
				this.gfx.fil(n.x,n.y,n.z);
				this.gfx.normal(f.c.normal.x,f.c.normal.y,f.c.normal.z);
				this.gfx.vertex(f.c.x,f.c.y,f.c.z);
			}
		} else {
			for(i = 0;i<len;i++){
				var f = mesh.faces[i];
				this.gfx.normal(f.normal.x,f.normal.y,f.normal.z);
				this.gfx.vertex(f.a.x,f.a.y,f.a.z);
				this.gfx.vertex(f.b.x,f.b.y,f.b.z);
				this.gfx.vertex(f.c.x,f.c.y,f.c.z);
			}
		}
		this.gfx.endShape();
		if(normalLength > 0){
			if(vertexNormals){
				len = mesh.vertices.length;
				for(i=0;i<len;i++){
					var v = mesh.vertices[i],
						w = v.add(v.normal.scale(normalLength)),
						n = v.normal.scale(127);
					this.gfx.stroke(n.x+128,n.y+128,n.z+128);
					this.gfx.line(v.x,v.y,v.z,w.x,w.y,w.z);
				}
			} else {
				len = mesh.faces.length;
				for(i=0;i<len;i++){
					var f = mesh.faces[i],
						c = f.getCentroid(),
						d = c.add(f.normal.scale(normalLength)),
						n = f.normal.scale(127);
					this.gfx.stroke(n.x+128,n.y+128,n.z+128);
					this.gfx.line(c.x,c.y,c.z,d.x,d.y,d.z);
				}
			}
		}
	},
	
	origin: function(){
		var o = undefined, len = undefined;
		if(arguments.length == 1){
			len = arguments[0];
			o = Vec3D.ZERO;
		} else {
			o = arguments[0];
			len = arguments[1];
		}
		
		this.gfx.stroke(255,0,0);
		this.gfx.line(o.x,o.y,o.z,o.x+len,o.y,o.z);
		this.gfx.stroke(0,255,0);
		this.gfx.line(o.x,o.y,o.z,o.x,o.y+len,o.z);
		this.gfx.stroke(0,0,255);
		this.gfx.line(o.x,o.y,o.z,o.x,o.y,o.z+len);
	},
	
	plane: function(plane,size){
		this.mesh(plane.toMesh(size),false,0);
	},
	
	point: function(p){
		if(p.z === undefined){
			this.gfx.point(p.x,p.y);
		} else {
			this.gfx.point(p.x,p.y,p.z);
		}
	},
	
	/**
	 * iterates and draws the provided 2D points
	 * @param {Array} or {Processing#Iterator} points to iterate
	 */
	points2D: function(points){
		this.processVertices2D(points,this.app.POINTS,false);
	},
	/**
	 * iterates and draws the provided 3D points
	 * @param {Array} or {Processing#Iterator} points to iterate
	 */
	points3D: function(points){
		this.processVertices3D(points,this.app.POINTS,false);
	},
	
	polygon2D: function(poly){
		this.processVertices2D(poly.vertices,this.app.POLYGON,false);
	},
	/**
	 * Processes the 2D vertices from a Processing.js Iterator object
	 * @params {Iterator} iterator
	 * @params {Number} shapeID
	 * @params {Boolean} closed
	 */
	processVertices2D: function(iterator, shapeID, closed){
		//if first param wasnt passed in as a pjs Iterator, make it one
		if(iterator.hasNext === undefined || iterator.next === undefined){
			iterator = new this.app.ObjectIterator( iterator );
		}
		this.gfx.beginShape(shapeID);
		for(var v  = void(0); iterator.hasNext() && ((v  = iterator.next()) || true);){
			this.gfx.vertex(v.x,v.y);
		}
		/*var i=0,
			len = points.length;
		for(i=0;i<len;i++){
			var v = points[i];
			this.gfx.vertex(v.x,v.y);
		}*/
		if(closed){
			this.gfx.endShape(this.app.CLOSE);
		} else {
			this.gfx.endShape();
		}
	},
	
	/**
	 * Processes the 3D vertices from a Processing.js Iterator object
	 * @params {Iterator} iterator
	 * @params {Number} shapeID
	 * @params {Boolean} closed
	 */
	processVertices3D: function(iterator,shapeID,closed){
		//if first param wasnt passed in as a pjs Iterator, make it one
		if(iterator.hasNext === undefined || iterator.next === undefined){
			iterator = new this.app.ObjectIterator( iterator );
		}
		this.gfx.beginShape(shapeID);
		for(var v  = void(0); iterator.hasNext() && ((v  = iterator.next()) || true);){
			this.gfx.vertex(v.x,v.y,v.z);
		}

		/*var i=0,
			len = points.length;
		for(i=0;i<len;i++){
			var v = points[i];
			this.gfx.vertex(v.x,v.y,v.z);
		}*/
		if(closed){
			this.gfx.endShape(this.app.CLOSE);
		} else {
			this.gfx.endShape();
		}
	},
	
	ray: function(ray, length){
		var e = ray.getPointAtDistance(length);
		if(ray.z === undefined){
			this.gfx.line(ray.x,ray.y,e.x,e.y);
		} else {
			this.gfx.line(ray.x,ray.y,ray.z,e.x,e.y,e.z);
		}
	},
	
	/*
	Pjs currently doesn't provide access to PGraphics properties,
	such as rectMode. So I am allowing it as an optional propery
	*/
	rect: function(r,rectMode){
		if(rectMode === undefined){
			rectMode = this.app.CORNER;
		}
		if(rectMode === this.app.CORNER){
			this.gfx.rect(r.x,r.y,r.width,r.height);
		} else if(rectMode === this.app.CORNERS){
			this.gfx.rect(r.x,r.y,r.x+r.width,r.y+r.height);
		} else if(rectMode === this.app.CENTER){
			this.gfx.rect(r.x+r.widt*0.5,r.y+r.height*0.5,r.width,r.height);
		} else if(rectMode === this.app.RADIUS){
			var rw = r.width * 0.5,
				rh = r.height *0.5;
			this.gfx.rect(r.x+rw,r.y+rh,rw,rh);
		}
	},
	
	setGraphics: function(gfx){
		this.gfx = gfx;
	},
	sphere: function(sphere, res,smooth){
		this.mesh(sphere.toMesh(res), smooth);
	},
	texturedMesh: function(mesh,tex,smooth){
		this.gfx.beginShape(this.app.TRIANGLES);
		this.gfx.texture(tex);
		var i =0,
			len = mesh.faces.length;
		if(smooth){
			for(i=0;i<len;i++){
				var f = mesh.faces[i];
				if(f.uvA !== undefined && f.uvB !== undefined && f.uvC !== undefined){
					this.gfx.normal(f.a.normal.x, f.a.normal.y, f.a.normal.z);
                	this.gfx.vertex(f.a.x, f.a.y, f.a.z, f.uvA.x, f.uvA.y);
                	this.gfx.normal(f.b.normal.x, f.b.normal.y, f.b.normal.z);
                	this.gfx.vertex(f.b.x, f.b.y, f.b.z, f.uvB.x, f.uvB.y);
                	this.gfx.normal(f.c.normal.x, f.c.normal.y, f.c.normal.z);
                	this.gfx.vertex(f.c.x, f.c.y, f.c.z, f.uvC.x, f.uvC.y);
            	} else {
                	this.gfx.vertex(f.a.x, f.a.y, f.a.z);
                	this.gfx.vertex(f.b.x, f.b.y, f.b.z);
                	this.gfx.vertex(f.c.x, f.c.y, f.c.z);
				}
			}
		} else {
			for(i=0;i<len;i++){
				var f= mesh.faces[i];
				this.gfx.normal(f.normal.x,f.normal.y,f.normal.z);
				if(f.uvA !== undefined && f.uvB !== undefined && f.uvC !== undefined){
					this.gfx.vertex(f.a.x, f.a.y, f.a.z, f.uvA.x, f.uvA.y);
                	this.gfx.vertex(f.b.x, f.b.y, f.b.z, f.uvB.x, f.uvB.y);
                	this.gfx.vertex(f.c.x, f.c.y, f.c.z, f.uvC.x, f.uvC.y);
            	} else {
                	this.gfx.vertex(f.a.x, f.a.y, f.a.z);
                	this.gfx.vertex(f.b.x, f.b.y, f.b.z);
                	this.gfx.vertex(f.c.x, f.c.y, f.c.z);
				}
			}
		}
		this.gfx.endShape();
	},
	
	//works for Triangle3D or Triangle2D
	triangle: function(tri,isFullShape){

		var isTriangle = function(){
			if(tri.a !== undefined && tri.b !== undefined && tri.c !== undefined){
				return (tri.a.x !== undefined);
			}
			return false;
		},
		isTriangle3D = function(){
			if(isTriangle()){
				return (tri.a.z !== undefined);
			}
			return false;
		};

		if(isFullShape || isFullShape === undefined){
			this.gfx.beginShape(this.app.TRIANGLES);
		}
		if(isTriangle3D()){
			var n = tri.computeNormal();
			this.gfx.normal(n.x,n.y,n.z);
			this.gfx.vertex(tri.a.x, tri.a.y, tri.a.z);
			this.gfx.vertex(tri.b.x, tri.b.y, tri.b.z);
			this.gfx.vertex(tri.c.x, tri.c.y, tri.c.z);
		} else { //should be Triangle2D
			this.gfx.vertex(tri.a.x,tri.a.y);
			this.gfx.vertex(tri.b.x,tri.b.y);
			this.gfx.vertex(tri.c.x,tri.c.y);
		}
    	if(isFullShape || isFullShape === undefined){
    		this.gfx.endShape();
    	}
	},
	
	vertex: function(v){
		if(v.z === undefined){
			this.gfx.vertex(v.x,v.y);
		} else {
			this.gfx.vertex(v.x,v.y,v.z);
		}
	}
};

module.exports = ToxiclibsSupport;
});

define('toxi/processing',["require", "exports", "module", "./processing/ToxiclibsSupport"], function(require, exports, module) {
/** @module toxi/processing */

module.exports = {
	ToxiclibsSupport: require('./processing/ToxiclibsSupport')
};
});

define('toxi/THREE/ToxiclibsSupport',["require", "exports", "module", "../internals"], function(require, exports, module) {
/**
 * @author Kyle Phillips  / haptic-data.com<
 * Intended to be a bridge between Toxiclibs.js and Three.js
 * 
 * Three.js does type-checking to ensure that vectors, vertices and faces are of THREE's types
 * this helps to do that conversion process.
 */

var internals = require('../internals');

var	ToxiclibsSupport = function(scene){
	if(THREE === undefined){
		throw new Error("THREE.js has not been loaded");
	}
	this.scene = scene;
	this.objectDictionary = {};
};

	
var f3 = function(geometry,i1,i2,i3){
	//unlike toxiclibs, a face in three.js are indices related to the vertices array
	geometry.faces.push( new THREE.Face3( i1,i2,i3 ) );
};
var v3 = function(geometry,a){
	var threeV = new THREE.Vector3(a.x,a.y,a.z);
	geometry.vertices.push( new THREE.Vertex( threeV ) );
};



ToxiclibsSupport.createLineGeometry = function(line3d){
	var geometry = new THREE.Geometry();
	v3(geometry,line3d.a);
	v3(geometry,line3d.b);
	geometry.computeCentroids();
	geometry.computeFaceNormals();
	geometry.computeVertexNormals();
	return geometry;
};
ToxiclibsSupport.createMeshGeometry = function(triangleMesh){
	var geometry = new THREE.Geometry();
	
	var addFace = function(f){
		var vectors = [f.a,f.b,f.c],
			startIndex = geometry.vertices.length;
		//make sure this wasnt a vertices from a previous face
		var	i = 0,
			len = 3;
		for(i=0;i<len;i++){
			var toxiV = vectors[i];
			v3(geometry,toxiV);
		}

		f3(geometry,startIndex,startIndex+1,startIndex+2);
	}
	

	for(var j=0,flen=triangleMesh.faces.length;j<flen;j++){
		addFace(triangleMesh.faces[j]);
	}
	
	geometry.computeCentroids();
	geometry.computeFaceNormals();
	geometry.computeVertexNormals();
	
	return geometry;
};

ToxiclibsSupport.createMesh = function(triangleMesh,material){
	if(material === undefined){
		material = new THREE.MeshBasicMaterial();
	}
	var geometry = ToxiclibsSupport.createMeshGeometry(triangleMesh);
	return new THREE.Mesh(geometry,material);
};

ToxiclibsSupport.createParticle = function(position, materials){
	var particle = new THREE.Particle(materials);
	particle.position.x = position.x;
	particle.position.y = position.y;
	particle.position.z = position.z;
	return particle;
};

ToxiclibsSupport.prototype = {
	addLine: function(line3d, material,holdInDictionary){
		if(material === undefined){
			material = new THREE.LineBasicMaterial();
		}
		if(holdInDictionary === undefined){
			holdInDictionary = true;
		}
		var geom = ToxiclibsSupport.createLineGeometry(line3d);
		var line = new THREE.Line(geom,material);
		if(holdInDictionary){
			this.objectDictionary[line3d] = line;
		}
		this.scene.add(line);
		return line;
	},
	addMesh: function(obj_or_toxiTriangleMesh,threeMaterials,holdInDictionary){
		var toxiTriangleMesh = undefined;
		if(arguments.length == 1){ //it needs to be an param object
			toxiTriangleMesh == obj_or_toxiTriangleMesh.geometry;
			threeMaterials = obj_or_toxiTriangleMesh.materials;
			holdInDictionary = obj_or_toxiTriangleMesh.holdInDictionary;
		} else {
			toxiTriangleMesh = obj_or_toxiTriangleMesh;
		}
		if(holdInDictionary === undefined){
			holdInDictionary = true;
		}
		var threeMesh = this.createMesh(toxiTriangleMesh,threeMaterials);
		if(holdInDictionary){
			this.objectDictionary[toxiTriangleMesh] = threeMesh;
		}
		this.scene.add(threeMesh);
		return threeMesh;
	},
	addParticles: function(positions, material, holdInDictionary){
		if(material === undefined){
			material = new THREE.ParticleBasicMaterial();
		}
		positions =  internals.tests.isArray( positions ) ? positions : [ positions ];
		var particle = new THREE.Geometry();
		for(var i=0,len = positions.length;i<len;i++){
			v3(particle,positions[i]);
		}
		if(holdInDictionary){
			this.objectDictionary[position] = particle;
		}
		var particleSystem = new THREE.ParticleSystem(particle,material);
		this.scene.add(particleSystem);
		return particle;
	},
	createMeshGeometry: function(triangleMesh){
		return ToxiclibsSupport.createMeshGeometry(triangleMesh);
	},
	createMesh: function(triangleMesh,material){
		return ToxiclibsSupport.createMesh(triangleMesh,material);
	},
	removeObject: function(toxiObject){
		var threeMesh = this.objectDictionary[toxiObject];
		scene.removeObject(threeMesh);
		delete this.objectDictionary[toxiObject];
	}
};

module.exports = ToxiclibsSupport;
});

define('toxi/THREE',["require", "exports", "module", "./THREE/ToxiclibsSupport"], function(require, exports, module) {
/** @module toxi.THREE */
module.exports = {
	ToxiclibsSupport: require('./THREE/ToxiclibsSupport')
};
});

define('toxi/utils/datatypes/ArraySet',["require", "exports", "module", "../../internals"], function(require, exports, module) {

var internals = require('../../internals');

/**
 * ArraySet
 * toxi/core/utils/datatypes/ArraySet
 * implements relevant portions of the java version as well as those from java's AbstractSet
 */

/**
 * @class
 * @member toxi
 */
var ArraySet = function(collection){
 	Array.apply(this);
 	if(arguments.length >= 1){
 		for(var i=0,len = collection.length;i<len;i++){
 			var item = collection[i];
 			if(this.indexOf(item) < 0){
 				this.push(item);
 			}
 		}
 	}
 };

 internals.extend(ArraySet,Array);


 internals.mixin(ArraySet.prototype,{
 	add: function(item){
 		if(this.contains(item)){
 			return false;
 		}
 		this.push(item);
 		return true;
 	},
 	addAll: function(collection){
 		var self = this;
 		for(var i=0,len = collection.length;i<len;i++){
 			this.push(collection[i]);
 		}

 	},
 	clear: function(){
 		this.retainAll([]);	
 	},
 	clone: function(){
 		return new ArraySet(this);
 	},
 	contains: function(item){
 		return this.indexOf(item) >= 0;
 	},
 	containsAll: function(collection){
 		for(var i=0,len=collection.length;i<len;i++){
 			var val = collection[i];
 			if(!this.contains(val)){
 				return false;
 			}
 		}
 		return true;
 	},
 	containsAny: function(collection){
 		for(var i=0,len = collection.length;i<len;i++){
 			if(this.contains(collection[i])){
 				return true;
 			}
 		}
 		return false;
 	},
 	equals: function(object){
 		return this === object;	
 	},
 	get: function(index){
 		return this[index];
 	},
 	iterator: function(){
 		return new internals.Iterator(this);
 	},
 	isEmpty: function(){
 		return this.length < 1;	
 	},
 	remove: function(o){
 		var i = this.indexOf(o);
 		if(i >= 0){
	 		this.splice(i,1);
	 		return true;
		}
		return false;
 	},
 	removeAll: function(){
 		this.retainAll([]);
 	},
 	retainAll: function(collection){
 		var self = this,
 			changed = false;

 		for(var i=0;i<this.length;i++){
 			var val = this[i];
 			if(collection.indexOf(val) < 0){
 				this.splice(i,1);
 				changed = true;
 				i--;
 			}
 		}
 		return changed;
 	},
 	size: function(){
 		return this.length;
 	},
 	toArray: function(arr){
 		arr = arr || [];
 		for(var i=0;i<this.length;i++){
 			if(this.hasOwnProperty())
 			arr[i] = this[i];
 		}
 		return arr;
 	}
});

module.exports = ArraySet;
});

define('toxi/utils/datatypes/FloatRange',["require", "exports", "module", "../../math/mathUtils"], function(require, exports, module) {

var mathUtils = require('../../math/mathUtils');

/**
 * @class
 * @member toxi
 */
var FloatRange = function(min, max){
	min = min || 0.1;
	max = max || 1.0;
	// swap if necessary
	if(min > max){
		var t= max;
		max = min;
		min = t;
	}
	this.min = min;
	this.max = max;
	this.currValue = min;
};

FloatRange.prototype = {
	adjustCurrentBy: function(val){
		return this.setCurrent(this.currValue + val);
	},
	copy: function(){
		var range = new FloatRange(this.min,this.max);
		range.currValue = this.currValue;
		return range;
	},
	getAt: function(perc){
		return this.min + (this.max - this.min - mathUtils.EPS) * perc;
	},
	getCurrent: function(){
		return this.currValue;
	},
	getMedian: function(){
		return (this.min + this.max) * 0.5;
	},
	getRange: function(){
		return this.max - this.min;
	},
	isValueInRange: function(val){
		return val >= this.min && val <= this.max;
	},
	pickRandom: function(){
		this.currValue = mathUtils.random(min,max);
		return this.currValue;
	},
	/*
	seed: function(seed){
		throw new Error("Not yet Implemented");
	},
	setRandom: function(rnd){
		
	}
	*/
	toArray: function(step){
		var range = [],
			v = this.min;
		while(v < this.max){
			range.push(v);
			v += step;
		}
		return range;
	},
	toString: function(){
		return "FloatRange: " + this.min + " -> " + this.max;
	}
};

module.exports = FloatRange;
});

define('toxi/utils/datatypes/UndirectedGraph',["require", "exports", "module", "./ArraySet"], function(require, exports, module) {

var ArraySet = require('./ArraySet');


//wrap connections in this before passing them out
//this way the rest of the lib can treat it like a Java Collection
/*var __NodeCollection = function(nodes){
	var self = this;
	for(var i=0,len = nodes.length;i<len;i++){
		this[i] = nodes[i];
	}
};
__NodeCollection.prototype = {
	contains: function(el){
		return this[el] !== undefined;
	},
	size: function(){
		var i = 0;
		for(var prop in this){
			if(this.hasOwnProperty(prop)){
				i++;
			}
		}
		return i;
	}
};*/


/**
 * @exports UndirectedGraph as toxi.UndirectedGraph
 */
var UndirectedGraph = function(){
	this._nodeLinks = {};
	this._nodeIDs = [];
};


UndirectedGraph.prototype = {
	add: function(node){
		if(this._nodeLinks[node] !== undefined){
			return;
		}
		this._nodeLinks[node] = new ArraySet();
		this._nodeIDs.push(node);
	},
	connect: function(nodeA,nodeB){
		if(this._nodeLinks[nodeA] === undefined){
			throw new Error("nodeA has not been added");
		}
		if(this._nodeLinks[nodeB] === undefined){
			throw new Error("nodeB has not been added");
		}
		this._nodeLinks[nodeA].push(nodeB);
		this._nodeLinks[nodeB].push(nodeA);
	},
	disconnect: function(nodeA,nodeB){
		if(this._nodeLinks[nodeA] === undefined){
			throw new Error("nodeA has not been added");
		}
		if(this._nodeLinks[nodeB] === undefined){
			throw new Error("nodeB has not been added");
		}
		this._nodeLinks[nodeA].splice(this._nodeLinks[nodeA].indexOf(nodeB),1);
		this._nodeLinks[nodeB].splice(this._nodeLinks[nodeB].indexOf(nodeA),1);
	},
	getConnectedNodesFor: function(node){
		if(this._nodeLinks[node] === undefined){
			throw new Error("node has not been added");
		}
		return this._nodeLinks[node];
	},
	getNodes: function(){
		return this._nodeIDs;
	},
	remove: function(node){
		var connections = this._nodeLinks[node];
		if(connections === undefined){
			return;
		}

		for(var i = 0,len = connections.length;i<len;i++){
			var neighbor = connections[i];
			var	nodeI = neighbor.indexOf(node);
			neighbor.splice(nodeI,1);
		}
		delete this._nodeLinks[node];
		var i = this._nodeIDs.indexOf(node);
		this._nodeIDs.splice(node,1);
	}
};

module.exports = UndirectedGraph;
});

<<<<<<< HEAD
define('toxi/utils/datatypes',["require", "exports", "module", "./datatypes/ArraySet","./datatypes/FloatRange","./datatypes/UndirectedGraph"], function(require, exports, module) {
module.exports = {
	ArraySet: require('./datatypes/ArraySet'),
	FloatRange: require('./datatypes/FloatRange'),
	UndirectedGraph: require('./datatypes/UndirectedGraph')
=======
define('toxi/geom',["require", "exports", "module","./geom/mesh","./geom/AABB","./geom/BernsteinPolynomial","./geom/Circle","./geom/CircleIntersector","./geom/Cone","./geom/Ellipse","./geom/IsectData2D","./geom/IsectData3D","./geom/Line2D","./geom/Line3D","./geom/Matrix4x4","./geom/Plane","./geom/Polygon2D","./geom/Quaternion","./geom/Ray2D","./geom/Ray3D","./geom/Ray3DIntersector","./geom/Rect","./geom/Sphere","./geom/Spline2D","./geom/Triangle2D","./geom/Triangle3D","./geom/Vec2D","./geom/Vec3D","./geom/XAxisCylinder","./geom/YAxisCylinder","./geom/ZAxisCylinder"], function(require, exports, module) {
module.exports = {
	mesh: require('./geom/mesh'),
	AABB: require('./geom/AABB'),
	BernsteinPolynomial: require('./geom/BernsteinPolynomial'),
	Circle: require('./geom/Circle'),
	CircleIntersector: require('./geom/CircleIntersector'),
	Cone: require('./geom/Cone'),
	Ellipse: require('./geom/Ellipse'),
	IsectData2D: require('./geom/IsectData2D'),
	IsectData3D: require('./geom/IsectData3D'),
	Line2D: require('./geom/Line2D'),
	Line3D: require('./geom/Line3D'),
	Matrix4x4: require('./geom/Matrix4x4'),
	Plane: require('./geom/Plane'),
	Polygon2D: require('./geom/Polygon2D'),
	Quaternion: require('./geom/Quaternion'),
	Ray2D: require('./geom/Ray2D'),
	Ray3D: require('./geom/Ray3D'),
	Ray3DIntersector: require('./geom/Ray3DIntersector'),
	Rect: require('./geom/Rect'),
	Sphere: require('./geom/Sphere'),
	Spline2D: require('./geom/Spline2D'),
	Triangle2D: require('./geom/Triangle2D'),
	Triangle3D: require('./geom/Triangle3D'),
	Vec2D: require('./geom/Vec2D'),
	Vec3D: require('./geom/Vec3D'),
	XAxisCylinder: require('./geom/XAxisCylinder'),
	YAxisCylinder: require('./geom/YAxisCylinder'),
	ZAxisCylinder: require('./geom/ZAxisCylinder')
>>>>>>> 06f03706
};
});

<<<<<<< HEAD
define('toxi/utils',["require", "exports", "module", "./utils/datatypes"], function(require, exports, module) {
module.exports = {};
module.exports.datatypes = require('./utils/datatypes');
=======
//module.exports.mesh2d = require('./geom/mesh2d');
>>>>>>> 06f03706
});

define('toxi/main',[
	"./color",
	"./geom",
	"./internals",
	"./math",
	"./physics2d",
	"./processing",
	"./THREE",
	"./utils"
	], function(color,geom,internals,math,physics2d,processing,THREE,utils) {

	return {
		color: color,
		geom: geom,
		internals: internals,
		math: math,
		physics2d: physics2d,
		processing: processing,
		THREE: THREE,
		utils: utils
	};

});

define('toxi',["./toxi/main"], function(toxi) {
	return toxi;
});
toxi = require('toxi'); }())<|MERGE_RESOLUTION|>--- conflicted
+++ resolved
@@ -316,12 +316,7 @@
         jQuery: true
     };
 }());
-<<<<<<< HEAD
-define("almond", function(){});
-=======
-
-define("../utils/almond/almond", function(){});
->>>>>>> 06f03706
+define("../utils/almond", function(){});
 
 define.unordered = true;
 define("../utils/almond.settings", function(){});
@@ -820,7 +815,6 @@
 		return new Vec3D(this);
 	},
 	
-<<<<<<< HEAD
 	cross: function(vec){
 		return new Vec3D(this.y*vec.z - vec.y * this.z, this.z * vec.x - vec.z * this.x,this.x * vec.y - vec.x * this.y);
 	},
@@ -834,77 +828,6 @@
 		result.z = this.x * vy - vx * this.y;
 		return result;
 	},
-=======
-Line3D.LineIntersection.Type = {
-	NON_INTERSECTING: 0,
-	INTERSECTING: 1
-};
-
-module.exports = Line3D;
-
-});
-
-define('toxi/geom/mesh/SphericalHarmonics',["require", "exports", "module", "../../math/mathUtils"], function(require, exports, module) {
-
-var mathUtils = require('../../math/mathUtils');
-
-/**
- * @class Spherical harmonics surface evaluator based on code by Paul Bourke:
- * http://local.wasp.uwa.edu.au/~pbourke/geometry/sphericalh/
- * @member toxi
- */
-var SphericalHarmonics = function(m) {
-    this.m = m;
-};
-
-SphericalHarmonics.prototype = {
-    // toxiclibs - FIXME check where flipped vertex order is coming from sometimes
-    computeVertexFor: function(p,phi,theta) {
-        var r = 0;
-        r += Math.pow(mathUtils.sin(this.m[0] * theta), this.m[1]);
-        r += Math.pow(mathUtils.cos(this.m[2] * theta), this.m[3]);
-        r += Math.pow(mathUtils.sin(this.m[4] * phi), this.m[5]);
-        r += Math.pow(mathUtils.cos(this.m[6] * phi), this.m[7]);
-
-        var sinTheta = mathUtils.sin(theta);
-        p.x = r * sinTheta * mathUtils.cos(phi);
-        p.y = r * mathUtils.cos(theta);
-        p.z = r * sinTheta * mathUtils.sin(phi);
-        return p;
-    },
-
-    getPhiRange: function() {
-        return mathUtils.TWO_PI;
-    },
-
-    getPhiResolutionLimit: function(res) {
-        return res;
-    },
-
-    getThetaRange: function() {
-        return mathUtils.PI;
-    },
-
-    getThetaResolutionLimit: function(res) {
-        return res;
-    }
-};
-
-module.exports = SphericalHarmonics;
-});
-
-define('toxi/geom/mesh/VertexSelector',["require", "exports", "module"], function(require, exports, module) {
-/**
- * @class
- * @member toxi
- */
-var VertexSelector = function(mesh){
-	this.mesh = mesh;
-	this.selection = [];
-};
-
-VertexSelector.prototype = {
->>>>>>> 06f03706
 	/**
 	 * Calculates cross-product with vector v. The resulting vector is
 	 * perpendicular to both the current and supplied vector and overrides the
@@ -934,148 +857,12 @@
 		return NaN;
 	},
 	
-<<<<<<< HEAD
 	distanceToSquared: function(vec){
 		if(vec !== undefined){
 			var dx = this.x - vec.x;
 			var dy = this.y - vec.y;
 			var dz = this.z - vec.z;
 			return dx * dx + dy*dy + dz*dz;
-=======
-	setMesh: function(mesh) {
-        this.mesh = mesh;
-        this.clearSelection();
-    },
-    
-    size: function() {
-        return this.selection.size();
-    },
-	/**
-     * Removes all vertices selected by the given selector from the current
-     * selection. The other selector needs to be assigned to the same mesh
-     * instance.
-     * 
-     * @param sel2
-     *            other selector
-     * @return itself
-     */
-
-	subtractSelection: function(sel2) {
-        this.checkMeshIdentity(sel2.getMesh());
-        this.selection.removeAll(sel2.getSelection());
-        return this;
-	}
-};
-
-module.exports = VertexSelector;
-
-   
-  
-});
-
-define('toxi/geom/BernsteinPolynomial',["require", "exports", "module"], function(require, exports, module) {
-/**
- * @class
- * Helper class for the spline3d classes in this package. Used to compute
- * subdivision points of the curve.
- * @member toxi
- * @param {Number} res number of subdivision steps between each control point of the spline3d
- */
-var	BernsteinPolynomial = function(res) {
-	this.resolution = res;
-	var b0 = new Array(res),
-		b1 = new Array(res),
-		b2 = new Array(res),
-		b3 = new Array(res);
-	var t = 0;
-	var dt = 1.0 / (res - 1);
-	for (var i = 0; i < res; i++) {
-		var t1 = 1 - t;
-		var t12 = t1 * t1;
-		var t2 = t * t;
-		b0[i] = t1 * t12;
-		b1[i] = 3 * t * t12;
-		b2[i] = 3 * t2 * t1;
-		b3[i] = t * t2;
-		t += dt;
-	}
-	this.b0 = b0;
-	this.b1 = b1;
-	this.b2 = b2;
-	this.b3 = b3;
-};
-
-module.exports = BernsteinPolynomial;
-
-});
-
-define('toxi/geom/CircleIntersector',["require", "exports", "module"], function(require, exports, module) {
-/**
- @class CircleIntersector
- @member toxi
- */
-var CircleIntersector = function(circle) {
-    this.circle = circle;
-    this.isec = undefined;
-};
-
-CircleIntersector.prototype = {
-
-    getIntersectionData: function() {
-        return this.isec;
-    },
-
-    intersectsRay: function(ray) {
-        this.isec.clear();
-        var q = circle.sub(ray),
-        distSquared = q.magSquared(),
-        v = q.dot(ray.getDirection()),
-        r = circle.getRadius(),
-        d = r * r - (distSquared - v * v);
-        if (d >= 0.0) {
-            this.isec.isIntersection = true;
-            this.isec.dist = v -Math.sqrt(d);
-            this.isec.pos = ray.getPointAtDistance(isec.dist);
-            this.isec.normal = this.isec.pos.sub(this.circle).normalize();
-        }
-        return this.isec.isIntersection;
-    }
-};
-
-module.exports = CircleIntersector;
-});
-
-define('toxi/internals',["require", "exports", "module"], function(require, exports, module) {
-/**
- * @module toxi/libUtils
- * contains the helper functions for the library,
- * these are intended as 'protected', you can use them but it isnt
- * intended to be used directly outside of the library.
- */
-
-
-var ifUndefinedElse = function(_if,_else){
-	return (typeof _if !== 'undefined') ? _if : _else;
-};
-
-module.exports.extend = function(childClass,superClass){
-	childClass.prototype = new superClass();
-	childClass.constructor = childClass;
-	childClass.prototype.parent = superClass.prototype;
-};
-
-module.exports.hasProperties = function(subject,properties){
-	if(subject === undefined || typeof subject != 'object'){
-		return false;
-	}
-	var i = 0,
-		len = properties.length,
-		prop;
-	for(i = 0; i < len; i++){
-		prop = properties[i];
-		if(!(prop in subject)){
-			return false;
->>>>>>> 06f03706
 		}
 		return NaN;
 	},
@@ -2882,7 +2669,6 @@
 	    return this.setRGB(this.rgb);
 	},
 
-<<<<<<< HEAD
 	setRGB: function(r,g,b) {
 		if( internals.tests.isArray( r ) ){
 			g = r[1];
@@ -3102,14 +2888,6 @@
 	rgb[2] = parseInt(hexRGB.substring(4,6),16) * TColor.INV8BIT;//((rgbInt & 0xff) * TColor.INV8BIT);
     return rgb;
 };
-=======
-define('toxi/geom/mesh/SurfaceMeshBuilder',[
-	"require", 
-	"exports", 
-	"module", 
-	"./TriangleMesh",
-	"../Vec3D"], function(require, exports, module) {
->>>>>>> 06f03706
 
 
 /**
@@ -3212,7 +2990,6 @@
     }
     return rgb;
 };
-<<<<<<< HEAD
 
 /**
  * Factory method. Creates new color from ARGB int.
@@ -3267,115 +3044,6 @@
     c.setAlpha(alpha);
     return c;
 };
-=======
-module.exports = SurfaceMeshBuilder;
-});
-
-define('toxi/geom/mesh/SphereFunction',["require", "exports", "module", "../../math/mathUtils","../Vec3D","../Sphere"], function(require, exports, module) {
-
-var mathUtils = require('../../math/mathUtils'),
-	Vec3D = require('../Vec3D'),
-	internals = require('../../internals'),
-	Sphere = require('../Sphere');
-
-/**
- * @class This implementation of a {@link SurfaceFunction} samples a given
- * {@link Sphere} instance when called by the {@link SurfaceMeshBuilder}.
- * @member toxi
- */
-var	SphereFunction = function(sphere_or_radius) {
-	if(sphere_or_radius === undefined){
-		this.sphere = new Sphere(new Vec3D(),1);
-	}
-	
-	if(internals.hasProperties(sphere_or_radius,['x','y','z','radius'])){
-		this.sphere = sphere_or_radius;
-	}
-	else{
-		this.sphere = new Sphere(new Vec3D(),sphere_or_radius);
-	}
-	this.phiRange = mathUtils.PI;
-	this.thetaRange = mathUtils.TWO_PI;
-};
-
-SphereFunction.prototype = {
-	
-	computeVertexFor: function(p,phi,theta) {
-	    phi -= mathUtils.HALF_PI;
-	    var cosPhi = mathUtils.cos(phi);
-	    var cosTheta = mathUtils.cos(theta);
-	    var sinPhi = mathUtils.sin(phi);
-	    var sinTheta = mathUtils.sin(theta);
-	    var t = mathUtils.sign(cosPhi) * mathUtils.abs(cosPhi);
-	    p.x = t * mathUtils.sign(cosTheta) * mathUtils.abs(cosTheta);
-	    p.y = mathUtils.sign(sinPhi) * mathUtils.abs(sinPhi);
-	    p.z = t * mathUtils.sign(sinTheta) * mathUtils.abs(sinTheta);
-	    return p.scaleSelf(this.sphere.radius).addSelf(this.sphere);
-	},
-	
-	getPhiRange: function() {
-	    return this.phiRange;
-	},
-	
-	getPhiResolutionLimit: function(res) {
-	    return res;
-	},
-	
-	getThetaRange: function() {
-	    return this.thetaRange;
-	},
-	
-	getThetaResolutionLimit: function(res) {
-	    return res;
-	},
-	
-	setMaxPhi: function(max) {
-	    this.phiRange = mathUtils.min(max / 2, mathUtils.PI);
-	},
-	
-	setMaxTheta: function(max) {
-	    this.thetaRange = mathUtils.min(max, mathUtils.TWO_PI);
-	}
-};
-
-module.exports = SphereFunction;
-});
-
-define('toxi/geom/Sphere',["require", "exports", "module", "../internals","./Vec3D","./mesh/SurfaceMeshBuilder","./mesh/SphereFunction"], function(require, exports, module) {
-
-var	extend = require('../internals').extend,
-	Vec3D = require('./Vec3D'),
-	SphereFunction = require('./mesh/SphereFunction');
-	
-var	SurfaceMeshBuilder = require('./mesh/SurfaceMeshBuilder');
-
-/**
- * @module toxi.geom.Sphere
- * @augments toxi.geom.Vec3D
- */
-var	Sphere = function(a,b){
-	if(a === undefined){
-		Vec3D.apply(this,[new Vec3D()]);
-		this.radius = 1;
-	}
-	else if(a instanceof Vec3D){
-		Vec3D.apply(this,[a]);
-		if(a instanceof Sphere){
-			this.radius = a.radius;
-		}
-		else {
-			this.radius = b;
-		}
-	}
-	else {
-		Vec3D.apply(this,[new Vec3D()]);
-		this.radius = a;
-	}
-};
-
-extend(Sphere,Vec3D);
-
->>>>>>> 06f03706
 
 /**
 Factory method. New color from hex string. 
@@ -3648,7 +3316,6 @@
         return this.applyToSelf(new Vec3D(v));
     },
 
-<<<<<<< HEAD
     applyToSelf: function(v) {
         for (var i = 0; i < 4; i++) {
             var m = this.matrix[i];
@@ -3669,33 +3336,6 @@
     getRotatedAroundAxis: function(axis,theta) {
         return new Matrix4x4(this).rotateAroundAxis(axis, theta);
     },
-=======
-define('toxi/geom/mesh/TriangleMesh',[
-	"require", 
-	"exports", 
-	"module", 
-	"../../math/mathUtils",
-	"../Matrix4x4",
-	"./Face",
-	"../Vec3D",
-	"../AABB",
-	"../Sphere",
-	"../Triangle3D",
-	"../Quaternion",
-	"./Vertex"
-], function(require, exports, module) {
-
-var	mathUtils = require('../../math/mathUtils'),
-	Matrix4x4 = require('../Matrix4x4'),
-	Face = require('./Face'),
-	Vec3D = require('../Vec3D'),
-	AABB = require('../AABB'),
-	Sphere = require('../Sphere'),
-	Triangle3D = require('../Triangle3D'),
-	Quaternion = require('../Quaternion'),
-	Vertex = require('./Vertex');
-
->>>>>>> 06f03706
 
     getRotatedX: function(theta) {
         return new Matrix4x4(this).rotateX(theta);
@@ -4162,15 +3802,10 @@
 	}
 };
 
-<<<<<<< HEAD
 //private temp matrix
 var _TEMP = new Matrix4x4();
 
 module.exports = Matrix4x4;
-=======
-exports.TriangleMesh = TriangleMesh;
-module.exports = TriangleMesh;
->>>>>>> 06f03706
 
 });
 
@@ -4398,6 +4033,465 @@
 };
 
 module.exports = Line3D;
+
+});
+
+define('toxi/geom/AABB',["require", "exports", "module", "./mesh/TriangleMesh","../internals","./Vec3D","./Vec2D","../math/mathUtils"], function(require, exports, module) {
+
+var	internals = require('../internals'),
+	Vec3D = require('./Vec3D'),
+	Vec2D = require('./Vec2D'),
+	TriangleMesh = require('./mesh/TriangleMesh'),
+	mathUtils = require('../math/mathUtils');
+
+
+
+
+/**
+ @class Axis-aligned Bounding Box
+ @member 
+ */
+var AABB = function(a,b){
+	var vec,
+		extent;
+	if(a === undefined){
+		Vec3D.call(this);
+		this.setExtent(new Vec3D());
+	} else if(typeof(a) == "number") {
+		Vec3D.call(this,new Vec3D());
+		this.setExtent(a);
+	} else if( internals.tests.hasXYZ( a ) ) {
+		Vec3D.call(this,a);
+		if(b === undefined && internals.tests.isAABB( a )) {
+			this.setExtent(a.getExtent());
+		} else {
+			if(typeof b == "number"){
+				this.setExtent(new Vec3D(b,b,b));
+			}else { //should be an AABB
+				this.setExtent(b);
+			}
+		}
+	}
+	
+	
+};
+
+internals.extend(AABB,Vec3D);
+
+AABB.fromMinMax = function(min,max){
+	var a = Vec3D.min(min, max);
+	var b = Vec3D.max(min, max);
+	return new AABB(a.interpolateTo(b,0.5),b.sub(a).scaleSelf(0.5));
+};
+
+AABB.prototype.containsPoint = function(p) {
+    return p.isInAABB(this);
+};
+	
+AABB.prototype.copy = function() {
+    return new AABB(this);
+};
+	
+	/**
+	 * Returns the current box size as new Vec3D instance (updating this vector
+	 * will NOT update the box size! Use {@link #setExtent(ReadonlyVec3D)} for
+	 * those purposes)
+	 * 
+	 * @return box size
+	 */
+AABB.prototype.getExtent = function() {
+   return this.extent.copy();
+};
+	
+AABB.prototype.getMax = function() {
+   // return this.add(extent);
+   return this.max.copy();
+};
+
+AABB.prototype.getMin = function() {
+   return this.min.copy();
+};
+
+AABB.prototype.getNormalForPoint = function(p) {
+    p = p.sub(this);
+    var pabs = this.extent.sub(p.getAbs());
+    var psign = p.getSignum();
+    var normal = Vec3D.X_AXIS.scale(psign.x);
+    var minDist = pabs.x;
+    if (pabs.y < minDist) {
+        minDist = pabs.y;
+        normal = Vec3D.Y_AXIS.scale(psign.y);
+    }
+    if (pabs.z < minDist) {
+        normal = Vec3D.Z_AXIS.scale(psign.z);
+    }
+    return normal;
+};
+
+    /**
+     * Adjusts the box size and position such that it includes the given point.
+     * 
+     * @param p
+     *            point to include
+     * @return itself
+     */
+AABB.prototype.includePoint = function(p) {
+    this.min.minSelf(p);
+    this.max.maxSelf(p);
+    this.set(this.min.interpolateTo(this.max, 0.5));
+    this.extent.set(this.max.sub(this.min).scaleSelf(0.5));
+    return this;
+};
+
+/**
+* Checks if the box intersects the passed in one.
+* 
+* @param box
+*            box to check
+* @return true, if boxes overlap
+*/
+AABB.prototype.intersectsBox = function(box) {
+    var t = box.sub(this);
+    return Math.abs(t.x) <= (this.extent.x + box.extent.x) && Math.abs(t.y) <= (this.extent.y + box.extent.y) && Math.abs(t.z) <= (this.extent.z + box.extent.z);
+};
+
+/**
+ * Calculates intersection with the given ray between a certain distance
+ * interval.
+ * 
+ * Ray-box intersection is using IEEE numerical properties to ensure the
+ * test is both robust and efficient, as described in:
+ * 
+ * Amy Williams, Steve Barrus, R. Keith Morley, and Peter Shirley: "An
+ * Efficient and Robust Ray-Box Intersection Algorithm" Journal of graphics
+ * tools, 10(1):49-54, 2005
+ * 
+ * @param ray
+ *            incident ray
+ * @param minDist
+ * @param maxDist
+ * @return intersection point on the bounding box (only the first is
+ *         returned) or null if no intersection
+ */
+
+AABB.prototype.intersectsRay = function(ray, minDist, maxDist) {
+    var invDir = ray.getDirection().reciprocal();
+    var signDirX = invDir.x < 0;
+    var signDirY = invDir.y < 0;
+    var signDirZ = invDir.z < 0;
+    var bbox = signDirX ? this.max : this.min;
+    var tmin = (bbox.x - ray.x) * invDir.x;
+    bbox = signDirX ? this.min : this.max;
+    var tmax = (bbox.x - ray.x) * invDir.x;
+    bbox = signDirY ? this.max : this.min;
+    var tymin = (bbox.y - ray.y) * invDir.y;
+    bbox = signDirY ? this.min : this.max;
+    var tymax = (bbox.y - ray.y) * invDir.y;
+    if ((tmin > tymax) || (tymin > tmax)) {
+        return null;
+    }
+    if (tymin > tmin) {
+        tmin = tymin;
+    }
+    if (tymax < tmax) {
+        tmax = tymax;
+    }
+    bbox = signDirZ ? max : min;
+    var tzmin = (bbox.z - ray.z) * invDir.z;
+    bbox = signDirZ ? min : max;
+    var tzmax = (bbox.z - ray.z) * invDir.z;
+    if ((tmin > tzmax) || (tzmin > tmax)) {
+        return null;
+    }
+    if (tzmin > tmin) {
+        tmin = tzmin;
+    }
+    if (tzmax < tmax) {
+        tmax = tzmax;
+    }
+    if ((tmin < maxDist) && (tmax > minDist)) {
+        return ray.getPointAtDistance(tmin);
+    }
+    return undefined;
+};
+
+/**
+ * @param c
+ *            sphere centre
+ * @param r
+ *            sphere radius
+ * @return true, if AABB intersects with sphere
+ */
+
+AABB.prototype.intersectsSphere = function(c, r) {
+	if(arguments.length == 1){ //must've been a sphere
+		r = c.radius;
+	}
+    var s, 
+		d = 0;
+    // find the square of the distance
+    // from the sphere to the box
+    if (c.x < this.min.x) {
+        s = c.x - this.min.x;
+        d = s * s;
+    } else if (c.x > this.max.x) {
+        s = c.x - this.max.x;
+        d += s * s;
+    }
+
+    if (c.y < this.min.y) {
+        s = c.y - this.min.y;
+        d += s * s;
+    } else if (c.y > this.max.y) {
+        s = c.y - this.max.y;
+        d += s * s;
+    }
+
+    if (c.z < this.min.z) {
+        s = c.z - this.min.z;
+        d += s * s;
+    } else if (c.z > this.max.z) {
+        s = c.z - this.max.z;
+        d += s * s;
+    }
+
+    return d <= r * r;
+};
+
+AABB.prototype.intersectsTriangle = function(tri) {
+	// use separating axis theorem to test overlap between triangle and box
+	// need to test for overlap in these directions:
+	//
+	// 1) the {x,y,z}-directions (actually, since we use the AABB of the
+	// triangle
+	// we do not even need to test these)
+	// 2) normal of the triangle
+	// 3) crossproduct(edge from tri, {x,y,z}-directin)
+	// this gives 3x3=9 more tests
+	var v0, 
+		v1, 
+		v2,
+		normal, 
+		e0, 
+		e1, 
+		e2, 
+		f;
+
+	// move everything so that the boxcenter is in (0,0,0)
+	v0 = tri.a.sub(this);
+	v1 = tri.b.sub(this);
+	v2 = tri.c.sub(this);
+
+	// compute triangle edges
+	e0 = v1.sub(v0);
+	e1 = v2.sub(v1);
+	e2 = v0.sub(v2);
+
+	// test the 9 tests first (this was faster)
+	f = e0.getAbs();
+	if (this.testAxis(e0.z, -e0.y, f.z, f.y, v0.y, v0.z, v2.y, v2.z, this.extent.y, this.extent.z)) {
+	    return false;
+	}
+	if (this.testAxis(-e0.z, e0.x, f.z, f.x, v0.x, v0.z, v2.x, v2.z, this.extent.x, this.extent.z)) {
+	    return false;
+	}
+	if (this.testAxis(e0.y, -e0.x, f.y, f.x, v1.x, v1.y, v2.x, v2.y, this.extent.x, this.extent.y)) {
+	    return false;
+	}
+
+	f = e1.getAbs();
+	if (this.testAxis(e1.z, -e1.y, f.z, f.y, v0.y, v0.z, v2.y, v2.z, this.extent.y, this.extent.z)) {
+	    return false;
+	}
+	if (this.testAxis(-e1.z, e1.x, f.z, f.x, v0.x, v0.z, v2.x, v2.z, this.extent.x, this.extent.z)) {
+	    return false;
+	}
+	if (this.testAxis(e1.y, -e1.x, f.y, f.x, v0.x, v0.y, v1.x, v1.y, this.extent.x, this.extent.y)) {
+	    return false;
+	}
+
+	f = e2.getAbs();
+	if (this.testAxis(e2.z, -e2.y, f.z, f.y, v0.y, v0.z, v1.y, v1.z, this.extent.y, this.extent.z)) {
+	    return false;
+	}
+	if (this.testAxis(-e2.z, e2.x, f.z, f.x, v0.x, v0.z, v1.x, v1.z, this.extent.x, this.extent.z)) {
+	    return false;
+	}
+	if (this.testAxis(e2.y, -e2.x, f.y, f.x, v1.x, v1.y, v2.x, v2.y, this.extent.x, this.extent.y)) {
+	    return false;
+	}
+
+	// first test overlap in the {x,y,z}-directions
+	// find min, max of the triangle each direction, and test for overlap in
+	// that direction -- this is equivalent to testing a minimal AABB around
+	// the triangle against the AABB
+
+	// test in X-direction
+	if (mathUtils.min(v0.x, v1.x, v2.x) > this.extent.x || mathUtils.max(v0.x, v1.x, v2.x) < -this.extent.x) {
+	    return false;
+	}
+
+	// test in Y-direction
+	if (mathUtils.min(v0.y, v1.y, v2.y) > this.extent.y || mathUtils.max(v0.y, v1.y, v2.y) < -this.extent.y) {
+	    return false;
+	}
+
+	// test in Z-direction
+	if (mathUtils.min(v0.z, v1.z, v2.z) > this.extent.z || mathUtils.max(v0.z, v1.z, v2.z) < -this.extent.z) {
+	    return false;
+	}
+
+	// test if the box intersects the plane of the triangle
+	// compute plane equation of triangle: normal*x+d=0
+	normal = e0.cross(e1);
+	var d = -normal.dot(v0);
+	if (!this.planeBoxOverlap(normal, d, extent)) {
+	    return false;
+	}
+	return true;
+};
+
+AABB.prototype.planeBoxOverlap = function(normal, d, maxbox) {
+    var vmin = new Vec3D();
+    var vmax = new Vec3D();
+
+    if (normal.x > 0.0) {
+        vmin.x = -maxbox.x;
+        vmax.x = maxbox.x;
+    } else {
+        vmin.x = maxbox.x;
+        vmax.x = -maxbox.x;
+    }
+
+    if (normal.y > 0.0) {
+        vmin.y = -maxbox.y;
+        vmax.y = maxbox.y;
+    } else {
+        vmin.y = maxbox.y;
+        vmax.y = -maxbox.y;
+    }
+
+    if (normal.z > 0.0) {
+        vmin.z = -maxbox.z;
+        vmax.z = maxbox.z;
+    } else {
+        vmin.z = maxbox.z;
+        vmax.z = -maxbox.z;
+    }
+    if (normal.dot(vmin) + d > 0.0) {
+        return false;
+    }
+    if (normal.dot(vmax) + d >= 0.0) {
+        return true;
+    }
+    return false;
+};
+		
+/**
+ * Updates the position of the box in space and calls
+ * {@link #updateBounds()} immediately
+ * 
+ * @see geom.Vec3D#set(float, float, float)
+ */
+
+AABB.prototype.set = function(a,b,c) {
+		if(internals.tests.isAABB( a )) {
+			this.extent.set(a.extent);
+			return Vec3D.set.apply(this,[a]);
+		}
+		if( internals.tests.hasXYZ( a )){
+			b = a.y;
+			c = a.z;
+			a = a.a;
+		}
+		this.x = a;
+		this.y = b;
+		this.z = c;
+		this.updateBounds();
+		return this;
+ };
+
+
+AABB.prototype.setExtent = function(extent) {
+        this.extent = extent.copy();
+        return this.updateBounds();
+};
+
+AABB.prototype.testAxis = function(a, b, fa, fb, va, vb, wa, wb, ea, eb) {
+    var p0 = a * va + b * vb;
+    var p2 = a * wa + b * wb;
+    var min;
+	var max;
+    if (p0 < p2) {
+        min = p0;
+        max = p2;
+    } else {
+        min = p2;
+        max = p0;
+    }
+    var rad = fa * ea + fb * eb;
+    return (min > rad || max < -rad);
+};
+
+AABB.prototype.toMesh = function(mesh){
+	if(mesh === undefined){
+		mesh = new TriangleMesh("aabb",8,12);	
+	}
+	var a = this.min,//new Vec3D(this.min.x,this.max.y,this.max.z),
+		g = this.max,//new Vec3D(this.max.x,this.max.y,this.max.z),
+		b = new Vec3D(a.x, a.y, g.z),
+		c = new Vec3D(g.x, a.y, g.z),
+		d = new Vec3D(g.x, a.y, a.z),
+		e = new Vec3D(a.x, g.y, a.z),
+		f = new Vec3D(a.x, g.y, g.z),
+		h = new Vec3D(g.x, g.y, a.z),
+		ua = new Vec2D(0,0),
+		ub = new Vec2D(1,0),
+		uc = new Vec2D(1,1),
+		ud = new Vec2D(0,1);
+	// left
+	mesh.addFace(a, b, f, ud, uc, ub);
+	mesh.addFace(a, f, e, ud, ub, ua);
+	// front
+	mesh.addFace(b, c, g, ud, uc, ub);
+	mesh.addFace(b, g, f, ud, ub, ua);
+	// right
+	mesh.addFace(c, d, h, ud, uc, ub);
+	mesh.addFace(c, h, g, ud, ub, ua);
+	// back
+	mesh.addFace(d, a, e, ud, uc, ub);
+	mesh.addFace(d, e, h, ud, ub, ua);
+	// top
+	mesh.addFace(e, f, h, ua, ud, ub);
+	mesh.addFace(f, g, h, ud, uc, ub);
+	// bottom
+	mesh.addFace(a, d, b, ud, uc, ua);
+	mesh.addFace(b, d, c, ua, uc, ub);
+	return mesh;
+
+};
+
+
+AABB.prototype.toString = function() {
+   return "<aabb> pos: "+this.parent.toString()+" ext: "+this.extent.toString();
+};
+
+/**
+* Updates the min/max corner points of the box. MUST be called after moving
+* the box in space by manipulating the public x,y,z coordinates directly.
+* 
+* @return itself
+*/
+AABB.prototype.updateBounds = function() {
+  // this is check is necessary for the constructor
+  if (this.extent !== undefined) {
+      this.min = this.sub(this.extent);
+      this.max = this.add(this.extent);
+  }
+  return this;
+};
+
+module.exports = AABB;
 
 });
 
@@ -5776,2118 +5870,429 @@
 	}
 };
 
-
+exports.TriangleMesh = TriangleMesh;
 module.exports = TriangleMesh;
 
 });
 
-define('toxi/geom/AABB',["require", "exports", "module", "../internals","./Vec3D","./Vec2D","./mesh/TriangleMesh","../math/mathUtils"], function(require, exports, module) {
-
-var	internals = require('../internals'),
-	Vec3D = require('./Vec3D'),
-	Vec2D = require('./Vec2D'),
-	TriangleMesh = require('./mesh/TriangleMesh'),
-	mathUtils = require('../math/mathUtils');
-
-
-
-
-/**
- @class Axis-aligned Bounding Box
- @member 
+define('toxi/geom/mesh/BezierPatch',["require", "exports", "module", "../Vec3D","./TriangleMesh"], function(require, exports, module) {
+var Vec3D = require('../Vec3D'),
+	TriangleMesh = require('./TriangleMesh');
+
+/**
+ * @class 4x4 bezier patch implementation with tesselation support (dynamic resolution)
+ * for generating triangle mesh representations.
+ * @member toxi
  */
-var AABB = function(a,b){
-	var vec,
-		extent;
-	if(a === undefined){
-		Vec3D.call(this);
-		this.setExtent(new Vec3D());
-	} else if(typeof(a) == "number") {
-		Vec3D.call(this,new Vec3D());
-		this.setExtent(a);
-	} else if( internals.tests.hasXYZ( a ) ) {
-		Vec3D.call(this,a);
-		if(b === undefined && internals.tests.isAABB( a )) {
-			this.setExtent(a.getExtent());
+var	BezierPatch = function(points){
+	this.points = (points === undefined)?[] : points;
+	for (var i = 0; i < 4; i++) {
+		for (var j = 0; j < 4; j++) {
+			this.points[i][j] = new Vec3D();
+		}
+	}
+};
+
+BezierPatch.prototype = {
+	
+	computePointAt: function(u,v) {
+		return this.computePointAt(u, v, this.points);
+	},
+
+	set: function(x,y,p) {
+		this.points[y][x].set(p);
+		return this;
+	},
+
+	toMesh: function(mesh_or_res,_res) {
+		var mesh,
+			res;
+		if(_res === undefined){
+			mesh = new TriangleMesh();
+			res = mesh_or_res;
 		} else {
-			if(typeof b == "number"){
-				this.setExtent(new Vec3D(b,b,b));
-			}else { //should be an AABB
-				this.setExtent(b);
+			mesh = mesh_or_res;
+			res = _res;
+		}
+		var curr = new Array(res + 1),
+			prev = new Array(res + 1);
+		var r1 = 1.0 / res;
+		for (var y = 0; y <= res; y++) {
+			for (var x = 0; x <= res; x++) {
+				var p = this.computePointAt(x * r1, y * r1, this.points);
+				if (x > 0 && y > 0) {
+					mesh.addFace(p, curr[x - 1], prev[x - 1]);
+					mesh.addFace(p, prev[x - 1], prev[x]);
+				}
+				curr[x] = p;
 			}
-		}
-	}
-	
-	
-};
-
-internals.extend(AABB,Vec3D);
-
-AABB.fromMinMax = function(min,max){
-	var a = Vec3D.min(min, max);
-	var b = Vec3D.max(min, max);
-	return new AABB(a.interpolateTo(b,0.5),b.sub(a).scaleSelf(0.5));
-};
-
-AABB.prototype.containsPoint = function(p) {
-    return p.isInAABB(this);
-};
-	
-AABB.prototype.copy = function() {
-    return new AABB(this);
-};
-	
-	/**
-	 * Returns the current box size as new Vec3D instance (updating this vector
-	 * will NOT update the box size! Use {@link #setExtent(ReadonlyVec3D)} for
-	 * those purposes)
-	 * 
-	 * @return box size
-	 */
-AABB.prototype.getExtent = function() {
-   return this.extent.copy();
-};
-	
-AABB.prototype.getMax = function() {
-   // return this.add(extent);
-   return this.max.copy();
-};
-
-AABB.prototype.getMin = function() {
-   return this.min.copy();
-};
-
-AABB.prototype.getNormalForPoint = function(p) {
-    p = p.sub(this);
-    var pabs = this.extent.sub(p.getAbs());
-    var psign = p.getSignum();
-    var normal = Vec3D.X_AXIS.scale(psign.x);
-    var minDist = pabs.x;
-    if (pabs.y < minDist) {
-        minDist = pabs.y;
-        normal = Vec3D.Y_AXIS.scale(psign.y);
-    }
-    if (pabs.z < minDist) {
-        normal = Vec3D.Z_AXIS.scale(psign.z);
-    }
-    return normal;
-};
-
-    /**
-     * Adjusts the box size and position such that it includes the given point.
-     * 
-     * @param p
-     *            point to include
-     * @return itself
-     */
-AABB.prototype.includePoint = function(p) {
-    this.min.minSelf(p);
-    this.max.maxSelf(p);
-    this.set(this.min.interpolateTo(this.max, 0.5));
-    this.extent.set(this.max.sub(this.min).scaleSelf(0.5));
-    return this;
-};
-
-/**
-* Checks if the box intersects the passed in one.
-* 
-* @param box
-*            box to check
-* @return true, if boxes overlap
+			var tmp = prev;
+			prev = curr;
+			curr = tmp;
+		}
+		return mesh;
+
+	}
+};
+
+/**
+Computes a single point on the bezier surface given by the 2d array of
+control points. The desired point's coordinates have to be specified in
+UV space (range 0.0 .. 1.0). The implementation does not check or enforce
+the correct range of these coords and will not return valid points if the
+range is exceeded.
+@param u positive normalized U coordinate on the bezier surface
+@param v positive normalized V coordinate on the bezier surface
+@param points 4x4 array defining the patch's control points
+@return point on surface
 */
-AABB.prototype.intersectsBox = function(box) {
-    var t = box.sub(this);
-    return Math.abs(t.x) <= (this.extent.x + box.extent.x) && Math.abs(t.y) <= (this.extent.y + box.extent.y) && Math.abs(t.z) <= (this.extent.z + box.extent.z);
-};
-
-/**
- * Calculates intersection with the given ray between a certain distance
- * interval.
- * 
- * Ray-box intersection is using IEEE numerical properties to ensure the
- * test is both robust and efficient, as described in:
- * 
- * Amy Williams, Steve Barrus, R. Keith Morley, and Peter Shirley: "An
- * Efficient and Robust Ray-Box Intersection Algorithm" Journal of graphics
- * tools, 10(1):49-54, 2005
- * 
- * @param ray
- *            incident ray
- * @param minDist
- * @param maxDist
- * @return intersection point on the bounding box (only the first is
- *         returned) or null if no intersection
- */
-
-AABB.prototype.intersectsRay = function(ray, minDist, maxDist) {
-    var invDir = ray.getDirection().reciprocal();
-    var signDirX = invDir.x < 0;
-    var signDirY = invDir.y < 0;
-    var signDirZ = invDir.z < 0;
-    var bbox = signDirX ? this.max : this.min;
-    var tmin = (bbox.x - ray.x) * invDir.x;
-    bbox = signDirX ? this.min : this.max;
-    var tmax = (bbox.x - ray.x) * invDir.x;
-    bbox = signDirY ? this.max : this.min;
-    var tymin = (bbox.y - ray.y) * invDir.y;
-    bbox = signDirY ? this.min : this.max;
-    var tymax = (bbox.y - ray.y) * invDir.y;
-    if ((tmin > tymax) || (tymin > tmax)) {
-        return null;
-    }
-    if (tymin > tmin) {
-        tmin = tymin;
-    }
-    if (tymax < tmax) {
-        tmax = tymax;
-    }
-    bbox = signDirZ ? max : min;
-    var tzmin = (bbox.z - ray.z) * invDir.z;
-    bbox = signDirZ ? min : max;
-    var tzmax = (bbox.z - ray.z) * invDir.z;
-    if ((tmin > tzmax) || (tzmin > tmax)) {
-        return null;
-    }
-    if (tzmin > tmin) {
-        tmin = tzmin;
-    }
-    if (tzmax < tmax) {
-        tmax = tzmax;
-    }
-    if ((tmin < maxDist) && (tmax > minDist)) {
-        return ray.getPointAtDistance(tmin);
-    }
-    return undefined;
-};
-
-/**
- * @param c
- *            sphere centre
- * @param r
- *            sphere radius
- * @return true, if AABB intersects with sphere
- */
-
-AABB.prototype.intersectsSphere = function(c, r) {
-	if(arguments.length == 1){ //must've been a sphere
-		r = c.radius;
-	}
-    var s, 
-		d = 0;
-    // find the square of the distance
-    // from the sphere to the box
-    if (c.x < this.min.x) {
-        s = c.x - this.min.x;
-        d = s * s;
-    } else if (c.x > this.max.x) {
-        s = c.x - this.max.x;
-        d += s * s;
-    }
-
-    if (c.y < this.min.y) {
-        s = c.y - this.min.y;
-        d += s * s;
-    } else if (c.y > this.max.y) {
-        s = c.y - this.max.y;
-        d += s * s;
-    }
-
-    if (c.z < this.min.z) {
-        s = c.z - this.min.z;
-        d += s * s;
-    } else if (c.z > this.max.z) {
-        s = c.z - this.max.z;
-        d += s * s;
-    }
-
-    return d <= r * r;
-};
-
-AABB.prototype.intersectsTriangle = function(tri) {
-	// use separating axis theorem to test overlap between triangle and box
-	// need to test for overlap in these directions:
-	//
-	// 1) the {x,y,z}-directions (actually, since we use the AABB of the
-	// triangle
-	// we do not even need to test these)
-	// 2) normal of the triangle
-	// 3) crossproduct(edge from tri, {x,y,z}-directin)
-	// this gives 3x3=9 more tests
-	var v0, 
-		v1, 
-		v2,
-		normal, 
-		e0, 
-		e1, 
-		e2, 
-		f;
-
-	// move everything so that the boxcenter is in (0,0,0)
-	v0 = tri.a.sub(this);
-	v1 = tri.b.sub(this);
-	v2 = tri.c.sub(this);
-
-	// compute triangle edges
-	e0 = v1.sub(v0);
-	e1 = v2.sub(v1);
-	e2 = v0.sub(v2);
-
-	// test the 9 tests first (this was faster)
-	f = e0.getAbs();
-	if (this.testAxis(e0.z, -e0.y, f.z, f.y, v0.y, v0.z, v2.y, v2.z, this.extent.y, this.extent.z)) {
-	    return false;
-	}
-	if (this.testAxis(-e0.z, e0.x, f.z, f.x, v0.x, v0.z, v2.x, v2.z, this.extent.x, this.extent.z)) {
-	    return false;
-	}
-	if (this.testAxis(e0.y, -e0.x, f.y, f.x, v1.x, v1.y, v2.x, v2.y, this.extent.x, this.extent.y)) {
-	    return false;
-	}
-
-	f = e1.getAbs();
-	if (this.testAxis(e1.z, -e1.y, f.z, f.y, v0.y, v0.z, v2.y, v2.z, this.extent.y, this.extent.z)) {
-	    return false;
-	}
-	if (this.testAxis(-e1.z, e1.x, f.z, f.x, v0.x, v0.z, v2.x, v2.z, this.extent.x, this.extent.z)) {
-	    return false;
-	}
-	if (this.testAxis(e1.y, -e1.x, f.y, f.x, v0.x, v0.y, v1.x, v1.y, this.extent.x, this.extent.y)) {
-	    return false;
-	}
-
-	f = e2.getAbs();
-	if (this.testAxis(e2.z, -e2.y, f.z, f.y, v0.y, v0.z, v1.y, v1.z, this.extent.y, this.extent.z)) {
-	    return false;
-	}
-	if (this.testAxis(-e2.z, e2.x, f.z, f.x, v0.x, v0.z, v1.x, v1.z, this.extent.x, this.extent.z)) {
-	    return false;
-	}
-	if (this.testAxis(e2.y, -e2.x, f.y, f.x, v1.x, v1.y, v2.x, v2.y, this.extent.x, this.extent.y)) {
-	    return false;
-	}
-
-	// first test overlap in the {x,y,z}-directions
-	// find min, max of the triangle each direction, and test for overlap in
-	// that direction -- this is equivalent to testing a minimal AABB around
-	// the triangle against the AABB
-
-	// test in X-direction
-	if (mathUtils.min(v0.x, v1.x, v2.x) > this.extent.x || mathUtils.max(v0.x, v1.x, v2.x) < -this.extent.x) {
-	    return false;
-	}
-
-	// test in Y-direction
-	if (mathUtils.min(v0.y, v1.y, v2.y) > this.extent.y || mathUtils.max(v0.y, v1.y, v2.y) < -this.extent.y) {
-	    return false;
-	}
-
-	// test in Z-direction
-	if (mathUtils.min(v0.z, v1.z, v2.z) > this.extent.z || mathUtils.max(v0.z, v1.z, v2.z) < -this.extent.z) {
-	    return false;
-	}
-
-	// test if the box intersects the plane of the triangle
-	// compute plane equation of triangle: normal*x+d=0
-	normal = e0.cross(e1);
-	var d = -normal.dot(v0);
-	if (!this.planeBoxOverlap(normal, d, extent)) {
-	    return false;
-	}
-	return true;
-};
-
-AABB.prototype.planeBoxOverlap = function(normal, d, maxbox) {
-    var vmin = new Vec3D();
-    var vmax = new Vec3D();
-
-    if (normal.x > 0.0) {
-        vmin.x = -maxbox.x;
-        vmax.x = maxbox.x;
-    } else {
-        vmin.x = maxbox.x;
-        vmax.x = -maxbox.x;
-    }
-
-    if (normal.y > 0.0) {
-        vmin.y = -maxbox.y;
-        vmax.y = maxbox.y;
-    } else {
-        vmin.y = maxbox.y;
-        vmax.y = -maxbox.y;
-    }
-
-    if (normal.z > 0.0) {
-        vmin.z = -maxbox.z;
-        vmax.z = maxbox.z;
-    } else {
-        vmin.z = maxbox.z;
-        vmax.z = -maxbox.z;
-    }
-    if (normal.dot(vmin) + d > 0.0) {
-        return false;
-    }
-    if (normal.dot(vmax) + d >= 0.0) {
-        return true;
-    }
-    return false;
-};
-		
-/**
- * Updates the position of the box in space and calls
- * {@link #updateBounds()} immediately
- * 
- * @see geom.Vec3D#set(float, float, float)
- */
-
-AABB.prototype.set = function(a,b,c) {
-		if(internals.tests.isAABB( a )) {
-			this.extent.set(a.extent);
-			return Vec3D.set.apply(this,[a]);
-		}
-		if( internals.tests.hasXYZ( a )){
-			b = a.y;
-			c = a.z;
-			a = a.a;
-		}
-		this.x = a;
-		this.y = b;
-		this.z = c;
-		this.updateBounds();
-		return this;
- };
-
-
-AABB.prototype.setExtent = function(extent) {
-        this.extent = extent.copy();
-        return this.updateBounds();
-};
-
-AABB.prototype.testAxis = function(a, b, fa, fb, va, vb, wa, wb, ea, eb) {
-    var p0 = a * va + b * vb;
-    var p2 = a * wa + b * wb;
-    var min;
-	var max;
-    if (p0 < p2) {
-        min = p0;
-        max = p2;
-    } else {
-        min = p2;
-        max = p0;
-    }
-    var rad = fa * ea + fb * eb;
-    return (min > rad || max < -rad);
-};
-
-AABB.prototype.toMesh = function(mesh){
-	if(mesh === undefined){
-		mesh = new TriangleMesh("aabb",8,12);	
-	}
-	var a = this.min,//new Vec3D(this.min.x,this.max.y,this.max.z),
-		g = this.max,//new Vec3D(this.max.x,this.max.y,this.max.z),
-		b = new Vec3D(a.x, a.y, g.z),
-		c = new Vec3D(g.x, a.y, g.z),
-		d = new Vec3D(g.x, a.y, a.z),
-		e = new Vec3D(a.x, g.y, a.z),
-		f = new Vec3D(a.x, g.y, g.z),
-		h = new Vec3D(g.x, g.y, a.z),
-		ua = new Vec2D(0,0),
-		ub = new Vec2D(1,0),
-		uc = new Vec2D(1,1),
-		ud = new Vec2D(0,1);
-	// left
-	mesh.addFace(a, b, f, ud, uc, ub);
-	mesh.addFace(a, f, e, ud, ub, ua);
-	// front
-	mesh.addFace(b, c, g, ud, uc, ub);
-	mesh.addFace(b, g, f, ud, ub, ua);
-	// right
-	mesh.addFace(c, d, h, ud, uc, ub);
-	mesh.addFace(c, h, g, ud, ub, ua);
-	// back
-	mesh.addFace(d, a, e, ud, uc, ub);
-	mesh.addFace(d, e, h, ud, ub, ua);
-	// top
-	mesh.addFace(e, f, h, ua, ud, ub);
-	mesh.addFace(f, g, h, ud, uc, ub);
-	// bottom
-	mesh.addFace(a, d, b, ud, uc, ua);
-	mesh.addFace(b, d, c, ua, uc, ub);
-	return mesh;
-
-};
-
-
-AABB.prototype.toString = function() {
-   return "<aabb> pos: "+this.parent.toString()+" ext: "+this.extent.toString();
-};
-
-/**
-* Updates the min/max corner points of the box. MUST be called after moving
-* the box in space by manipulating the public x,y,z coordinates directly.
-* 
-* @return itself
-*/
-AABB.prototype.updateBounds = function() {
-  // this is check is necessary for the constructor
-  if (this.extent !== undefined) {
-      this.min = this.sub(this.extent);
-      this.max = this.add(this.extent);
-  }
-  return this;
-};
-
-module.exports = AABB;
-
+
+BezierPatch.computePointAt = function(u,v,points){
+		var u1 = 1 - u;
+		var u1squared = u1 * u1 * 3 * u,
+		u1cubed = u1 * u1 * u1,
+		usquared = u * u,
+		v1 = 1 - v,
+		vsquared = v * v * 3,
+		v1squared = v1 * v1 * 3,
+		v1cubed = v1 * v1 * v1,
+		vcubed = v * v * v,
+
+		u1usq = u1 * usquared * 3,
+		usqu = u * usquared,
+		v1vsq = v1 * vsquared,
+		v1sqv = v1squared * v;
+
+		var p0 = points[0];
+		var p1 = points[1];
+		var p2 = points[2];
+		var p3 = points[3];
+
+		var x = u1cubed * (p0[0].x * v1cubed + p0[1].x * v1sqv + p0[2].x * v1vsq + p0[3].x * vcubed) + u1squared * (p1[0].x * v1cubed + p1[1].x * v1sqv + p1[2].x * v1vsq + p1[3].x * vcubed) + u1usq * (p2[0].x * v1cubed + p2[1].x * v1sqv + p2[2].x * v1vsq + p2[3].x * vcubed) + usqu * (p3[0].x * v1cubed + p3[1].x * v1sqv + p3[2].x * v1vsq + p3[3].x * vcubed);
+
+		var y = u1cubed * (p0[0].y * v1cubed + p0[1].y * v1sqv + p0[2].y * v1vsq + p0[3].y * vcubed) + u1squared * (p1[0].y * v1cubed + p1[1].y * v1sqv + p1[2].y * v1vsq + p1[3].y * vcubed) + u1usq * (p2[0].y * v1cubed + p2[1].y * v1sqv + p2[2].y * v1vsq + p2[3].y * vcubed) + usqu * (p3[0].y * v1cubed + p3[1].y * v1sqv + p3[2].y * v1vsq + p3[3].y * vcubed);
+
+		var z = u1cubed * (p0[0].z * v1cubed + p0[1].z * v1sqv + p0[2].z * v1vsq + p0[3].z * vcubed) + u1squared * (p1[0].z * v1cubed + p1[1].z * v1sqv + p1[2].z * v1vsq + p1[3].z * vcubed) + u1usq * (p2[0].z * v1cubed + p2[1].z * v1sqv + p2[2].z * v1vsq + p2[3].z * vcubed) + usqu * (p3[0].z * v1cubed + p3[1].z * v1sqv + p3[2].z * v1vsq + p3[3].z * vcubed);
+
+		return new Vec3D(x, y, z);
+
+};
+
+module.exports = BezierPatch;
 });
 
-define('toxi/geom/BernsteinPolynomial',["require", "exports", "module"], function(require, exports, module) {
-/**
- * @class
- * Helper class for the spline3d classes in this package. Used to compute
- * subdivision points of the curve.
- * @member toxi
- * @param {Number} res number of subdivision steps between each control point of the spline3d
- */
-var	BernsteinPolynomial = function(res) {
-	this.resolution = res;
-	var b0 = new Array(res),
-		b1 = new Array(res),
-		b2 = new Array(res),
-		b3 = new Array(res);
-	var t = 0;
-	var dt = 1.0 / (res - 1);
-	for (var i = 0; i < res; i++) {
-		var t1 = 1 - t;
-		var t12 = t1 * t1;
-		var t2 = t * t;
-		b0[i] = t1 * t12;
-		b1[i] = 3 * t * t12;
-		b2[i] = 3 * t2 * t1;
-		b3[i] = t * t2;
-		t += dt;
-	}
-	this.b0 = b0;
-	this.b1 = b1;
-	this.b2 = b2;
-	this.b3 = b3;
-};
-
-module.exports = BernsteinPolynomial;
-
-});
-
-define('toxi/geom/Ray2D',["require", "exports", "module", "../internals","./Vec2D","./Line2D"], function(require, exports, module) {
-
-var extend = require('../internals').extend,
-	Vec2D = require('./Vec2D'),
-	Line2D = require('./Line2D');
-
+define('toxi/geom/mesh/VertexSelector',["require", "exports", "module"], function(require, exports, module) {
 /**
  * @class
  * @member toxi
  */
-var	Ray2D = function(a,b,d){
-	var o, dir;
-	if(arguments.length == 3){
-		Vec2D.apply(this,[a,b]);
-		this.dir = d.getNormalized();
-	} else if(arguments.length == 2){
-		Vec2D.apply(this,[a]);
-		this.dir = b.getNormalized();
-	} else if(arguments.length === 0){
-		Vec2D.apply(this);
-		this.dir = Vec2D.Y_AXIS.copy();
-	}
-};
-extend(Ray2D,Vec2D);
-
-Ray2D.prototype.getDirection = function() {
-      return this.dir.copy();
-};
-/**
- * Calculates the distance between the given point and the infinite line
- * coinciding with this ray.
- */
-Ray2D.prototype.getDistanceToPoint = function(p) {
-    var sp = p.sub(this);
-    return sp.distanceTo(this.dir.scale(sp.dot(this.dir)));
-};
-
-Ray2D.prototype.getPointAtDistance = function(dist) {
-    return this.add(this.dir.scale(dist));
-};
-
-/**
- * Uses a normalized copy of the given vector as the ray direction.
- * 
- * @param d
- *            new direction
- * @return itself
- */
-Ray2D.prototype.setDirection = function(d) {
-    this.dir.set(d).normalize();
-    return this;
-};
-
-/**
- * Converts the ray into a 2D Line segment with its start point coinciding
- * with the ray origin and its other end point at the given distance along
- * the ray.
- * 
- * @param dist
- *            end point distance
- * @return line segment
- */
-Ray2D.prototype.toLine2DWithPointAtDistance = function(dist) {
-    return new Line2D(this, this.getPointAtDistance(dist));
-};
-
-Ray2D.prototype.toString = function() {
-    return "origin: " + Vec2D.prototype.toString.apply(this) + " dir: " + this.dir;
-};
-
-module.exports = Ray2D;
+var VertexSelector = function(mesh){
+	this.mesh = mesh;
+	this.selection = [];
+};
+
+VertexSelector.prototype = {
+	/**
+     * Adds all vertices selected by the given selector to the current
+     * selection. The other selector needs to be assigned to the same mesh
+     * instance.
+     * 
+     * @param sel2 other selector
+     * @return itself
+     */
+
+	addSelection: function(sel2){
+		this.checkMeshIdentity(sel2.getMesh());
+		this.selection.addAll(sel2.getSelection());
+		return this;
+	},
+	
+	/**
+     * Utility function to check if the given mesh is the same instance as ours.
+     * 
+     * @param mesh2
+     */
+    checkMeshIdentity: function(mesh2) {
+        if (mesh2 != this.mesh) {
+            throw new Error("The given selector is not using the same mesh instance");
+        }
+    },
+    
+    clearSelection: function() {
+        this.selection.clear();
+        return this;
+    },
+
+	getMesh: function() {
+        return this.mesh;
+    },
+    
+    getSelection: function() {
+        return this.selection;
+    },
+    /**
+     * Creates a new selection of all vertices NOT currently selected.
+     * 
+     * @return itself
+     */
+    invertSelection: function() {
+        var newSel = [];
+        var vertices = mesh.getVertices();
+        var l = vertices.length;
+        for (var i=0;i<l;i++) {
+			var v = vertices[i];
+            if (!selection.contains(v)) {
+                newSel.add(v);
+            }
+        }
+        this.selection = newSel;
+        return this;
+    },
+
+	/**
+     * Selects vertices identical or closest to the ones given in the list of
+     * points.
+     * 
+     * @param points
+     * @return itself
+     */
+    selectSimilar: function(points) {
+		var l = points.length;
+        for (var i=0;i<l;i++) {
+			var v = points[i];
+            this.selection.add(this.mesh.getClosestVertexToPoint(v));
+        }
+        return this;
+    },
+    
+     /**
+     * Selects vertices using an implementation specific method. This is the
+     * only method which needs to be implemented by any selector subclass.
+     * 
+     * @return itself
+     */
+   selectVertices: function(){
+   return this;
+   },
+	
+	setMesh: function(mesh) {
+        this.mesh = mesh;
+        this.clearSelection();
+    },
+    
+    size: function() {
+        return this.selection.size();
+    },
+	/**
+     * Removes all vertices selected by the given selector from the current
+     * selection. The other selector needs to be assigned to the same mesh
+     * instance.
+     * 
+     * @param sel2
+     *            other selector
+     * @return itself
+     */
+
+	subtractSelection: function(sel2) {
+        this.checkMeshIdentity(sel2.getMesh());
+        this.selection.removeAll(sel2.getSelection());
+        return this;
+	}
+};
+
+module.exports = VertexSelector;
+
+   
+  
 });
 
-define('toxi/geom/Line2D',["require", "exports", "module", "./Ray2D", "../internals"], function(require, exports, module) {
-
-var	Ray2D = require('./Ray2D'),
-	internals = require('../internals');
-
-
-/**
- @class
- @member toxi
- */
-var Line2D = function( a, b) {
-	this.a = a;
-	this.b = b;
-};
-
-
-Line2D.prototype = {
-	/**
-	 * Computes the closest point on this line to the point given.
-	 * 
-	 * @param p
-	 *            point to check against
-	 * @return closest point on the line
-	 */
-	closestPointTo: function(p) {
-		var v = this.b.sub(this.a);
-		var t = p.sub(this.a).dot(v) / v.magSquared();
-		// Check to see if t is beyond the extents of the line segment
-		if (t < 0.0) {
-			return this.a.copy();
-		} else if (t > 1.0) {
-			return this.b.copy();
-		}
-		// Return the point between 'a' and 'b'
-		return this.a.add(v.scaleSelf(t));
-	},
-
-	copy: function() {
-		return new Line2D(this.a.copy(), this.b.copy());
-	},
-
-	equals: function(obj) {
-		if (this == obj) {
-			return true;
-		}
-		if (!( internals.tests.isLine2D( obj ) ) ) {
-			return false;
-		}
-		var l = obj;
-		return (this.a.equals(l.a) || this.a.equals(l.b)) && (this.b.equals(l.b) || this.b.equals(l.a));
-	},
-
-	getDirection: function() {
-		return this.b.sub(this.a).normalize();
-	},
-
-	getLength: function() {
-		return this.a.distanceTo(this.b);
-	},
-
-	getLengthSquared: function() {
-		return this.a.distanceToSquared(this.b);
-	},
-
-	getMidPoint: function() {
-		return this.a.add(this.b).scaleSelf(0.5);
-	},
-
-	getNormal: function() {
-		return this.b.sub(this.a).perpendicular();
-	},
-
-	getTheta: function() {
-		return this.a.angleBetween(this.b, true);
-	},
-
-	hasEndPoint: function(p) {
-		return this.a.equals(p) || this.b.equals(p);
-	},
-
-
-	/**
-	 * Computes intersection between this and the given line. The returned value
-	 * is a {@link LineIntersection} instance and contains both the type of
-	 * intersection as well as the intersection point (if existing).
-	 * 
-	 * Based on: http://local.wasp.uwa.edu.au/~pbourke/geometry/lineline2d/
-	 * 
-	 * @param l
-	 *            line to intersect with
-	 * @return intersection result
-	 */
-	intersectLine: function(l) {
-		var isec,
-			denom = (l.b.y - l.a.y) * (this.b.x - this.a.x) - (l.b.x - l.a.x) * (this.b.y - this.a.y),
-			na = (l.b.x - l.a.x) * (this.a.y - l.a.y) - (l.b.y - l.a.y) * (this.a.x - l.a.x),
-			nb = (this.b.x - this.a.x) * (this.a.y - l.a.y) - (this.b.y - this.a.y) * (this.a.x - l.a.x);
-		if (denom !== 0) {
-			var ua = na / denom,
-				ub = nb / denom;
-			if (ua >= 0.0 && ua <= 1.0 && ub >= 0.0 && ub <= 1.0) {
-				isec =new Line2D.LineIntersection(Line2D.LineIntersection.Type.INTERSECTING,this.a.interpolateTo(this.b, ua));
-			} else {
-				isec = new Line2D.LineIntersection(Line2D.LineIntersection.Type.NON_INTERSECTING, undefined);
-			}
-		} else {
-			if (na === 0 && nb === 0) {
-				isec = new Line2D.LineIntersection(Line2D.LineIntersection.Type.COINCIDENT, undefined);
-			} else {
-				isec = new Line2D.LineIntersection(Line2D.LineIntersection.Type.COINCIDENT, undefined);
-			}
-		}
-		return isec;
-	},
-
-	offsetAndGrowBy: function(offset,scale, ref) {
-		var m = this.getMidPoint();
-		var d = this.getDirection();
-		var n = d.getPerpendicular();
-		if (ref !== undefined && m.sub(ref).dot(n) < 0) {
-			n.invert();
-		}
-		n.normalizeTo(offset);
-		this.a.addSelf(n);
-		this.b.addSelf(n);
-		d.scaleSelf(scale);
-		this.a.subSelf(d);
-		this.b.addSelf(d);
-		return this;
-	},
-
-	scale: function(scale) {
-		var delta = (1 - scale) * 0.5;
-		var newA = this.a.interpolateTo(this.b, delta);
-		this.b.interpolateToSelf(this.a, delta);
-		this.a.set(newA);
-		return this;
-	},
-
-	set: function(a, b) {
-		this.a = a;
-		this.b = b;
-		return this;
-	},
-
-	splitIntoSegments: function(segments,stepLength,addFirst) {
-		return Line2D.splitIntoSegments(this.a, this.b, stepLength, segments, addFirst);
-	},
-
-	toRay2D: function() {
-		return new Ray2D(this.a.copy(), this.b.sub(this.a).normalize());
-	}
-};
-
-
-
-/**
- * Splits the line between A and B into segments of the given length,
- * starting at point A. The tweened points are added to the given result
- * list. The last point added is B itself and hence it is likely that the
- * last segment has a shorter length than the step length requested. The
- * first point (A) can be omitted and not be added to the list if so
- * desired.
- * 
- * @param a
- *            start point
- * @param b
- *            end point (always added to results)
- * @param stepLength
- *            desired distance between points
- * @param segments
- *            existing array list for results (or a new list, if null)
- * @param addFirst
- *            false, if A is NOT to be added to results
- * @return list of result vectors
- */
-Line2D.splitIntoSegments = function(a, b, stepLength, segments, addFirst) {
-	if (segments === undefined) {
-		segments = [];
-	}
-	if (addFirst) {
-		segments.push(a.copy());
-	}
-	var dist = a.distanceTo(b);
-	if (dist > stepLength) {
-		var pos = a.copy();
-		var step = b.sub(a).limit(stepLength);
-		while (dist > stepLength) {
-			pos.addSelf(step);
-			segments.push(pos.copy());
-			dist -= stepLength;
-		}
-	}
-	segments.push(b.copy());
-	return segments;
-};
-
-
-Line2D.LineIntersection = function(type, pos)
-{
-	this.type = type;
-	this.pos = pos;
-};
-
-Line2D.LineIntersection.prototype = {
-	getPos: function(){
-		return this.pos.copy();
-	},
-	
-	getType: function(){
-		return this.type;
-	},
-	
-	toString: function(){
-		return "type: "+this.type+ " pos: "+this.pos;
-	}	
-};
-
-Line2D.LineIntersection.Type = { COINCIDENT: 0, PARALLEL: 1, NON_INTERSECTING: 2, INTERSECTING: 3};
-
-
-module.exports = Line2D;
-});
-
-define('toxi/geom/Polygon2D',["require", "exports", "module", "./Vec2D","./Line2D","../internals"], function(require, exports, module) {
-
-var	internals = require('../internals'),
-	Vec2D = require('./Vec2D'),
-	Line2D = require('./Line2D');
-
-
+define('toxi/geom/mesh/BoxSelector',["require", "exports", "module", "../../internals","./VertexSelector"], function(require, exports, module) {
+
+var extend = require('../../internals').extend,
+    VertexSelector = require('./VertexSelector');
 
 /**
  * @class
  * @member toxi
+ * @augments toxi.VertexSelector
  */
-var Polygon2D = function(){
-	this.vertices = [];
-	var i,l;
-	if(arguments.length > 1){ //comma-separated Vec2D's were passed in
-		for(i=0, l = arguments.length;i<l;i++){
-			this.add(arguments[i].copy());
-		}
-	} else if(arguments.length == 1){
-		var arg = arguments[0];
-		if( internals.tests.isArray( arg ) ){ // if it was an array of points
-			for(i=0,l = arg.length;i<l;i++){
-				this.add(arg[i].copy());
+var BoxSelector = function(mesh,box) {
+    VertexSelector.apply(this,[mesh]);
+    this.box = box;
+};
+
+extend(BoxSelector,VertexSelector);
+
+BoxSelector.prototype.selectVertices = function() {
+    this.clearSelection();
+    var verts = this.mesh.getVertices();
+    var l = verts.length;
+    for (var i=0;i<l;i++) {
+		var v = verts[i];
+        if (this.box.containsPoint(v)) {
+            this.selection.add(v);
+        }
+    }
+    return this;
+};
+
+
+module.exports = BoxSelector;
+
+});
+
+define('toxi/geom/mesh/DefaultSelector',["require", "exports", "module", "../../internals","./VertexSelector"], function(require, exports, module) {
+var extend = require('../../internals').extend,
+    VertexSelector = require('./VertexSelector');
+/**
+ * @class
+ * @member toxi
+ * @augments toxi.VertexSelector
+ */
+var DefaultSelector = function(mesh){
+	VertexSelector.apply(this,[mesh]);
+};
+extend(DefaultSelector,VertexSelector);	
+DefaultSelector.prototype.selectVertices = function(){
+	this.clearSelection();
+	this.selection.addAll(this.mesh.getVertices());
+	return this;
+};
+
+module.exports = DefaultSelector;
+});
+
+define('toxi/geom/mesh/OBJWriter',[
+	'../../internals'
+], function( internals ){
+
+	//faster than str += " "
+	var StringBuffer = function(){
+		this.buffer = [];
+	};
+	StringBuffer.prototype.append = function(string){
+		this.buffer.push(string);
+		return this;
+	};
+	StringBuffer.prototype.toString = function(){
+		return this.buffer.join("");
+	};
+	
+	var OBJWriter = function(){
+		this.VERSION = "0.3";
+		this.__stringBuffer = new StringBuffer();
+		this.objStream;
+		this.__filename = "objwriter.obj";
+		this._numVerticesWritten = 0;
+		this._numNormalsWritten = 0;
+	};
+
+
+	OBJWriter.prototype = {
+		/**
+		 * begin saving
+		 * @param {WritableStream | String} [stream] stream can be a node.js WritableStream, or it can be a filename or undefined
+		 */
+		beginSave: function( stream ){
+			if( typeof stream == 'string' ){
+				//if node.js create a writeable stream with this filename
+			} else if( internals.hasProperties(stream,['write','end','writable'] && stream.writable)){
+				this.objStream = stream;
+			} else {
 			}
-		}
-	} //otherwise no args were passed, and thats ok
-
-};
-
-
-Polygon2D.prototype = {
-
-	add: function(p){
-		if(this.vertices.indexOf(p) < 0){
-			this.vertices.push(p);
-		}
-	},
-	
-	containsPoint: function(p){
-		var num = this.vertices.length,
-			i = 0,
-			j = num-1,
-			oddNodes = false,
-			px = p.x,
-			py = p.y;
-		for(i=0;i<num;i++){
-			var vi = this.vertices[i],
-				vj = this.vertices[j];
-			if (vi.y < py && vj.y >= py || vj.y < py && vi.y >= py) {
-				if (vi.x + (py - vi.y) / (vj.y - vi.y) * (vj.x - vi.x) < px) {
-					oddNodes = !oddNodes;
+			this._handleBeginSave();
+		},
+
+		endSave: function(){
+			if(this.objStream !== undefined ){
+				try {
+					this.objStream.destroy();
+				} catch( e ){
+
 				}
 			}
-			j = i;
-		}
-		return oddNodes;
-	},
-	
-	containsPoly: function(poly) {
-        for (var i=0,num=poly.vertices.length; i<num; i++) {
-            if (!this.containsPoint(poly.vertices[i])) {
-                return false;
-            }
-        }
-        return true;
-    },
-    
-	flipVertexOrder: function(){
-		this.vertices.reverse();
-		return this;
-	},
-	
-	getArea: function(){
-		var area = 0,
-			numPoints = this.vertices.length;
-		for(var i=0;i<numPoints;i++){
-			var a = this.vertices[i],
-				b = this.vertices[(i+1) % numPoints];
-			area += a.x * b.y;
-			area -= a.y * b.x;
-		}
-		area *= 0.5;
-		return area;
-	},
-	
-	getCentroid: function(){
-		var res = new Vec2D(),
-			numPoints = this.vertices.length;
-		for(var i=0;i<numPoints;i++){
-			var a = this.vertices[i],
-				b = this.vertices[(i+1) %numPoints],
-				factor = a.x * b.y - b.x * a.y;
-			res.x += (a.x + b.x) * factor;
-			res.y += (a.y + b.y) * factor;
-		}
-		return res.scale(1 / (this.getArea() * 6));
-	},
-	
-	getCircumference: function(){
-		var circ = 0;
-		for(var i=0,num=this.vertices.length;i<num;i++){
-			circ += this.vertices[i].distanceTo(this.vertices[(i+1)%num]);
-		}
-		return circ;
-	},
-	
-	getEdges: function() {
-		var num = this.vertices.length,
-			edges = [];
-		for (var i = 0; i < num; i++) {
-			edges[i] = new Line2D(this.vertices[i], this.vertices[(i + 1) % num]);
-		}
-		return edges;
-	},
-	
-	getNumPoints: function(){
-		return this.vertices.length;
-	},
-	
-	isClockwise: function(){
-		var isClockwise = function( a, b, c ){
-			var determ = (b.x-a.x) * (c.y - a.y) - (c.x - a.x) * (b.y - a.y);
-			return (determ < 0.0);
-		};
-		if(this.vertices.length > 2){
-			return isClockwise(this.vertices[0],this.vertices[1],this.vertices[2]);
-		}
-		return false;
-	},
-	
-	intersectsPoly: function(poly) {
-		if (!this.containsPoly(poly)) {
-			var edges=this.getEdges();
-			var pedges=poly.getEdges();
-			for(var i=0, n=edges.length; i < n; i++) {
-				for(var j=0, m = pedges.length, e = edges[i]; j < m; j++) {
-					if (e.intersectLine(pedges[j]).getType() == Line2D.LineIntersection.Type.INTERSECTING) {
-						return true;
-					}
-				}
-			}
-			return false;
-		} else {
-			return true;
-		}
-	},
-    
-    rotate: function(theta) {
-		for (var i=0, num=this.vertices.length; i < num; i++) {
-			this.vertices[i].rotate(theta);
-		}
-    },
-    
-    scale: function() {
-		var x,y;
-		if (arguments.length==1) {
-			var arg = arguments[0];
-			if( internals.tests.hasXY( arg ) ){
-				x=arg.x;
-				y=arg.y;
-			} else {
-				// uniform scale
-				x=arg;
-				y=arg;
-			}
-		} else if (arguments.length==2) {
-			x=arguments[0];
-			y=arguments[1];
-		} else {
-			throw "Invalid argument(s) passed.";
-		}
-		for (var i=0, num=this.vertices.length; i < num; i++) {
-			this.vertices[i].scaleSelf(x, y);
-		}
-		return this;
-    },
-    
-	translate: function() {
-		var x,y;
-		if (arguments.length==1 && internals.tests.hasXY( arguments[0] ) ){
-			x=arg.x;
-			y=arg.y;
-		} else if (arguments.length==2) {
-			x=arguments[0];
-			y=arguments[1];
-		} else {
-			throw "Invalid argument(s) passed.";
-		}
-        for (var i=0, num=this.vertices.length; i < num; i++) {
-            this.vertices[i].addSelf(x, y);
-        }
-        return this;
-    },
-    
-	smooth: function(amount, baseWeight){
-		var centroid = this.getCentroid();
-		var num = this.vertices.length;
-		var filtered = [];
-		for(var i=0,j=num-1,k=1;i<num;i++){
-			var a = this.vertices[i];
-			var dir = this.vertices[j].sub(a).addSelf(this.vertices[k].sub(a))
-				.addSelf(a.sub(centroid).scaleSelf(baseWeight));
-			filtered.push(a.add(dir.scaleSelf(amount)));
-			j++;
-			if(j == num){
-				j=0;
-			}
-			k++;
-			if(k == num){
-				k=0;
-			}
-		}
-		this.vertices = filtered;
-		return this;
-	},
-	
-	toString: function(){
-		var s = "";
-		for(var i=0;i<this.vertices.length;i++){
-			s += this.vertices[i];
-			if(i<this.vertices.length-1){
-				s+= ", ";
-			}
-		}
-		return s;
-	}
-	
-};
-
-module.exports = Polygon2D;
+		},
+
+		face: function( a, b, c ){
+			this.__stringBuffer.append("f " + a + " " + b + " " + c + "\n");
+		},
+
+		faceList: function(){
+			this.__stringBuffer.append("s off \n");
+		},
+
+		faceWithNormals: function( a, b, c, na, nb, nc ){
+			this.__stringBuffer.append("f " + a + "//" + na + " " + b + "//" + nb + " " + c + "//" + nc + "\n");
+		},
+
+		getCurrNormalOffset: function(){
+			return this._numNormalsWritten;
+		},
+
+		getCurrVertexOffset: function(){
+			return this._numVerticesWritten;
+		},
+
+		//not in java version
+		getOutput: function(){
+			return this.__stringBuffer.toString();
+		},
+
+		_handleBeginSave: function(){
+			this.numVerticesWritten = 0;
+			this.numNormalsWrittern = 0;
+			this.__stringBuffer.append("# generated by OBJExport (js) v" + this.VERSION+'\n');
+		},
+
+		newObject: function( name ){
+			this.__stringBuffer.append("o " + name + "\n");
+		},
+
+		normal: function( vecN ){
+			this.__stringBuffer.append("vn " + vecN.x + " " + vecN.y + " " + vecN.z + "\n");
+			this._numNormalsWritten++;
+		},
+
+		vertex: function( vecV ){
+			this.__stringBuffer.append("v " + vecV.x + " " + vecV.y + " " + vecV.z +"\n");
+			this._numVerticesWritten++;
+		}
+	}
+
+
+	return OBJWriter;
+
 });
-
-define('toxi/geom/Ellipse',["require", "exports", "module", "../internals","../math/mathUtils","./Vec2D","./Polygon2D"], function(require, exports, module) {
-var	internals = require('../internals'),
-	mathUtils = require('../math/mathUtils'),
-	Vec2D = require('./Vec2D'),
-	Polygon2D = require('./Polygon2D');
-
-
-/**
- * @class defines a 2D ellipse and provides several utility methods for it.
- * @member toxi
- * @augments Vec2D
- */
-
-var	Ellipse = function(a,b,c,d) {
-	this.radius = new Vec2D();
-	if(arguments.length === 0){
-		Vec2D.apply(this,[0,0]);
-		this.setRadii(1,1);
-	} else if( internals.tests.hasXY( a ) ) {
-		Vec2D.apply(this,[a.x,a.y]);
-		if( internals.tests.hasXY( b ) ){
-			this.setRadii(b.x,b.y);
-		} else {
-			this.setRadii(b,c);
-		}
-	} else {
-		if(d === undefined) {
-			if(c === undefined) {
-				Vec2D.apply(this,[0,0]);
-				this.setRadii(a,b);
-			} else {
-				Vec2D.apply(this,[a,b]);
-				this.setRadii(c,c);
-			}
-		} else {
-			console.log("yup");
-			Vec2D.apply(this,[a,b]);
-			this.setRadii(c,d);
-		}
-	}
-};
-
-internals.extend(Ellipse,Vec2D);
-
-Ellipse.prototype.containsPoint = function(p) {
-    var foci = this.getFoci();
-    return p.distanceTo(foci[0]) + p.distanceTo(foci[1]) < 2 * mathUtils.max(this.radius.x, this.radius.y);
-};
-
-/**
- * Computes the area covered by the ellipse.
- * 
- * @return area
- */
-Ellipse.prototype.getArea = function() {
-    return mathUtils.PI * radius.x * radius.y;
-};
-
-/**
- * Computes the approximate circumference of the ellipse, using this
- * equation: <code>2 * PI * sqrt(1/2 * (rx*rx+ry*ry))</code>.
- * 
- * The precise value is an infinite series elliptical integral, but the
- * approximation comes sufficiently close. See Wikipedia for more details:
- * 
- * http://en.wikipedia.org/wiki/Ellipse
- * 
- * @return circumference
- */
-Ellipse.prototype.getCircumference = function() {
-    // wikipedia solution:
-    // return (float) (MathUtils.PI * (3 * (radius.x + radius.y) - Math
-    // .sqrt((3 * radius.x + radius.y) * (radius.x + 3 * radius.y))));
-    return Math.sqrt(0.5 * this.radius.magSquared()) * mathUtils.TWO_PI;
-};
-
-/**
- * @return the focus
- */
-Ellipse.prototype.getFoci = function() {
-    var foci = [];
-    if (this.radius.x > this.radius.y) {
-        foci[0] = this.sub(this.focus, 0);
-        foci[1] = this.add(this.focus, 0);
-    } else {
-        foci[0] = this.sub(0, this.focus);
-        foci[1] = this.add(0, this.focus);
-    }
-    return foci;
-};
-
-/**
- * @return the 2 radii of the ellipse as a Vec2D
- */
-Ellipse.prototype.getRadii = function() {
-    return this.radius.copy();
-};
-
-
-/**
- * Sets the radii of the ellipse to the new values.
- * 
- * @param rx
- * @param ry
- * @return itself
- */
-Ellipse.prototype.setRadii = function(rx,ry) {
-	if( internals.tests.hasXY( rx ) ){
-		ry = rx.y;
-		rx = rx.x;
-	}
-    this.radius.set(rx, ry);
-    this.focus = this.radius.magnitude();
-    return this;
-};
-
-/**
- * Creates a {@link Polygon2D} instance of the ellipse sampling it at the
- * given resolution.
- * 
- * @param res
- *            number of steps
- * @return ellipse as polygon
- */
-Ellipse.prototype.toPolygon2D = function(res) {
-    var poly = new Polygon2D();
-    var step = mathUtils.TWO_PI / res;
-    for (var i = 0; i < res; i++) {
-		var v = Vec2D.fromTheta(i * step).scaleSelf(this.radius).addSelf(this);
-		poly.add(v);
-	}
-    return poly;
-};
-
-
-module.exports = Ellipse;
-
-});
-
-define('toxi/geom/Circle',["require", "exports", "module", "../internals","../math/mathUtils","./Vec2D","./Ellipse"], function(require, exports, module) {
-var	internals = require('../internals'),
-	mathUtils = require('../math/mathUtils'),
-	Vec2D = require('./Vec2D'),
-	Ellipse = require('./Ellipse');
-
-
-
-/**
- * @class This class overrides {@link Ellipse} to define a 2D circle and provides
- * several utility methods for it, including factory methods to construct
- * circles from points.
- * @member toxi
- * @augments Ellipse
- */
-var	Circle = function(a,b,c) {
-	if(arguments.length == 1){
-		if( internals.tests.isCircle( a ) ){
-			Ellipse.apply(this,[a,a.radius.x]);
-		} else {
-			Ellipse.apply(this,[0,0,a]);
-		}
-	} else if(arguments.length == 2){
-		Ellipse.apply(this,[a,b]);
-	} else {
-		Ellipse.apply(this,[a,b,c,c]);
-	}
-};
-
-internals.extend(Circle,Ellipse);
-
-
-
-
-
-/**
- * Factory method to construct a circle which has the two given points lying
- * on its perimeter. If the points are coincident, the circle will have a
- * radius of zero.
- * 
- * @param p1
- * @param p2
- * @return new circle instance
- */
-Circle.from2Points = function(p1,p2) {
-    var m = p1.interpolateTo(p2, 0.5);
-    var distanceTo = m.distanceTo(p1);
-    return new Circle(m, distanceTo);
-};
-
-/**
- * Factory method to construct a circle which has the three given points
- * lying on its perimeter. The function returns null, if the 3 points are
- * co-linear (in which case it's impossible to find a circle).
- * 
- * Based on CPP code by Paul Bourke:
- * http://local.wasp.uwa.edu.au/~pbourke/geometry/circlefrom3/
- * 
- * @param p1
- * @param p2
- * @param p3
- * @return new circle instance or null
- */
-Circle.from3Points = function(p1,p2,p3) {
-    var circle,
-		deltaA = p2.sub(p1),
-		deltaB = p3.sub(p2),
-		centroid,
-		radius;
-	if (mathUtils.abs(deltaA.x) <= 0.0000001 && mathUtils.abs(deltaB.y) <= 0.0000001) {
-		centroid = new Vec2D(p2.x + p3.x, p1.y + p2.y).scaleSelf(0.5);
-		radius = centroid.distanceTo(p1);
-		circle = new Circle(centroid, radius);
-	} else {
-		var aSlope = deltaA.y / deltaA.x;
-		var bSlope = deltaB.y / deltaB.x;
-		if (mathUtils.abs(aSlope - bSlope) > 0.0000001 && aSlope !== 0) {
-			var x = (aSlope * bSlope * (p1.y - p3.y) + bSlope * (p1.x + p2.x) - aSlope * (p2.x + p3.x)) / (2 * (bSlope - aSlope));
-			var y = -(x - (p1.x + p2.x) / 2) / aSlope + (p1.y + p2.y) / 2;
-			centroid = new Vec2D(x, y);
-			radius = centroid.distanceTo(p1);
-			circle = new Circle(centroid, radius);
-		}
-	}
-    return circle;
-};
-
-
-
-
-Circle.prototype.containsPoint = function(p) {
-    return this.distanceToSquared(p) <= this.radius.x * this.radius.x;
-};
-
-Circle.prototype.getCircumference = function() {
-    return mathUtils.TWO_PI * this.radius.x;
-};
-
-Circle.prototype.getRadius = function() {
-    return this.radius.x;
-};
-
-Circle.prototype.getTangentPoints = function(p) {
-    var m = this.interpolateTo(p, 0.5);
-    return this.intersectsCircle(new Circle(m, m.distanceTo(p)));
-};
-
-
-Circle.prototype.intersectsCircle = function(c) {
-    var res,
-		delta = c.sub(this),
-		d = delta.magnitude(),
-		r1 = this.radius.x,
-		r2 = c.radius.x;
-    if (d <= r1 + r2 && d >= Math.abs(r1 - r2)) {
-        var a = (r1 * r1 - r2 * r2 + d * d) / (2.0 * d);
-        d = 1 / d;
-        var p = this.add(delta.scale(a * d));
-        var h = Math.sqrt(r1 * r1 - a * a);
-        delta.perpendicular().scaleSelf(h * d);
-        var i1 = p.add(delta);
-        var i2 = p.sub(delta);
-        res = [i1, i2 ];
-    }
-    return res;
-};
-
-Circle.prototype.setRadius = function(r) {
-    this.setRadii(r, r);
-    return this;
-};
-
-
-module.exports = Circle;
-
-
-});
-
-define('toxi/geom/CircleIntersector',["require", "exports", "module"], function(require, exports, module) {
-/**
- @class CircleIntersector
- @member toxi
- */
-var CircleIntersector = function(circle) {
-    this.circle = circle;
-    this.isec = undefined;
-};
-
-CircleIntersector.prototype = {
-
-    getIntersectionData: function() {
-        return this.isec;
-    },
-
-    intersectsRay: function(ray) {
-        this.isec.clear();
-        var q = circle.sub(ray),
-        distSquared = q.magSquared(),
-        v = q.dot(ray.getDirection()),
-        r = circle.getRadius(),
-        d = r * r - (distSquared - v * v);
-        if (d >= 0.0) {
-            this.isec.isIntersection = true;
-            this.isec.dist = v -Math.sqrt(d);
-            this.isec.pos = ray.getPointAtDistance(isec.dist);
-            this.isec.normal = this.isec.pos.sub(this.circle).normalize();
-        }
-        return this.isec.isIntersection;
-    }
-};
-
-module.exports = CircleIntersector;
-});
-
-define('toxi/geom/Cone',["require", "exports", "module", "../internals","./Vec3D","./mesh/TriangleMesh"], function(require, exports, module) {
-
-var extend = require('../internals').extend,
-	Vec3D = require('./Vec3D'),
-	TriangleMesh = require('./mesh/TriangleMesh');
-
-/**
- * @class A geometric definition of a cone (and cylinder as a special case) with
- * support for mesh creation/representation. The class is currently still
- * incomplete in that it doesn't provide any other features than the
- * construction of a cone shaped mesh.
- * @augments toxi.Vec3D
- * @member toxi
- * @param pos
- *            centre position
- * @param dir
- *            direction vector
- * @param rNorth
- *            radius on the side in the forward direction
- * @param rSouth
- *            radius on the side in the opposite direction
- * @param len
- *            length of the cone
- */
-var	Cone = function(pos,dir,rNorth, rSouth,len) {
-	Vec3D.apply(this,[pos]);
-	this.dir = dir.getNormalized();
-	this.radiusNorth = rNorth;
-	this.radiusSouth = rSouth;
-	this.length = len;
-};
-
-extend(Cone,Vec3D);
-
-Cone.prototype.toMesh = function(args) {
-	var opts = {
-		mesh : undefined,
-		steps : NaN,
-		thetaOffset : 0,
-		topClosed : true,
-		bottomClosed : true
-	};
-	
-		
-	if ( arguments.length == 1) {
-		if (typeof arguments[0] == 'object') {
-			//##then it was a javascript option-object
-			var optionsObject = arguments[0];
-			opts.mesh = optionsObject.mesh;
-			opts.steps = optionsObject.steps || optionsObject.resolution || optionsObject.res;
-			opts.thetaOffset = optionsObject.thetaOffset || opts.thetaOffset;
-			opts.topClosed = optionsObject.topClosed || opts.topClosed;
-			opts.bottomClosed = optionsObject.bottomClosed || opts.bottomClosed;
-		} else {
-			opts.steps = arguments[0];
-		}
-	}
-	else if ( arguments.length == 2 ) {
-		opts.steps = arguments[0];
-		opts.thetaOffset = arguments[1];
-	}
-	else if ( arguments.length == 5 ) {
-		opts.mesh = arguments[0];
-		opts.steps = arguments[1];
-		opts.thetaOffset = arguments[2];
-		opts.topClosed = arguments[3];
-		opts.bottomClosed = arguments[4];
-	}
-	
-	var c = this.add(0.01, 0.01, 0.01),
-		n = c.cross(this.dir.getNormalized()).normalize(),
-		halfAxis = this.dir.scale(this.length * 0.5),
-		p = this.sub(halfAxis),
-		q = this.add(halfAxis),
-		south = [],
-		north = [],
-		phi = (Math.PI*2) / opts.steps;
-	
-	
-	var i = 0;
-	for(i=0;i<opts.steps;i++){
-		var theta = i * phi + opts.thetaOffset;
-		var nr = n.getRotatedAroundAxis(this.dir,theta);
-			
-		south[i] = nr.scale(this.radiusSouth).addSelf(p);
-		north[i] = nr.scale(this.radiusNorth).addSelf(q);
-	}
-	
-	
-	var numV = opts.steps * 2 + 2,
-		numF = opts.steps * 2 + (opts.topClosed ? opts.steps : 0) + (opts.bottomClosed ? opts.steps : 0),
-		mesh = opts.mesh || new TriangleMesh("cone",numV,numF);
-
-	for(i=0, j=1; i<opts.steps; i++, j++){
-		if(j == opts.steps){
-			j = 0;
-		}
-		mesh.addFace(south[i],north[i],south[j],undefined,undefined,undefined,undefined);
-		mesh.addFace(south[j],north[i],north[j],undefined,undefined,undefined,undefined);
-		if(opts.bottomClosed){
-			mesh.addFace(p, south[i], south[j], undefined,undefined,undefined,undefined);
-		}
-		if(opts.topClosed){
-			mesh.addFace(north[i], q, north[j], undefined,undefined,undefined,undefined);
-		}
-	}
-	
-	return mesh;
-};
-
-module.exports = Cone;
-
-});
-
-define('toxi/geom/IsectData2D',["require", "exports", "module", "./Vec2D"], function(require, exports, module) {
-
-var Vec2D = require('./Vec2D');
+define('toxi/geom/mesh/PlaneSelector',["require", "exports", "module", "../../internals","./VertexSelector"], function(require, exports, module) {
+var extend = require('../../internals').extend,
+    VertexSelector = require('./VertexSelector');
 
 /**
  * @class
  * @member toxi
+ * @augments toxi.VertexSelector
  */
-var	IsectData2D = function(isec){
-	if(isec !== undefined){
-		this.isIntersection = isec.isIntersection;
-		this.dist = isec.dist;
-		this.pos = isec.pos.copy();
-		this.dir = isec.dir.copy();
-		this.normal = isec.normal.copy();
-	}
-	else {
-		this.clear();
-	}
-};
-
-IsectData2D.prototype = {
-	clear: function(){
-		this.isIntersection = false;
-		this.dist = 0;
-		this.pos = new Vec2D();
-		this.dir = new Vec2D();
-		this.normal = new Vec2D();
-	},
-	
-	toString: function(){
-		var s = "isec: "+this.isIntersection;
-		if(this.isIntersection){
-			s+= " at:"+this.pos+ " dist:"+this.dist+" normal:"+this.normal;
-		}
-		return s;
-	}
-};
-
-module.exports = IsectData2D;
-});
-
-define('toxi/geom/IsectData3D',["require", "exports", "module", "./Vec3D"], function(require, exports, module) {
-
-var Vec3D = require('./Vec3D');
-
-/**
- * @class
- * @member toxi
- */
-var	IsectData3D = function(isec){
-	if(isec !== undefined){
-		this.isIntersection = isec.isIntersection;
-		this.dist = isec.dist;
-		this.pos = isec.pos.copy();
-		this.dir = isec.dir.copy();
-		this.normal = isec.normal.copy();
-	}
-	else {
-		this.clear();
-	}
-};
-
-IsectData3D.prototype = {
-	clear: function(){
-		this.isIntersection = false;
-		this.dist = 0;
-		this.pos = new Vec3D();
-		this.dir = new Vec3D();
-		this.normal = new Vec3D();
-	},
-	
-	toString: function(){
-		var s = "isec: "+this.isIntersection;
-		if(this.isIntersection){
-			s += " at:"+this.pos+ " dist:"+this.dist+" normal:"+this.normal;
-		}
-		return s;
-	}
-};
-
-module.exports = IsectData3D;
-});
-
-define('toxi/geom/Ray3D',["require", "exports", "module", "../internals","./Vec3D","./Line3D"], function(require, exports, module) {
-
-var extend = require('../internals').extend,
-	Vec3D = require('./Vec3D'),
-	Line3D = require('./Line3D');
-
-/**
- * @class
- * @member toxi
- */
-var	Ray3D = function(a,b,c,d){
-	var o, dir;
-	if(arguments.length == 4){
-		o = new Vec3D(a,b,c);
-		dir = d;
-	}
-	else if(arguments.length == 2){
-		o = a;
-		dir = b;
-	}
-	else {
-		o = new Vec3D();
-		dir = Vec3D.Y_AXIS.copy();
-	}
-	Vec3D.apply(this,[o]);
-	this.dir = dir;
-};
-
-extend(Ray3D,Vec3D);
-
-/**
-	Returns a copy of the ray's direction vector.
-	@return vector
-*/
-Ray3D.prototype.getDirection = function() {
-    return this.dir.copy();
-};
-
-/**
-	Calculates the distance between the given point and the infinite line
-	coinciding with this ray.
-	@param p
-*/
-Ray3D.prototype.getDistanceToPoint = function(p) {
-    var sp = p.sub(this);
-    return sp.distanceTo(this.dir.scale(sp.dot(this.dir)));
-};
-
-/**
-	Returns the point at the given distance on the ray. The distance can be
-	any real number.
-	@param dist
-	@return vector
-*/
-Ray3D.prototype.getPointAtDistance = function(dist) {
-    return this.add(this.dir.scale(dist));
-};
-
-/**
-  Uses a normalized copy of the given vector as the ray direction. 
-  @param d new direction
-  @return itself
-*/
-Ray3D.prototype.setDirection = function(d) {
-    this.dir.set(d).normalize();
+var PlaneSelector = function(mesh,plane,classifier, tolerance) {
+    VertexSelector.apply(this,[mesh]);
+    this.plane = plane;
+    this.classifier = classifier;
+    this.tolerances = (tolerance === undefined)? 0.0001 : tolerance;
+};
+extend(PlaneSelector,VertexSelector);
+PlaneSelector.prototype.selectVertices = function() {
+    this.clearSelection();
+    var verts = this.mesh.getVertices();
+    var l = verts.length;
+    for (var i=0;i<l;i++) {
+		var v = verts[i];
+        if (this.plane.classifyPoint(v, this.tolerance) == this.classifier) {
+            this.selection.add(v);
+        }
+    }
     return this;
 };
 
-/**
-  Converts the ray into a 3D Line segment with its start point coinciding
-  with the ray origin and its other end point at the given distance along
-  the ray.
-  
-  @param dist end point distance
-  @return line segment
-*/
-Ray3D.prototype.toLine3DWithPointAtDistance = function(dist) {
-    return new Line3D(this, this.getPointAtDistance(dist));
-};
-
-Ray3D.prototype.toString = function() {
-    return "origin: " + this.parent.toString.call(this) + " dir: " + this.dir;
-};
-
-module.exports = Ray3D;
-});
-
-define('toxi/geom/Plane',["require", "exports", "module", "../internals","../math/mathUtils","./Ray3D","./Vec3D","./mesh/TriangleMesh"], function(require, exports, module) {
-
-var extend = require('../internals').extend,
-	mathUtils = require('../math/mathUtils'),
-	Ray3D = require('./Ray3D'),
-	Vec3D = require('./Vec3D'),
-	TriangleMesh = require('./mesh/TriangleMesh');
-
-/**
- * @class
- * @member toxi
- * @augments Vec3D
- */
-var	Plane = function(tri_or_origin,norm) {
-	var origin, normal;
-	if(arguments.length === 0){
-		origin = new Vec3D();
-		normal = Vec3D.Y_AXIS.copy();
-	} else if(arguments.length == 1){ //it should've been a Triangle
-		origin = arguments[0].computeCentroid();
-		normal = arguments[0].computeNormal();
-	} else { //Vec3D, Vec3D
-		origin = arguments[0];
-		normal = arguments[1].getNormalized();
-	}
-	Vec3D.apply(this,[origin]);
-	this.normal = normal;
-};
-extend(Plane,Vec3D);
-Plane.Classifier = {
-	FRONT: "front",
-	BACK: "back",
-	ON_PLANE: "on plane"
-};
-Plane.XY = new Plane(new Vec3D(), Vec3D.Z_AXIS);
-Plane.XZ = new Plane(new Vec3D(), Vec3D.Y_AXIS);
-Plane.YZ = new Plane(new Vec3D(), Vec3D.X_AXIS);
-
-
-/**
-* Classifies the relative position of the given point to the plane using
-* the given tolerance.
-* @return One of the 3 classification types: FRONT, BACK, ON_PLANE
-*/
-Plane.prototype.classifyPoint = function(p, tolerance){
-	var d = this.sub(p).normalize().dot(this.normal);
-	if( d < -tolerance){
-		return Plane.Classifier.FRONT;
-	} else if( d > tolerance){
-		return Plane.Classifier.BACK;
-	}
-	return Plane.Classifier.ON_PLANE;
-};
-
-Plane.prototype.containsPoint = function(p){
-	return this.classifyPoint(p, mathUtils.EPS) == Plane.Classifier.ON_PLANE;
-};
-
-Plane.prototype.getDistanceToPoint = function(p){
-	var sn = this.normal.dot(p.sub(this)),
-		sd = this.normal.magSquared(),
-		isec = p.add(this.normal.scale(sn / sd));
-		return isec.distanceTo(p);
-};
-
-Plane.prototype.getIntersectionWithRay = function(r){
-	var denom = this.normal.dot(r.getDirection()),
-		u;
-	if(denom > mathUtils.EPS){
-		u = this.normal.dot(this.sub(r)) / denom;
-		return r.getPointAtDistance(u);
-	} else {
-		return undefined;
-	}
-};
-
-Plane.prototype.getProjectedPoint = function(p){
-	var dir, proj;
-	if(this.normal.dot(this.sub(p)) < 0){
-		dir = this.normal.getInverted();
-	} else {
-		dir = this.normal;
-	}
-	proj = new Ray3D(p,dir).getPointAtDistance(this.getDistanceToPoint(p));
-	return proj;
-};
-/**
-* Calculates the distance of the vector to the given plane in the specified
-* direction. A plane is specified by a 3D point and a normal vector
-* perpendicular to the plane. Normalized directional vectors expected (for
-* rayDir and planeNormal).
-* 
-* @param {Ray3D} ray intersection ray
-* @return {Number} distance to plane in world units, -1 if no intersection.
-*/
-
-Plane.prototype.intersectRayDistance = function(ray){
-	var d = this.normal.dot(this),
-		numer = this.normal.dot(ray) + d,
-		denom = this.normal.dot(ray.dir);
-
-		//normal is orthogonal to vector, cant intersect
-		if(mathUtils.abs(denom) < mathUtils.EPS){
-			return -1;
-		}
-		return - (numer / denom);
-};
-
-/**
-* Creates a TriangleMesh representation of the plane as a finite, squared
-* quad of the requested size, centred around the current plane point.
-* @param {TriangleMesh} mesh (optional)
-* @param size desired edge length
-* @return mesh
-*/
-
-Plane.prototype.toMesh = function(a,b){
-	var size, mesh,
-		p,
-		n, m, a, b, c, d;
-	if(arguments.length == 1){
-		size = a;
-		mesh = new TriangleMesh("plane", 4, 2);
-	} else {
-		mesh = a;
-		size = b;
-	}
-};
-
-module.exports = Plane;
-
-
-});
-
-define('toxi/geom/Ray3DIntersector',["require", "exports", "module", "./IsectData3D","../math/mathUtils"], function(require, exports, module) {
-
-var IsectData3D = require('./IsectData3D'),
-	mathUtils = require('../math/mathUtils');
-
-/**
- * @class
- * @member toxi
- */
-Ray3DIntersector = function(ray){
-	this.ray = ray;
-	this.isec = new IsectData3D();
-};
-
-Ray3DIntersector.prototype = {
-	getIntersectionData: function(){
-		return this.isec;
-	},
-	
-	intersectsRay: function(other){
-		var n = this.ray.dir.cross(other.dir);
-		var sr = this.ray.sub(other);
-		var absX = mathUtils.abs(n.x);
-		var absY = mathUtils.abs(n.y);
-		var absZ = mathUtils.abs(n.z);
-		var t;
-		if(absZ > absX && absZ > absY){
-			t = (sr.x * other.dir.y - sr.y * other.dir.x) / n.z;
-		} else if(absX > absY){
-			t = (sr.y * other.dir.z - sr.z * other.dir.y) / n.x;
-		} else {
-			t = (sr.z * other.dir.x - sr.x * other.dir.z) / n.y;
-		}
-		this.isec.isIntersection = (t <= mathUtils.EPS && !isFinite(t));
-		this.isec.pos = this.ray.getPointAtDistance(-t);
-		return this.isec.isIntersection;
-	}
-};
-
-module.exports = Ray3DIntersector;
-});
-
-define('toxi/geom/Rect',["require", "exports", "module", "../math/mathUtils","./Vec2D","./Line2D","./Polygon2D","../internals"], function(require, exports, module) {
-
-var	internals = require('../internals'),
-	mathUtils = require('../math/mathUtils'),
-	Vec2D = require('./Vec2D'),
-	Line2D = require('./Line2D'),
-	Polygon2D = require('./Polygon2D');
-
-/**
- * @class
- * @member toxi
- * @param {Number} [x]
- * @param {Number} [y]
- * @param {Number} [width]
- * @param {Number} [height]
- */
-var	Rect = function(a,b,width,height){
-	if(arguments.length == 2){ //then it should've been 2 Vec2D's
-		if( !( internals.tests.hasXY( a ) ) ){
-			throw new Error("Rect received incorrect parameters");
-		} else {
-			this.x = a.x;
-			this.y = a.y;
-			this.width = b.x - this.x;
-			this.height = b.y - this.y;
-		}
-	} else if(arguments.length == 4){
-		this.x = a;
-		this.y = b;
-		this.width = width;
-		this.height = height;
-	} else if(arguments.length == 1){ //object literal with x,y,width,height
-		var o = arguments[0];
-		if( internals.tests.hasXYWidthHeight( o ) ){
-			this.x = o.x;
-			this.y = o.y;
-			this.width = o.width;
-			this.height = o.height;
-		}
-	} else if(arguments.length > 0){
-		throw new Error("Rect received incorrect parameters");
-	}
-};
-
-Rect.fromCenterExtent = function(center,extent){
-	return new Rect(center.sub(extent),center.add(extent));
-};
-
-Rect.prototype = {
-	containsPoint: function(p){
-		var px = p.x;
-		var py = p.y;
-		if(px < this.x || px >= this.x + this.width){
-			return false;
-		}
-		if(py < this.y || py >= this.y + this.height){
-			return false;
-		}
-		return true;
-	},
-	
-	copy: function(){
-		return new Rect(this.x,this.y,this.width,this.height);
-	},
-	
-	getArea: function(){
-		return this.width * this.height;
-	},
-	
-	getAspect: function(){
-		return this.width / this.height;
-	},
-	
-	getBottom: function(){
-		return this.y + this.height;
-	},
-	
-	getBottomRight: function(){
-		return new Vec2D(this.x + this.width, this.y + this.height);
-	},
-	
-	getCentroid: function(){
-		return new Vec2D(this.x + this.width * 0.5, this.y + this.height * 0.5);
-	},
-	
-	getDimensions: function(){
-		return new Vec2D(this.width,this.height);
-	},
-	
-	getEdge: function(id){
-		var edge;
-		switch(id){
-			case 0:
-				edge = new Line2D(
-					new Vec2D(this.x,this.y),
-					new Vec2D(this.x + this.width, this.y)
-				);
-				break;
-			case 1:
-				edge = new Line2D(
-					new Vec2D(this.x + this.width, this.y),
-					new Vec2D(this.x + this.width, this.y + this.height)
-				);
-				break;
-			case 2:
-				edge = new Line2D(
-					new Vec2D(this.x, this.y + this.height),
-					new Vec2D(this.x + this.width, this.y + this.height)
-				);
-				break;
-			case 3:
-				edge = new Line2D(
-					new Vec2D(this.x,this.y),
-					new Vec2D(this.x,this.y+this.height)
-				);
-				break;
-			default:
-				throw new Error("edge ID needs to be 0...3");
-		}
-		return edge;	
-	},
-	
-	getLeft: function(){
-		return this.x;
-	},
-	
-	getRight: function(){
-		return this.x + this.width;
-	},
-	
-	getTop: function(){
-		return this.y;
-	},
-	
-	getTopLeft: function(){
-		return new Vec2D(this.x,this.y);
-	},
-	
-	intersectsRay: function(ray,minDist,maxDist){ 
-		//returns Vec2D of point intersection
-		var invDir = ray.getDirection().reciprocal();
-		var signDirX = invDir.x < 0;
-		var signDirY = invDir.y < 0;
-		var min = this.getTopLeft();
-		var max = this.getBottomRight();
-		var bbox = signDirX ? max : min;
-		var tmin = (bbox.x - ray.x) * invDir.x;
-		bbox = signDirX ? min : max;
-		var tmax = (bbox.x - ray.x) * invDir.x;
-		bbox = signDirY ? max : min;
-		var tymin = (bbox.y - ray.y) * invDir.y;
-		bbox = signDirY ? min : max;
-		var tymax = (bbox.y - ray.y) * invDir.y;
-		if((tmin > tymax) || (tymin > tmax)){
-			return undefined;
-		}
-		if(tymin > tmin){
-			tmin = tymin;
-		}
-		if (tymax < tmax) {
-            tmax = tymax;
-        }
-        if ((tmin < maxDist) && (tmax > minDist)) {
-            return ray.getPointAtDistance(tmin); 
-        }
-        return undefined;
-	},
-	
-	intersectsRect: function(r){
-		return !(this.x > r.x + r.width || this.x + this.width < r.x || this.y > r.y + r.height || this.y + this.height < r.y);
-	},
-	
-	scale: function(s){
-		var c = this.getCentroid();
-		this.width *= s;
-		this.height *= s;
-		this.x = c.x - this.width * 0.5;
-		this.y = c.y - this.height * 0.5;
-		return this;
-	},
-	
-	set: function(x,y,width,height){
-		if(arguments.length == -1){
-			this.y = x.y;
-			this.width = x.width;
-			this.height = x.height;
-			this.x = x.x;
-		} else if(arguments.length === 4) {
-			this.x = x;
-			this.y = y;
-			this.width = width;
-			this.height = height;
-		} else {
-			throw new Error("Rect set() received wrong parameters");
-		}
-	},
-	
-	setDimensions: function(dim){
-		this.width = dim.x;
-		this.height = dim.y;
-		return this;
-	},
-	
-	setPosition: function(pos){
-		this.x = pos.x;
-		this.y = pos.y;
-		return this;
-	},
-	
-	toPolygon2D: function(){
-		var poly = new Polygon2D();
-		poly.add(new Vec2D(this.x,this.y));
-		poly.add(new Vec2D(this.x+this.width,this.y));
-		poly.add(new Vec2D(this.x+this.width,this.y+this.height));
-		poly.add(new Vec2D(this.x,this.y+this.height));
-		return poly;
-	},
-	
-	toString: function(){
-		return "rect: {x: "+this.x +", y: "+this.y+ ", width: "+this.width+ ", height: "+this.height+"}";
-	},
-	
-	union: function(r){
-		var tmp = mathUtils.max(this.x + this.width, r.x + r.width);
-		this.x = mathUtils.min(this.x,r.x);
-		this.width = tmp - this.x;
-		tmp = mathUtils.max(this.y + this.height, r.y + r.height);
-		this.y = mathUtils.min(this.y,r.y);
-		this.height = tmp - this.y;
-		return this;
-	}
-};
-
-module.exports = Rect;
-
-
-
-
-});
-
-define('toxi/geom/mesh/SphereFunction',["require", "exports", "module", "../../math/mathUtils","../Vec3D","../Sphere"], function(require, exports, module) {
-
-var mathUtils = require('../../math/mathUtils'),
-	Vec3D = require('../Vec3D'),
-	internals = require('../../internals'),
-	Sphere = require('../Sphere');
-
-/**
- * @class This implementation of a {@link SurfaceFunction} samples a given
- * {@link Sphere} instance when called by the {@link SurfaceMeshBuilder}.
- * @member toxi
- */
-var	SphereFunction = function(sphere_or_radius) {
-	if(sphere_or_radius === undefined){
-		this.sphere = new Sphere(new Vec3D(),1);
-	}
-	
-	if(internals.tests.isSphere( sphere_or_radius )){
-		this.sphere = sphere_or_radius;
-	}
-	else{
-		this.sphere = new Sphere(new Vec3D(),sphere_or_radius);
-	}
-	this.phiRange = mathUtils.PI;
-	this.thetaRange = mathUtils.TWO_PI;
-};
-
-SphereFunction.prototype = {
-	
-	computeVertexFor: function(p,phi,theta) {
-	    phi -= mathUtils.HALF_PI;
-	    var cosPhi = mathUtils.cos(phi);
-	    var cosTheta = mathUtils.cos(theta);
-	    var sinPhi = mathUtils.sin(phi);
-	    var sinTheta = mathUtils.sin(theta);
-	    var t = mathUtils.sign(cosPhi) * mathUtils.abs(cosPhi);
-	    p.x = t * mathUtils.sign(cosTheta) * mathUtils.abs(cosTheta);
-	    p.y = mathUtils.sign(sinPhi) * mathUtils.abs(sinPhi);
-	    p.z = t * mathUtils.sign(sinTheta) * mathUtils.abs(sinTheta);
-	    return p.scaleSelf(this.sphere.radius).addSelf(this.sphere);
-	},
-	
-	getPhiRange: function() {
-	    return this.phiRange;
-	},
-	
-	getPhiResolutionLimit: function(res) {
-	    return res;
-	},
-	
-	getThetaRange: function() {
-	    return this.thetaRange;
-	},
-	
-	getThetaResolutionLimit: function(res) {
-	    return res;
-	},
-	
-	setMaxPhi: function(max) {
-	    this.phiRange = mathUtils.min(max / 2, mathUtils.PI);
-	},
-	
-	setMaxTheta: function(max) {
-	    this.thetaRange = mathUtils.min(max, mathUtils.TWO_PI);
-	}
-};
-
-module.exports = SphereFunction;
+module.exports = PlaneSelector;
 });
 
 define('toxi/geom/mesh/SurfaceMeshBuilder',["require", "exports", "module", "./TriangleMesh","../Vec3D","../Vec2D"], function(require, exports, module) {
@@ -8166,6 +6571,2167 @@
 };
 
 module.exports = Sphere;
+});
+
+define('toxi/geom/mesh/SphereFunction',["require", "exports", "module", "../../math/mathUtils","../Vec3D","../Sphere"], function(require, exports, module) {
+
+var mathUtils = require('../../math/mathUtils'),
+	Vec3D = require('../Vec3D'),
+	internals = require('../../internals'),
+	Sphere = require('../Sphere');
+
+/**
+ * @class This implementation of a {@link SurfaceFunction} samples a given
+ * {@link Sphere} instance when called by the {@link SurfaceMeshBuilder}.
+ * @member toxi
+ */
+var	SphereFunction = function(sphere_or_radius) {
+	if(sphere_or_radius === undefined){
+		this.sphere = new Sphere(new Vec3D(),1);
+	}
+	
+	if(internals.tests.isSphere( sphere_or_radius )){
+		this.sphere = sphere_or_radius;
+	}
+	else{
+		this.sphere = new Sphere(new Vec3D(),sphere_or_radius);
+	}
+	this.phiRange = mathUtils.PI;
+	this.thetaRange = mathUtils.TWO_PI;
+};
+
+SphereFunction.prototype = {
+	
+	computeVertexFor: function(p,phi,theta) {
+	    phi -= mathUtils.HALF_PI;
+	    var cosPhi = mathUtils.cos(phi);
+	    var cosTheta = mathUtils.cos(theta);
+	    var sinPhi = mathUtils.sin(phi);
+	    var sinTheta = mathUtils.sin(theta);
+	    var t = mathUtils.sign(cosPhi) * mathUtils.abs(cosPhi);
+	    p.x = t * mathUtils.sign(cosTheta) * mathUtils.abs(cosTheta);
+	    p.y = mathUtils.sign(sinPhi) * mathUtils.abs(sinPhi);
+	    p.z = t * mathUtils.sign(sinTheta) * mathUtils.abs(sinTheta);
+	    return p.scaleSelf(this.sphere.radius).addSelf(this.sphere);
+	},
+	
+	getPhiRange: function() {
+	    return this.phiRange;
+	},
+	
+	getPhiResolutionLimit: function(res) {
+	    return res;
+	},
+	
+	getThetaRange: function() {
+	    return this.thetaRange;
+	},
+	
+	getThetaResolutionLimit: function(res) {
+	    return res;
+	},
+	
+	setMaxPhi: function(max) {
+	    this.phiRange = mathUtils.min(max / 2, mathUtils.PI);
+	},
+	
+	setMaxTheta: function(max) {
+	    this.thetaRange = mathUtils.min(max, mathUtils.TWO_PI);
+	}
+};
+
+module.exports = SphereFunction;
+});
+
+define('toxi/geom/mesh/SphericalHarmonics',["require", "exports", "module", "../../math/mathUtils"], function(require, exports, module) {
+
+var mathUtils = require('../../math/mathUtils');
+
+/**
+ * @class Spherical harmonics surface evaluator based on code by Paul Bourke:
+ * http://local.wasp.uwa.edu.au/~pbourke/geometry/sphericalh/
+ * @member toxi
+ */
+var SphericalHarmonics = function(m) {
+    this.m = m;
+};
+
+SphericalHarmonics.prototype = {
+    // toxiclibs - FIXME check where flipped vertex order is coming from sometimes
+    computeVertexFor: function(p,phi,theta) {
+        var r = 0;
+        r += Math.pow(mathUtils.sin(this.m[0] * theta), this.m[1]);
+        r += Math.pow(mathUtils.cos(this.m[2] * theta), this.m[3]);
+        r += Math.pow(mathUtils.sin(this.m[4] * phi), this.m[5]);
+        r += Math.pow(mathUtils.cos(this.m[6] * phi), this.m[7]);
+
+        var sinTheta = mathUtils.sin(theta);
+        p.x = r * sinTheta * mathUtils.cos(phi);
+        p.y = r * mathUtils.cos(theta);
+        p.z = r * sinTheta * mathUtils.sin(phi);
+        return p;
+    },
+
+    getPhiRange: function() {
+        return mathUtils.TWO_PI;
+    },
+
+    getPhiResolutionLimit: function(res) {
+        return res;
+    },
+
+    getThetaRange: function() {
+        return mathUtils.PI;
+    },
+
+    getThetaResolutionLimit: function(res) {
+        return res;
+    }
+};
+
+module.exports = SphericalHarmonics;
+});
+
+define('toxi/geom/mesh/SuperEllipsoid',["require", "exports", "module", "../../math/mathUtils","./TriangleMesh"], function(require, exports, module) {
+
+var mathUtils = require('../../math/mathUtils');
+
+var TriangleMesh = require('./TriangleMesh');
+
+/**
+ * @class
+ * @member toxi
+ */
+var	SuperEllipsoid = function(n1,n2) {
+	this.p1 = n1;
+	this.p2 = n2;
+};
+
+SuperEllipsoid.prototype = {
+	computeVertexFor: function(p,phi,theta) {
+		phi -= mathUtils.HALF_PI;
+		var cosPhi = mathUtils.cos(phi),
+			cosTheta = mathUtils.cos(theta),
+			sinPhi = mathUtils.sin(phi),
+			sinTheta = mathUtils.sin(theta);
+
+		var t = mathUtils.sign(cosPhi) * Math.pow(mathUtils.abs(cosPhi), this.p1);
+		p.x = t * mathUtils.sign(cosTheta) * Math.pow(Math.abs(cosTheta), this.p2);
+		p.y = mathUtils.sign(sinPhi) * Math.pow(Math.abs(sinPhi), this.p1);
+		p.z = t * mathUtils.sign(sinTheta) * Math.pow(mathUtils.abs(sinTheta), this.p2);
+		return p;
+	},
+ 
+	getPhiRange: function() {
+		return mathUtils.TWO_PI;
+	},
+
+	getPhiResolutionLimit: function(res) {
+		return res / 2;
+	},
+
+	getThetaRange: function() {
+		return mathUtils.TWO_PI;
+	},
+
+	getThetaResolutionLimit: function(res) {
+		return res;
+	}
+};
+
+module.exports = SuperEllipsoid;
+});
+
+define('toxi/math/Interpolation2D',["require", "exports", "module","../internals"], function(require, exports, module) {
+var internals = require("../internals");
+
+/**
+ * @class Implementations of 2D interpolation functions (currently only bilinear).
+ * @member toxi
+ * @static
+ */
+var Interpolation2D = {};
+/**
+ * @param {Number} x
+ *            x coord of point to filter (or Vec2D p)
+ * @param {Number} y
+ *            y coord of point to filter (or Vec2D p1)
+ * @param {Number} x1
+ *            x coord of top-left corner (or Vec2D p2)
+ * @param {Number} y1
+ *            y coord of top-left corner
+ * @param {Number} x2
+ *            x coord of bottom-right corner
+ * @param {Number} y2
+ *            y coord of bottom-right corner
+ * @param {Number} tl
+ *            top-left value
+ * @param {Number} tr
+ *            top-right value (do not use if first 3 are Vec2D)
+ * @param {Number} bl
+ *            bottom-left value (do not use if first 3 are Vec2D)
+ * @param {Number} br
+ *            bottom-right value (do not use if first 3 are Vec2D)
+ * @return {Number} interpolated value
+ */
+Interpolation2D.bilinear = function(_x, _y, _x1,_y1, _x2, _y2, _tl, _tr, _bl, _br) {
+	var x,y,x1,y1,x2,y2,tl,tr,bl,br;
+	if( internals.tests.hasXY( _x ) ) //if the first 3 params are passed in as Vec2Ds
+	{
+		x = _x.x;
+		y = _x.y;
+		
+		x1 = _y.x;
+		y1 = _y.y;
+		
+		x2 = _x1.x;
+		y2 = _x1.y;
+		
+		tl = _y1;
+		tr = _x2;
+		bl = _y2;
+		br = _tl;
+	} else {
+		x = _x;
+		y = _y;
+		x1 = _x1;
+		y1 = _y1;
+		x2 = _x2;
+		y2 = _y2;
+		tl = _tl;
+		tr = _tr;
+		bl = _bl;
+		br = _br;
+	}
+    var denom = 1.0 / ((x2 - x1) * (y2 - y1));
+    var dx1 = (x - x1) * denom;
+    var dx2 = (x2 - x) * denom;
+    var dy1 = y - y1;
+    var dy2 = y2 - y;
+    return (tl * dx2 * dy2 + tr * dx1 * dy2 + bl * dx2 * dy1 + br* dx1 * dy1);
+};
+
+module.exports = Interpolation2D;
+});
+
+define('toxi/geom/Ray3D',["require", "exports", "module", "../internals","./Vec3D","./Line3D"], function(require, exports, module) {
+
+var extend = require('../internals').extend,
+	Vec3D = require('./Vec3D'),
+	Line3D = require('./Line3D');
+
+/**
+ * @class
+ * @member toxi
+ */
+var	Ray3D = function(a,b,c,d){
+	var o, dir;
+	if(arguments.length == 4){
+		o = new Vec3D(a,b,c);
+		dir = d;
+	}
+	else if(arguments.length == 2){
+		o = a;
+		dir = b;
+	}
+	else {
+		o = new Vec3D();
+		dir = Vec3D.Y_AXIS.copy();
+	}
+	Vec3D.apply(this,[o]);
+	this.dir = dir;
+};
+
+extend(Ray3D,Vec3D);
+
+/**
+	Returns a copy of the ray's direction vector.
+	@return vector
+*/
+Ray3D.prototype.getDirection = function() {
+    return this.dir.copy();
+};
+
+/**
+	Calculates the distance between the given point and the infinite line
+	coinciding with this ray.
+	@param p
+*/
+Ray3D.prototype.getDistanceToPoint = function(p) {
+    var sp = p.sub(this);
+    return sp.distanceTo(this.dir.scale(sp.dot(this.dir)));
+};
+
+/**
+	Returns the point at the given distance on the ray. The distance can be
+	any real number.
+	@param dist
+	@return vector
+*/
+Ray3D.prototype.getPointAtDistance = function(dist) {
+    return this.add(this.dir.scale(dist));
+};
+
+/**
+  Uses a normalized copy of the given vector as the ray direction. 
+  @param d new direction
+  @return itself
+*/
+Ray3D.prototype.setDirection = function(d) {
+    this.dir.set(d).normalize();
+    return this;
+};
+
+/**
+  Converts the ray into a 3D Line segment with its start point coinciding
+  with the ray origin and its other end point at the given distance along
+  the ray.
+  
+  @param dist end point distance
+  @return line segment
+*/
+Ray3D.prototype.toLine3DWithPointAtDistance = function(dist) {
+    return new Line3D(this, this.getPointAtDistance(dist));
+};
+
+Ray3D.prototype.toString = function() {
+    return "origin: " + this.parent.toString.call(this) + " dir: " + this.dir;
+};
+
+module.exports = Ray3D;
+});
+
+define('toxi/geom/IsectData3D',["require", "exports", "module", "./Vec3D"], function(require, exports, module) {
+
+var Vec3D = require('./Vec3D');
+
+/**
+ * @class
+ * @member toxi
+ */
+var	IsectData3D = function(isec){
+	if(isec !== undefined){
+		this.isIntersection = isec.isIntersection;
+		this.dist = isec.dist;
+		this.pos = isec.pos.copy();
+		this.dir = isec.dir.copy();
+		this.normal = isec.normal.copy();
+	}
+	else {
+		this.clear();
+	}
+};
+
+IsectData3D.prototype = {
+	clear: function(){
+		this.isIntersection = false;
+		this.dist = 0;
+		this.pos = new Vec3D();
+		this.dir = new Vec3D();
+		this.normal = new Vec3D();
+	},
+	
+	toString: function(){
+		var s = "isec: "+this.isIntersection;
+		if(this.isIntersection){
+			s += " at:"+this.pos+ " dist:"+this.dist+" normal:"+this.normal;
+		}
+		return s;
+	}
+};
+
+module.exports = IsectData3D;
+});
+
+define('toxi/geom/TriangleIntersector',[
+	"../math/mathUtils",
+	"./Triangle3D",
+	"./Vec3D",
+	"./IsectData3D"
+], function(mathUtils, Triangle3D, Vec3D, IsectData3D) {
+
+	/**
+	 * @param {Triangle3D} [t]
+	 */
+	var TriangleIntersector = function(t){
+		this.triangle = t || new Triangle3D();
+		this.isectData = new IsectData3D();
+	};
+
+	TriangleIntersector.prototype = {
+		getIntersectionData: function(){
+			return this.isectData;
+		},
+		getTriangle: function(){
+			return this.triangle;
+		},
+		/**
+		 * @param {Ray3D} ray
+		 * @returns {Boolean}
+		 */
+		intersectsRay: function(ray){
+			this.isectData.isIntersection = false;
+			var n = this.triangle.computeNormal(),
+				dotprod = n.dot(ray.dir);
+			if(dotprod < 0){
+				var rt = ray.sub(this.triangle.a),
+					t = -(n.x * rt.x + n.y * rt.y + n.z * rt.z) / (n.x * ray.dir.x + n.y * ray.dir.y + n.z * ray.dir.z);
+				if(t >= mathUtils.EPS){
+					var pos = ray.getPointAtDistance(t);
+					//check if pos is inside triangle
+					if(this.triangle.containsPoint(pos)){
+						this.isectData.isIntersection = true;
+						this.isectData.pos = pos;
+						this.isectData.normal = n;
+						this.isectData.dist = t;
+						this.isectData.dir = this.isectData.pos.sub(ray).normalize();
+					}
+				}
+			}
+			return this.isectData.isIntersection;
+		},
+		/**
+		 * @param {Triangle3D} tri
+		 * @returns {TriangleIntersector}
+		 */
+		setTriangle: function(tri){
+			this.triangle = tri;
+			return this;
+		}
+	};
+
+	return TriangleIntersector;
+});
+
+/**
+ * Implementation of a 2D grid based heightfield with basic intersection
+ * features and conversion to {@link TriangleMesh}. The terrain is always
+ * located in the XZ plane with the positive Y axis as up vector.
+ */
+define('toxi/geom/mesh/Terrain',[
+	'../../internals',
+	'../../math/mathUtils',
+	'../../math/Interpolation2D',
+	'../Ray3D',
+	'../TriangleIntersector',
+	'../Triangle3D',
+	'../IsectData3D',
+	'../../geom/Vec2D',
+	'../../geom/Vec3D',
+	'./TriangleMesh'
+], function(internals, mathUtils, Interpolation2D, Ray3D, TriangleIntersector, Triangle3D, IsectData3D, Vec2D, Vec3D, TriangleMesh){
+
+	/**
+	* Constructs a new and initially flat terrain of the given size in the XZ
+	* plane, centred around the world origin.
+	* 
+	* @param {Number} width
+	* @param {Number} depth
+	* @param {toxi.geom.Vec2D | Number} scale
+	*/
+	var Terrain = function(width, depth, scale){
+		this.width = width;
+		this._depth = depth;
+		if(!internals.hasProperties(scale,['x','y'])){
+			this.scale = new Vec2D(scale,scale);
+		} else {
+			this.scale = scale;
+		}
+		this.elevation = [];
+		var i = 0,
+			len = width * depth;
+		for(i=0; i<len; i++){
+			this.elevation[i] = 0;
+		}
+
+		this.__elevationLength = this.width * this._depth;
+		this.vertices = [];
+		var offset = new Vec3D(parseInt(this.width / 2,10), 0, parseInt(this._depth / 2,10)),
+			scaleXZ = this.scale.to3DXZ();
+		for(var z = 0, i =0; z < this._depth; z++){
+			for(var x = 0; x < this.width; x++){
+				this.vertices[i++] = new Vec3D(x,0,z).subSelf(offset).scaleSelf(scaleXZ);
+			}
+		}
+	};
+
+	Terrain.prototype = {
+		/**
+		* @return number of grid cells along the Z axis.
+		*/
+		getDepth: function(){
+			return this._depth;
+		},
+		getElevation: function(){
+			return this.elevation;
+		},
+		/**
+		* @param {Number} x
+		* @param {Number} z
+		* @return the elevation at grid point
+		*/
+		getHeightAtCell: function(x,z){
+			console.log("["+x+","+z+"]");
+			return this.elevation[this._getIndex(x,z)];
+		},
+		/**
+		* Computes the elevation of the terrain at the given 2D world coordinate
+		* (based on current terrain scale).
+		* 
+		* @param {Number} x scaled world coord x
+		* @param {Number} z scaled world coord z
+		* @return {Number} interpolated elevation
+		*/
+		getHeightAtPoint: function(x,z){
+			var xx = x / this.scale.x + this.width * 0.5,
+				zz = z / this.scale.y + this._depth * 0.5,
+				y = 0,
+				fl = {
+					xx: parseInt(xx,10),
+					zz: parseInt(zz,10)
+				};
+			if(xx >= 0 & xx < this.width && zz >= 0 && zz < this._depth){
+				
+				var x2 = parseInt(mathUtils.min(xx + 1, this.width - 1), 10),
+					z2 = parseInt(mathUtils.min(zz + 1, this._depth - 1), 10);
+
+				var	a = this.getHeightAtCell(fl.xx, fl.zz),
+					b = this.getHeightAtCell(x2, fl.zz),
+					c = this.getHeightAtCell(fl.xx, z2),
+					d = this.getHeightAtCell(x2, z2);
+				
+				y = Interpolation2D.bilinear(xx,zz, fl.xx, fl.zz, x2, z2, a, b, c, d);
+			}
+			return y;
+		},
+		/**
+		* Computes the array index for the given cell coords & checks if they're in
+		* bounds. If not an {@link IndexOutOfBoundsException} is thrown.
+		* 
+		* @param {Number} x
+		* @param {Number} z
+		* @return {Number} array index
+		*/
+		_getIndex: function(x,z){
+			var idx = z * this.width + x;
+			if(idx < 0 || idx > this.__elevationLength){
+				throw new Error("the given terrain cell is invalid: "+x+ ";"+z);
+			}
+			return idx;
+		},
+		/**
+		 * @return {Vec2D} the scale
+		 */
+		getScale: function(){
+			return this.scale;
+		},
+
+		getVertexAtCell: function(x,z){
+			return this.vertices[this._getIndex(x,z)];
+		},
+		/**
+		 * @return {Number} number of grid cells along X axis
+		 */
+		getWidth: function(){
+			return this.width;
+		},
+		/**
+		* Computes the 3D position (with elevation) and normal vector at the given
+		* 2D location in the terrain. The position is in scaled world coordinates
+		* based on the given terrain scale. The returned data is encapsulated in a
+		* {@link toxi.geom.IsectData3D} instance.
+		* 
+		* @param {Number} x
+		* @param {Number} z
+		* @return {IsectData3D} intersection data parcel
+		*/
+		intersectAtPoint: function(x,z){
+			var xx = x / this.scale.x + this.width * 0.5,
+				zz = z / this.scale.y + this._depth * 0.5,
+				isec = new IsectData3D();
+			if(xx >= 0 && xx < this.width && zz >= 0 && zz < this._depth){
+				var x2 = parseInt(mathUtils.min(xx + 1, this.width - 1),10),
+					z2 = parseInt(mathUtils.min(zz + 1, this._depth - 1),10),
+					fl = {
+						xx: parseInt(xx,10),
+						zz: parseInt(zz,10)
+					},
+					a = this.getVertexAtCell(fl.xx,fl.zz),
+					b = this.getVertexAtCell(x2, fl.zz),
+					c = this.getVertexAtCell(x2,z2),
+					d = this.getVertexAtCell(fl.xx,z2),
+					r = new Ray3D(new Vec3D(x, 10000, z), new Vec3D(0, -1, 0)),
+					i = new TriangleIntersector(new Triangle3D(a, b, d));
+				
+				console.log("ray",r);
+				console.log("intersector",i);
+
+				if(i.intersectsRay(r)){
+					isec = i.getIntersectionData();
+				} else {
+					i.setTriangle(new Triangle3D(b, c, d));
+					i.intersectsRay(r);
+					isec = i.getIntersectionData();
+				}
+			}
+			return isec;
+		},
+		/**
+		* Sets the elevation of all cells to those of the given array values.
+		* 
+		* @param {Array} elevation array of height values
+		* @return itself
+		*/
+		setElevation: function(elevation){
+			if(this.__elevationLength == elevation.length){
+				for(var i = 0, len = elevation.length; i<len; i++){
+					this.vertices[i].y = this.elevation[i] = elevation[i];
+				}
+			} else {
+				throw new Error("the given elevation array size does not match terrain");
+			}
+			return this;
+		},
+		/**
+		* Sets the elevation for a single given grid cell.
+		* 
+		* @param {Number} x
+		* @param {Number} z
+		* @param {Number} h new elevation value
+		* @return itself
+		*/
+		setHeightAtCell: function(x,z,h){
+			var index = this._getIndex(x,z);
+			this.elevation[index] = h;
+			this.vertices[index].y = h;
+			return this;
+		},
+		setScale: function(scale){
+			if(!internals.hasProperties(scale,['x','y'])){
+				this.scale = new Vec2D(scale,scale);
+			} else {
+				this.scale = scale;
+			}
+		},
+		toMesh: function(){
+			var opts = {
+				mesh: undefined,
+				minX: 0,
+				minZ: 0,
+				maxX: this.width,
+				maxZ: this._depth
+			};
+
+			var v = this.vertices,
+				w = this.width,
+				d = this._depth;
+
+			if(arguments.length == 1 && typeof arguments[0] == 'object'){
+				//options object
+				var args = arguments[0];
+				opts.mesh = args.mesh || new TriangleMesh("terrain");
+				opts.minX = args.minX || opts.minX;
+				opts.minZ = args.minZ || opts.minZ;
+				opts.maxX = args.maxX || opts.maxX;
+				opts.maxZ = args.maxZ || opts.maxZ;
+			} else if(arguments.length >= 5){
+				opts.mesh = arguments[0];
+				opts.minX = arguments[1];
+				opts.minZ = arguments[2];
+				opts.maxX  = arguments[3];
+				opts.maxZ = arguments[4];
+			}
+
+			opts.mesh = opts.mesh || new TriangleMesh("terrain");
+			opts.minX = mathUtils.clip(opts.minX, 0, w - 1);
+			opts.maxX = mathUtils.clip(opts.maxX, 0, w);
+			opts.minZ = mathUtils.clip(opts.minZ, 0, d-1);
+			opts.maxZ = mathUtils.clip(opts.maxZ, 0, d);
+			opts.minX++;
+			opts.minZ++;
+
+
+			for(var z = opts.minZ, idx = opts.minX * w; z < opts.maxZ; z++, idx += w){
+				for(var x = opts.minX; x < opts.maxX; x++){
+					opts.mesh.addFace(v[idx - w + x - 1], v[idx - w + x], v[idx + x - 1]);
+					opts.mesh.addFace(v[idx - w + x], v[idx + x], v[idx + x - 1]);
+				}
+			}
+			return opts.mesh;
+		}
+	};
+
+	return	Terrain;
+});
+define('toxi/geom/mesh',["require", "exports", "module", "./mesh/BezierPatch","./mesh/BoxSelector","./mesh/DefaultSelector","./mesh/Face","./mesh/OBJWriter","./mesh/PlaneSelector","./mesh/SphereFunction","./mesh/SphericalHarmonics","./mesh/SurfaceMeshBuilder","./mesh/SuperEllipsoid","./mesh/TriangleMesh","./mesh/Vertex","./mesh/VertexSelector","./mesh/Terrain"], function(require, exports, module) {
+module.exports = {
+	TriangleMesh: require('./mesh/TriangleMesh'),
+	BezierPatch: require('./mesh/BezierPatch'),
+	BoxSelector: require('./mesh/BoxSelector'),
+	DefaultSelector: require('./mesh/DefaultSelector'),
+	Face: require('./mesh/Face'),
+	OBJWriter: require('./mesh/OBJWriter'),
+	PlaneSelector: require('./mesh/PlaneSelector'),
+	SphereFunction: require('./mesh/SphereFunction'),
+	SphericalHarmonics: require('./mesh/SphericalHarmonics'),
+	SurfaceMeshBuilder: require('./mesh/SurfaceMeshBuilder'),
+	SuperEllipsoid: require('./mesh/SuperEllipsoid'),
+	Terrain: require('./mesh/Terrain'),
+	TriangleMesh: require('./mesh/TriangleMesh'),
+	Vertex: require('./mesh/Vertex'),
+	VertexSelector: require('./mesh/VertexSelector')
+};
+});
+
+define('toxi/geom/BernsteinPolynomial',["require", "exports", "module"], function(require, exports, module) {
+/**
+ * @class
+ * Helper class for the spline3d classes in this package. Used to compute
+ * subdivision points of the curve.
+ * @member toxi
+ * @param {Number} res number of subdivision steps between each control point of the spline3d
+ */
+var	BernsteinPolynomial = function(res) {
+	this.resolution = res;
+	var b0 = new Array(res),
+		b1 = new Array(res),
+		b2 = new Array(res),
+		b3 = new Array(res);
+	var t = 0;
+	var dt = 1.0 / (res - 1);
+	for (var i = 0; i < res; i++) {
+		var t1 = 1 - t;
+		var t12 = t1 * t1;
+		var t2 = t * t;
+		b0[i] = t1 * t12;
+		b1[i] = 3 * t * t12;
+		b2[i] = 3 * t2 * t1;
+		b3[i] = t * t2;
+		t += dt;
+	}
+	this.b0 = b0;
+	this.b1 = b1;
+	this.b2 = b2;
+	this.b3 = b3;
+};
+
+module.exports = BernsteinPolynomial;
+
+});
+
+define('toxi/geom/Ray2D',["require", "exports", "module", "../internals","./Vec2D","./Line2D"], function(require, exports, module) {
+
+var extend = require('../internals').extend,
+	Vec2D = require('./Vec2D'),
+	Line2D = require('./Line2D');
+
+/**
+ * @class
+ * @member toxi
+ */
+var	Ray2D = function(a,b,d){
+	var o, dir;
+	if(arguments.length == 3){
+		Vec2D.apply(this,[a,b]);
+		this.dir = d.getNormalized();
+	} else if(arguments.length == 2){
+		Vec2D.apply(this,[a]);
+		this.dir = b.getNormalized();
+	} else if(arguments.length === 0){
+		Vec2D.apply(this);
+		this.dir = Vec2D.Y_AXIS.copy();
+	}
+};
+extend(Ray2D,Vec2D);
+
+Ray2D.prototype.getDirection = function() {
+      return this.dir.copy();
+};
+/**
+ * Calculates the distance between the given point and the infinite line
+ * coinciding with this ray.
+ */
+Ray2D.prototype.getDistanceToPoint = function(p) {
+    var sp = p.sub(this);
+    return sp.distanceTo(this.dir.scale(sp.dot(this.dir)));
+};
+
+Ray2D.prototype.getPointAtDistance = function(dist) {
+    return this.add(this.dir.scale(dist));
+};
+
+/**
+ * Uses a normalized copy of the given vector as the ray direction.
+ * 
+ * @param d
+ *            new direction
+ * @return itself
+ */
+Ray2D.prototype.setDirection = function(d) {
+    this.dir.set(d).normalize();
+    return this;
+};
+
+/**
+ * Converts the ray into a 2D Line segment with its start point coinciding
+ * with the ray origin and its other end point at the given distance along
+ * the ray.
+ * 
+ * @param dist
+ *            end point distance
+ * @return line segment
+ */
+Ray2D.prototype.toLine2DWithPointAtDistance = function(dist) {
+    return new Line2D(this, this.getPointAtDistance(dist));
+};
+
+Ray2D.prototype.toString = function() {
+    return "origin: " + Vec2D.prototype.toString.apply(this) + " dir: " + this.dir;
+};
+
+module.exports = Ray2D;
+});
+
+define('toxi/geom/Line2D',["require", "exports", "module", "./Ray2D", "../internals"], function(require, exports, module) {
+
+var	Ray2D = require('./Ray2D'),
+	internals = require('../internals');
+
+
+/**
+ @class
+ @member toxi
+ */
+var Line2D = function( a, b) {
+	this.a = a;
+	this.b = b;
+};
+
+
+Line2D.prototype = {
+	/**
+	 * Computes the closest point on this line to the point given.
+	 * 
+	 * @param p
+	 *            point to check against
+	 * @return closest point on the line
+	 */
+	closestPointTo: function(p) {
+		var v = this.b.sub(this.a);
+		var t = p.sub(this.a).dot(v) / v.magSquared();
+		// Check to see if t is beyond the extents of the line segment
+		if (t < 0.0) {
+			return this.a.copy();
+		} else if (t > 1.0) {
+			return this.b.copy();
+		}
+		// Return the point between 'a' and 'b'
+		return this.a.add(v.scaleSelf(t));
+	},
+
+	copy: function() {
+		return new Line2D(this.a.copy(), this.b.copy());
+	},
+
+	equals: function(obj) {
+		if (this == obj) {
+			return true;
+		}
+		if (!( internals.tests.isLine2D( obj ) ) ) {
+			return false;
+		}
+		var l = obj;
+		return (this.a.equals(l.a) || this.a.equals(l.b)) && (this.b.equals(l.b) || this.b.equals(l.a));
+	},
+
+	getDirection: function() {
+		return this.b.sub(this.a).normalize();
+	},
+
+	getLength: function() {
+		return this.a.distanceTo(this.b);
+	},
+
+	getLengthSquared: function() {
+		return this.a.distanceToSquared(this.b);
+	},
+
+	getMidPoint: function() {
+		return this.a.add(this.b).scaleSelf(0.5);
+	},
+
+	getNormal: function() {
+		return this.b.sub(this.a).perpendicular();
+	},
+
+	getTheta: function() {
+		return this.a.angleBetween(this.b, true);
+	},
+
+	hasEndPoint: function(p) {
+		return this.a.equals(p) || this.b.equals(p);
+	},
+
+
+	/**
+	 * Computes intersection between this and the given line. The returned value
+	 * is a {@link LineIntersection} instance and contains both the type of
+	 * intersection as well as the intersection point (if existing).
+	 * 
+	 * Based on: http://local.wasp.uwa.edu.au/~pbourke/geometry/lineline2d/
+	 * 
+	 * @param l
+	 *            line to intersect with
+	 * @return intersection result
+	 */
+	intersectLine: function(l) {
+		var isec,
+			denom = (l.b.y - l.a.y) * (this.b.x - this.a.x) - (l.b.x - l.a.x) * (this.b.y - this.a.y),
+			na = (l.b.x - l.a.x) * (this.a.y - l.a.y) - (l.b.y - l.a.y) * (this.a.x - l.a.x),
+			nb = (this.b.x - this.a.x) * (this.a.y - l.a.y) - (this.b.y - this.a.y) * (this.a.x - l.a.x);
+		if (denom !== 0) {
+			var ua = na / denom,
+				ub = nb / denom;
+			if (ua >= 0.0 && ua <= 1.0 && ub >= 0.0 && ub <= 1.0) {
+				isec =new Line2D.LineIntersection(Line2D.LineIntersection.Type.INTERSECTING,this.a.interpolateTo(this.b, ua));
+			} else {
+				isec = new Line2D.LineIntersection(Line2D.LineIntersection.Type.NON_INTERSECTING, undefined);
+			}
+		} else {
+			if (na === 0 && nb === 0) {
+				isec = new Line2D.LineIntersection(Line2D.LineIntersection.Type.COINCIDENT, undefined);
+			} else {
+				isec = new Line2D.LineIntersection(Line2D.LineIntersection.Type.COINCIDENT, undefined);
+			}
+		}
+		return isec;
+	},
+
+	offsetAndGrowBy: function(offset,scale, ref) {
+		var m = this.getMidPoint();
+		var d = this.getDirection();
+		var n = d.getPerpendicular();
+		if (ref !== undefined && m.sub(ref).dot(n) < 0) {
+			n.invert();
+		}
+		n.normalizeTo(offset);
+		this.a.addSelf(n);
+		this.b.addSelf(n);
+		d.scaleSelf(scale);
+		this.a.subSelf(d);
+		this.b.addSelf(d);
+		return this;
+	},
+
+	scale: function(scale) {
+		var delta = (1 - scale) * 0.5;
+		var newA = this.a.interpolateTo(this.b, delta);
+		this.b.interpolateToSelf(this.a, delta);
+		this.a.set(newA);
+		return this;
+	},
+
+	set: function(a, b) {
+		this.a = a;
+		this.b = b;
+		return this;
+	},
+
+	splitIntoSegments: function(segments,stepLength,addFirst) {
+		return Line2D.splitIntoSegments(this.a, this.b, stepLength, segments, addFirst);
+	},
+
+	toRay2D: function() {
+		return new Ray2D(this.a.copy(), this.b.sub(this.a).normalize());
+	}
+};
+
+
+
+/**
+ * Splits the line between A and B into segments of the given length,
+ * starting at point A. The tweened points are added to the given result
+ * list. The last point added is B itself and hence it is likely that the
+ * last segment has a shorter length than the step length requested. The
+ * first point (A) can be omitted and not be added to the list if so
+ * desired.
+ * 
+ * @param a
+ *            start point
+ * @param b
+ *            end point (always added to results)
+ * @param stepLength
+ *            desired distance between points
+ * @param segments
+ *            existing array list for results (or a new list, if null)
+ * @param addFirst
+ *            false, if A is NOT to be added to results
+ * @return list of result vectors
+ */
+Line2D.splitIntoSegments = function(a, b, stepLength, segments, addFirst) {
+	if (segments === undefined) {
+		segments = [];
+	}
+	if (addFirst) {
+		segments.push(a.copy());
+	}
+	var dist = a.distanceTo(b);
+	if (dist > stepLength) {
+		var pos = a.copy();
+		var step = b.sub(a).limit(stepLength);
+		while (dist > stepLength) {
+			pos.addSelf(step);
+			segments.push(pos.copy());
+			dist -= stepLength;
+		}
+	}
+	segments.push(b.copy());
+	return segments;
+};
+
+
+Line2D.LineIntersection = function(type, pos)
+{
+	this.type = type;
+	this.pos = pos;
+};
+
+Line2D.LineIntersection.prototype = {
+	getPos: function(){
+		return this.pos.copy();
+	},
+	
+	getType: function(){
+		return this.type;
+	},
+	
+	toString: function(){
+		return "type: "+this.type+ " pos: "+this.pos;
+	}	
+};
+
+Line2D.LineIntersection.Type = { COINCIDENT: 0, PARALLEL: 1, NON_INTERSECTING: 2, INTERSECTING: 3};
+
+
+module.exports = Line2D;
+});
+
+define('toxi/geom/Polygon2D',["require", "exports", "module", "./Vec2D","./Line2D","../internals"], function(require, exports, module) {
+
+var	internals = require('../internals'),
+	Vec2D = require('./Vec2D'),
+	Line2D = require('./Line2D');
+
+
+
+/**
+ * @class
+ * @member toxi
+ */
+var Polygon2D = function(){
+	this.vertices = [];
+	var i,l;
+	if(arguments.length > 1){ //comma-separated Vec2D's were passed in
+		for(i=0, l = arguments.length;i<l;i++){
+			this.add(arguments[i].copy());
+		}
+	} else if(arguments.length == 1){
+		var arg = arguments[0];
+		if( internals.tests.isArray( arg ) ){ // if it was an array of points
+			for(i=0,l = arg.length;i<l;i++){
+				this.add(arg[i].copy());
+			}
+		}
+	} //otherwise no args were passed, and thats ok
+
+};
+
+
+Polygon2D.prototype = {
+
+	add: function(p){
+		if(this.vertices.indexOf(p) < 0){
+			this.vertices.push(p);
+		}
+	},
+	
+	containsPoint: function(p){
+		var num = this.vertices.length,
+			i = 0,
+			j = num-1,
+			oddNodes = false,
+			px = p.x,
+			py = p.y;
+		for(i=0;i<num;i++){
+			var vi = this.vertices[i],
+				vj = this.vertices[j];
+			if (vi.y < py && vj.y >= py || vj.y < py && vi.y >= py) {
+				if (vi.x + (py - vi.y) / (vj.y - vi.y) * (vj.x - vi.x) < px) {
+					oddNodes = !oddNodes;
+				}
+			}
+			j = i;
+		}
+		return oddNodes;
+	},
+	
+	containsPoly: function(poly) {
+        for (var i=0,num=poly.vertices.length; i<num; i++) {
+            if (!this.containsPoint(poly.vertices[i])) {
+                return false;
+            }
+        }
+        return true;
+    },
+    
+	flipVertexOrder: function(){
+		this.vertices.reverse();
+		return this;
+	},
+	
+	getArea: function(){
+		var area = 0,
+			numPoints = this.vertices.length;
+		for(var i=0;i<numPoints;i++){
+			var a = this.vertices[i],
+				b = this.vertices[(i+1) % numPoints];
+			area += a.x * b.y;
+			area -= a.y * b.x;
+		}
+		area *= 0.5;
+		return area;
+	},
+	
+	getCentroid: function(){
+		var res = new Vec2D(),
+			numPoints = this.vertices.length;
+		for(var i=0;i<numPoints;i++){
+			var a = this.vertices[i],
+				b = this.vertices[(i+1) %numPoints],
+				factor = a.x * b.y - b.x * a.y;
+			res.x += (a.x + b.x) * factor;
+			res.y += (a.y + b.y) * factor;
+		}
+		return res.scale(1 / (this.getArea() * 6));
+	},
+	
+	getCircumference: function(){
+		var circ = 0;
+		for(var i=0,num=this.vertices.length;i<num;i++){
+			circ += this.vertices[i].distanceTo(this.vertices[(i+1)%num]);
+		}
+		return circ;
+	},
+	
+	getEdges: function() {
+		var num = this.vertices.length,
+			edges = [];
+		for (var i = 0; i < num; i++) {
+			edges[i] = new Line2D(this.vertices[i], this.vertices[(i + 1) % num]);
+		}
+		return edges;
+	},
+	
+	getNumPoints: function(){
+		return this.vertices.length;
+	},
+	
+	isClockwise: function(){
+		var isClockwise = function( a, b, c ){
+			var determ = (b.x-a.x) * (c.y - a.y) - (c.x - a.x) * (b.y - a.y);
+			return (determ < 0.0);
+		};
+		if(this.vertices.length > 2){
+			return isClockwise(this.vertices[0],this.vertices[1],this.vertices[2]);
+		}
+		return false;
+	},
+	
+	intersectsPoly: function(poly) {
+		if (!this.containsPoly(poly)) {
+			var edges=this.getEdges();
+			var pedges=poly.getEdges();
+			for(var i=0, n=edges.length; i < n; i++) {
+				for(var j=0, m = pedges.length, e = edges[i]; j < m; j++) {
+					if (e.intersectLine(pedges[j]).getType() == Line2D.LineIntersection.Type.INTERSECTING) {
+						return true;
+					}
+				}
+			}
+			return false;
+		} else {
+			return true;
+		}
+	},
+    
+    rotate: function(theta) {
+		for (var i=0, num=this.vertices.length; i < num; i++) {
+			this.vertices[i].rotate(theta);
+		}
+    },
+    
+    scale: function() {
+		var x,y;
+		if (arguments.length==1) {
+			var arg = arguments[0];
+			if( internals.tests.hasXY( arg ) ){
+				x=arg.x;
+				y=arg.y;
+			} else {
+				// uniform scale
+				x=arg;
+				y=arg;
+			}
+		} else if (arguments.length==2) {
+			x=arguments[0];
+			y=arguments[1];
+		} else {
+			throw "Invalid argument(s) passed.";
+		}
+		for (var i=0, num=this.vertices.length; i < num; i++) {
+			this.vertices[i].scaleSelf(x, y);
+		}
+		return this;
+    },
+    
+	translate: function() {
+		var x,y;
+		if (arguments.length==1 && internals.tests.hasXY( arguments[0] ) ){
+			x=arg.x;
+			y=arg.y;
+		} else if (arguments.length==2) {
+			x=arguments[0];
+			y=arguments[1];
+		} else {
+			throw "Invalid argument(s) passed.";
+		}
+        for (var i=0, num=this.vertices.length; i < num; i++) {
+            this.vertices[i].addSelf(x, y);
+        }
+        return this;
+    },
+    
+	smooth: function(amount, baseWeight){
+		var centroid = this.getCentroid();
+		var num = this.vertices.length;
+		var filtered = [];
+		for(var i=0,j=num-1,k=1;i<num;i++){
+			var a = this.vertices[i];
+			var dir = this.vertices[j].sub(a).addSelf(this.vertices[k].sub(a))
+				.addSelf(a.sub(centroid).scaleSelf(baseWeight));
+			filtered.push(a.add(dir.scaleSelf(amount)));
+			j++;
+			if(j == num){
+				j=0;
+			}
+			k++;
+			if(k == num){
+				k=0;
+			}
+		}
+		this.vertices = filtered;
+		return this;
+	},
+	
+	toString: function(){
+		var s = "";
+		for(var i=0;i<this.vertices.length;i++){
+			s += this.vertices[i];
+			if(i<this.vertices.length-1){
+				s+= ", ";
+			}
+		}
+		return s;
+	}
+	
+};
+
+module.exports = Polygon2D;
+});
+
+define('toxi/geom/Ellipse',["require", "exports", "module", "../internals","../math/mathUtils","./Vec2D","./Polygon2D"], function(require, exports, module) {
+var	internals = require('../internals'),
+	mathUtils = require('../math/mathUtils'),
+	Vec2D = require('./Vec2D'),
+	Polygon2D = require('./Polygon2D');
+
+
+/**
+ * @class defines a 2D ellipse and provides several utility methods for it.
+ * @member toxi
+ * @augments Vec2D
+ */
+
+var	Ellipse = function(a,b,c,d) {
+	this.radius = new Vec2D();
+	if(arguments.length === 0){
+		Vec2D.apply(this,[0,0]);
+		this.setRadii(1,1);
+	} else if( internals.tests.hasXY( a ) ) {
+		Vec2D.apply(this,[a.x,a.y]);
+		if( internals.tests.hasXY( b ) ){
+			this.setRadii(b.x,b.y);
+		} else {
+			this.setRadii(b,c);
+		}
+	} else {
+		if(d === undefined) {
+			if(c === undefined) {
+				Vec2D.apply(this,[0,0]);
+				this.setRadii(a,b);
+			} else {
+				Vec2D.apply(this,[a,b]);
+				this.setRadii(c,c);
+			}
+		} else {
+			console.log("yup");
+			Vec2D.apply(this,[a,b]);
+			this.setRadii(c,d);
+		}
+	}
+};
+
+internals.extend(Ellipse,Vec2D);
+
+Ellipse.prototype.containsPoint = function(p) {
+    var foci = this.getFoci();
+    return p.distanceTo(foci[0]) + p.distanceTo(foci[1]) < 2 * mathUtils.max(this.radius.x, this.radius.y);
+};
+
+/**
+ * Computes the area covered by the ellipse.
+ * 
+ * @return area
+ */
+Ellipse.prototype.getArea = function() {
+    return mathUtils.PI * radius.x * radius.y;
+};
+
+/**
+ * Computes the approximate circumference of the ellipse, using this
+ * equation: <code>2 * PI * sqrt(1/2 * (rx*rx+ry*ry))</code>.
+ * 
+ * The precise value is an infinite series elliptical integral, but the
+ * approximation comes sufficiently close. See Wikipedia for more details:
+ * 
+ * http://en.wikipedia.org/wiki/Ellipse
+ * 
+ * @return circumference
+ */
+Ellipse.prototype.getCircumference = function() {
+    // wikipedia solution:
+    // return (float) (MathUtils.PI * (3 * (radius.x + radius.y) - Math
+    // .sqrt((3 * radius.x + radius.y) * (radius.x + 3 * radius.y))));
+    return Math.sqrt(0.5 * this.radius.magSquared()) * mathUtils.TWO_PI;
+};
+
+/**
+ * @return the focus
+ */
+Ellipse.prototype.getFoci = function() {
+    var foci = [];
+    if (this.radius.x > this.radius.y) {
+        foci[0] = this.sub(this.focus, 0);
+        foci[1] = this.add(this.focus, 0);
+    } else {
+        foci[0] = this.sub(0, this.focus);
+        foci[1] = this.add(0, this.focus);
+    }
+    return foci;
+};
+
+/**
+ * @return the 2 radii of the ellipse as a Vec2D
+ */
+Ellipse.prototype.getRadii = function() {
+    return this.radius.copy();
+};
+
+
+/**
+ * Sets the radii of the ellipse to the new values.
+ * 
+ * @param rx
+ * @param ry
+ * @return itself
+ */
+Ellipse.prototype.setRadii = function(rx,ry) {
+	if( internals.tests.hasXY( rx ) ){
+		ry = rx.y;
+		rx = rx.x;
+	}
+    this.radius.set(rx, ry);
+    this.focus = this.radius.magnitude();
+    return this;
+};
+
+/**
+ * Creates a {@link Polygon2D} instance of the ellipse sampling it at the
+ * given resolution.
+ * 
+ * @param res
+ *            number of steps
+ * @return ellipse as polygon
+ */
+Ellipse.prototype.toPolygon2D = function(res) {
+    var poly = new Polygon2D();
+    var step = mathUtils.TWO_PI / res;
+    for (var i = 0; i < res; i++) {
+		var v = Vec2D.fromTheta(i * step).scaleSelf(this.radius).addSelf(this);
+		poly.add(v);
+	}
+    return poly;
+};
+
+
+module.exports = Ellipse;
+
+});
+
+define('toxi/geom/Circle',["require", "exports", "module", "../internals","../math/mathUtils","./Vec2D","./Ellipse"], function(require, exports, module) {
+var	internals = require('../internals'),
+	mathUtils = require('../math/mathUtils'),
+	Vec2D = require('./Vec2D'),
+	Ellipse = require('./Ellipse');
+
+
+
+/**
+ * @class This class overrides {@link Ellipse} to define a 2D circle and provides
+ * several utility methods for it, including factory methods to construct
+ * circles from points.
+ * @member toxi
+ * @augments Ellipse
+ */
+var	Circle = function(a,b,c) {
+	if(arguments.length == 1){
+		if( internals.tests.isCircle( a ) ){
+			Ellipse.apply(this,[a,a.radius.x]);
+		} else {
+			Ellipse.apply(this,[0,0,a]);
+		}
+	} else if(arguments.length == 2){
+		Ellipse.apply(this,[a,b]);
+	} else {
+		Ellipse.apply(this,[a,b,c,c]);
+	}
+};
+
+internals.extend(Circle,Ellipse);
+
+
+
+
+
+/**
+ * Factory method to construct a circle which has the two given points lying
+ * on its perimeter. If the points are coincident, the circle will have a
+ * radius of zero.
+ * 
+ * @param p1
+ * @param p2
+ * @return new circle instance
+ */
+Circle.from2Points = function(p1,p2) {
+    var m = p1.interpolateTo(p2, 0.5);
+    var distanceTo = m.distanceTo(p1);
+    return new Circle(m, distanceTo);
+};
+
+/**
+ * Factory method to construct a circle which has the three given points
+ * lying on its perimeter. The function returns null, if the 3 points are
+ * co-linear (in which case it's impossible to find a circle).
+ * 
+ * Based on CPP code by Paul Bourke:
+ * http://local.wasp.uwa.edu.au/~pbourke/geometry/circlefrom3/
+ * 
+ * @param p1
+ * @param p2
+ * @param p3
+ * @return new circle instance or null
+ */
+Circle.from3Points = function(p1,p2,p3) {
+    var circle,
+		deltaA = p2.sub(p1),
+		deltaB = p3.sub(p2),
+		centroid,
+		radius;
+	if (mathUtils.abs(deltaA.x) <= 0.0000001 && mathUtils.abs(deltaB.y) <= 0.0000001) {
+		centroid = new Vec2D(p2.x + p3.x, p1.y + p2.y).scaleSelf(0.5);
+		radius = centroid.distanceTo(p1);
+		circle = new Circle(centroid, radius);
+	} else {
+		var aSlope = deltaA.y / deltaA.x;
+		var bSlope = deltaB.y / deltaB.x;
+		if (mathUtils.abs(aSlope - bSlope) > 0.0000001 && aSlope !== 0) {
+			var x = (aSlope * bSlope * (p1.y - p3.y) + bSlope * (p1.x + p2.x) - aSlope * (p2.x + p3.x)) / (2 * (bSlope - aSlope));
+			var y = -(x - (p1.x + p2.x) / 2) / aSlope + (p1.y + p2.y) / 2;
+			centroid = new Vec2D(x, y);
+			radius = centroid.distanceTo(p1);
+			circle = new Circle(centroid, radius);
+		}
+	}
+    return circle;
+};
+
+
+
+
+Circle.prototype.containsPoint = function(p) {
+    return this.distanceToSquared(p) <= this.radius.x * this.radius.x;
+};
+
+Circle.prototype.getCircumference = function() {
+    return mathUtils.TWO_PI * this.radius.x;
+};
+
+Circle.prototype.getRadius = function() {
+    return this.radius.x;
+};
+
+Circle.prototype.getTangentPoints = function(p) {
+    var m = this.interpolateTo(p, 0.5);
+    return this.intersectsCircle(new Circle(m, m.distanceTo(p)));
+};
+
+
+Circle.prototype.intersectsCircle = function(c) {
+    var res,
+		delta = c.sub(this),
+		d = delta.magnitude(),
+		r1 = this.radius.x,
+		r2 = c.radius.x;
+    if (d <= r1 + r2 && d >= Math.abs(r1 - r2)) {
+        var a = (r1 * r1 - r2 * r2 + d * d) / (2.0 * d);
+        d = 1 / d;
+        var p = this.add(delta.scale(a * d));
+        var h = Math.sqrt(r1 * r1 - a * a);
+        delta.perpendicular().scaleSelf(h * d);
+        var i1 = p.add(delta);
+        var i2 = p.sub(delta);
+        res = [i1, i2 ];
+    }
+    return res;
+};
+
+Circle.prototype.setRadius = function(r) {
+    this.setRadii(r, r);
+    return this;
+};
+
+
+module.exports = Circle;
+
+
+});
+
+define('toxi/geom/CircleIntersector',["require", "exports", "module"], function(require, exports, module) {
+/**
+ @class CircleIntersector
+ @member toxi
+ */
+var CircleIntersector = function(circle) {
+    this.circle = circle;
+    this.isec = undefined;
+};
+
+CircleIntersector.prototype = {
+
+    getIntersectionData: function() {
+        return this.isec;
+    },
+
+    intersectsRay: function(ray) {
+        this.isec.clear();
+        var q = circle.sub(ray),
+        distSquared = q.magSquared(),
+        v = q.dot(ray.getDirection()),
+        r = circle.getRadius(),
+        d = r * r - (distSquared - v * v);
+        if (d >= 0.0) {
+            this.isec.isIntersection = true;
+            this.isec.dist = v -Math.sqrt(d);
+            this.isec.pos = ray.getPointAtDistance(isec.dist);
+            this.isec.normal = this.isec.pos.sub(this.circle).normalize();
+        }
+        return this.isec.isIntersection;
+    }
+};
+
+module.exports = CircleIntersector;
+});
+
+define('toxi/geom/Cone',["require", "exports", "module", "../internals","./Vec3D","./mesh/TriangleMesh"], function(require, exports, module) {
+
+var extend = require('../internals').extend,
+	Vec3D = require('./Vec3D'),
+	TriangleMesh = require('./mesh/TriangleMesh');
+
+/**
+ * @class A geometric definition of a cone (and cylinder as a special case) with
+ * support for mesh creation/representation. The class is currently still
+ * incomplete in that it doesn't provide any other features than the
+ * construction of a cone shaped mesh.
+ * @augments toxi.Vec3D
+ * @member toxi
+ * @param pos
+ *            centre position
+ * @param dir
+ *            direction vector
+ * @param rNorth
+ *            radius on the side in the forward direction
+ * @param rSouth
+ *            radius on the side in the opposite direction
+ * @param len
+ *            length of the cone
+ */
+var	Cone = function(pos,dir,rNorth, rSouth,len) {
+	Vec3D.apply(this,[pos]);
+	this.dir = dir.getNormalized();
+	this.radiusNorth = rNorth;
+	this.radiusSouth = rSouth;
+	this.length = len;
+};
+
+extend(Cone,Vec3D);
+
+Cone.prototype.toMesh = function(args) {
+	var opts = {
+		mesh : undefined,
+		steps : NaN,
+		thetaOffset : 0,
+		topClosed : true,
+		bottomClosed : true
+	};
+	
+		
+	if ( arguments.length == 1) {
+		if (typeof arguments[0] == 'object') {
+			//##then it was a javascript option-object
+			var optionsObject = arguments[0];
+			opts.mesh = optionsObject.mesh;
+			opts.steps = optionsObject.steps || optionsObject.resolution || optionsObject.res;
+			opts.thetaOffset = optionsObject.thetaOffset || opts.thetaOffset;
+			opts.topClosed = optionsObject.topClosed || opts.topClosed;
+			opts.bottomClosed = optionsObject.bottomClosed || opts.bottomClosed;
+		} else {
+			opts.steps = arguments[0];
+		}
+	}
+	else if ( arguments.length == 2 ) {
+		opts.steps = arguments[0];
+		opts.thetaOffset = arguments[1];
+	}
+	else if ( arguments.length == 5 ) {
+		opts.mesh = arguments[0];
+		opts.steps = arguments[1];
+		opts.thetaOffset = arguments[2];
+		opts.topClosed = arguments[3];
+		opts.bottomClosed = arguments[4];
+	}
+	
+	var c = this.add(0.01, 0.01, 0.01),
+		n = c.cross(this.dir.getNormalized()).normalize(),
+		halfAxis = this.dir.scale(this.length * 0.5),
+		p = this.sub(halfAxis),
+		q = this.add(halfAxis),
+		south = [],
+		north = [],
+		phi = (Math.PI*2) / opts.steps;
+	
+	
+	var i = 0;
+	for(i=0;i<opts.steps;i++){
+		var theta = i * phi + opts.thetaOffset;
+		var nr = n.getRotatedAroundAxis(this.dir,theta);
+			
+		south[i] = nr.scale(this.radiusSouth).addSelf(p);
+		north[i] = nr.scale(this.radiusNorth).addSelf(q);
+	}
+	
+	
+	var numV = opts.steps * 2 + 2,
+		numF = opts.steps * 2 + (opts.topClosed ? opts.steps : 0) + (opts.bottomClosed ? opts.steps : 0),
+		mesh = opts.mesh || new TriangleMesh("cone",numV,numF);
+
+	for(i=0, j=1; i<opts.steps; i++, j++){
+		if(j == opts.steps){
+			j = 0;
+		}
+		mesh.addFace(south[i],north[i],south[j],undefined,undefined,undefined,undefined);
+		mesh.addFace(south[j],north[i],north[j],undefined,undefined,undefined,undefined);
+		if(opts.bottomClosed){
+			mesh.addFace(p, south[i], south[j], undefined,undefined,undefined,undefined);
+		}
+		if(opts.topClosed){
+			mesh.addFace(north[i], q, north[j], undefined,undefined,undefined,undefined);
+		}
+	}
+	
+	return mesh;
+};
+
+module.exports = Cone;
+
+});
+
+define('toxi/geom/IsectData2D',["require", "exports", "module", "./Vec2D"], function(require, exports, module) {
+
+var Vec2D = require('./Vec2D');
+
+/**
+ * @class
+ * @member toxi
+ */
+var	IsectData2D = function(isec){
+	if(isec !== undefined){
+		this.isIntersection = isec.isIntersection;
+		this.dist = isec.dist;
+		this.pos = isec.pos.copy();
+		this.dir = isec.dir.copy();
+		this.normal = isec.normal.copy();
+	}
+	else {
+		this.clear();
+	}
+};
+
+IsectData2D.prototype = {
+	clear: function(){
+		this.isIntersection = false;
+		this.dist = 0;
+		this.pos = new Vec2D();
+		this.dir = new Vec2D();
+		this.normal = new Vec2D();
+	},
+	
+	toString: function(){
+		var s = "isec: "+this.isIntersection;
+		if(this.isIntersection){
+			s+= " at:"+this.pos+ " dist:"+this.dist+" normal:"+this.normal;
+		}
+		return s;
+	}
+};
+
+module.exports = IsectData2D;
+});
+
+define('toxi/geom/Plane',["require", "exports", "module", "../internals","../math/mathUtils","./Ray3D","./Vec3D","./mesh/TriangleMesh"], function(require, exports, module) {
+
+var extend = require('../internals').extend,
+	mathUtils = require('../math/mathUtils'),
+	Ray3D = require('./Ray3D'),
+	Vec3D = require('./Vec3D'),
+	TriangleMesh = require('./mesh/TriangleMesh');
+
+/**
+ * @class
+ * @member toxi
+ * @augments Vec3D
+ */
+var	Plane = function(tri_or_origin,norm) {
+	var origin, normal;
+	if(arguments.length === 0){
+		origin = new Vec3D();
+		normal = Vec3D.Y_AXIS.copy();
+	} else if(arguments.length == 1){ //it should've been a Triangle
+		origin = arguments[0].computeCentroid();
+		normal = arguments[0].computeNormal();
+	} else { //Vec3D, Vec3D
+		origin = arguments[0];
+		normal = arguments[1].getNormalized();
+	}
+	Vec3D.apply(this,[origin]);
+	this.normal = normal;
+};
+extend(Plane,Vec3D);
+Plane.Classifier = {
+	FRONT: "front",
+	BACK: "back",
+	ON_PLANE: "on plane"
+};
+Plane.XY = new Plane(new Vec3D(), Vec3D.Z_AXIS);
+Plane.XZ = new Plane(new Vec3D(), Vec3D.Y_AXIS);
+Plane.YZ = new Plane(new Vec3D(), Vec3D.X_AXIS);
+
+
+/**
+* Classifies the relative position of the given point to the plane using
+* the given tolerance.
+* @return One of the 3 classification types: FRONT, BACK, ON_PLANE
+*/
+Plane.prototype.classifyPoint = function(p, tolerance){
+	var d = this.sub(p).normalize().dot(this.normal);
+	if( d < -tolerance){
+		return Plane.Classifier.FRONT;
+	} else if( d > tolerance){
+		return Plane.Classifier.BACK;
+	}
+	return Plane.Classifier.ON_PLANE;
+};
+
+Plane.prototype.containsPoint = function(p){
+	return this.classifyPoint(p, mathUtils.EPS) == Plane.Classifier.ON_PLANE;
+};
+
+Plane.prototype.getDistanceToPoint = function(p){
+	var sn = this.normal.dot(p.sub(this)),
+		sd = this.normal.magSquared(),
+		isec = p.add(this.normal.scale(sn / sd));
+		return isec.distanceTo(p);
+};
+
+Plane.prototype.getIntersectionWithRay = function(r){
+	var denom = this.normal.dot(r.getDirection()),
+		u;
+	if(denom > mathUtils.EPS){
+		u = this.normal.dot(this.sub(r)) / denom;
+		return r.getPointAtDistance(u);
+	} else {
+		return undefined;
+	}
+};
+
+Plane.prototype.getProjectedPoint = function(p){
+	var dir, proj;
+	if(this.normal.dot(this.sub(p)) < 0){
+		dir = this.normal.getInverted();
+	} else {
+		dir = this.normal;
+	}
+	proj = new Ray3D(p,dir).getPointAtDistance(this.getDistanceToPoint(p));
+	return proj;
+};
+/**
+* Calculates the distance of the vector to the given plane in the specified
+* direction. A plane is specified by a 3D point and a normal vector
+* perpendicular to the plane. Normalized directional vectors expected (for
+* rayDir and planeNormal).
+* 
+* @param {Ray3D} ray intersection ray
+* @return {Number} distance to plane in world units, -1 if no intersection.
+*/
+
+Plane.prototype.intersectRayDistance = function(ray){
+	var d = this.normal.dot(this),
+		numer = this.normal.dot(ray) + d,
+		denom = this.normal.dot(ray.dir);
+
+		//normal is orthogonal to vector, cant intersect
+		if(mathUtils.abs(denom) < mathUtils.EPS){
+			return -1;
+		}
+		return - (numer / denom);
+};
+
+/**
+* Creates a TriangleMesh representation of the plane as a finite, squared
+* quad of the requested size, centred around the current plane point.
+* @param {TriangleMesh} mesh (optional)
+* @param size desired edge length
+* @return mesh
+*/
+
+Plane.prototype.toMesh = function(a,b){
+	var size, mesh,
+		p,
+		n, m, a, b, c, d;
+	if(arguments.length == 1){
+		size = a;
+		mesh = new TriangleMesh("plane", 4, 2);
+	} else {
+		mesh = a;
+		size = b;
+	}
+};
+
+module.exports = Plane;
+
+
+});
+
+define('toxi/geom/Ray3DIntersector',["require", "exports", "module", "./IsectData3D","../math/mathUtils"], function(require, exports, module) {
+
+var IsectData3D = require('./IsectData3D'),
+	mathUtils = require('../math/mathUtils');
+
+/**
+ * @class
+ * @member toxi
+ */
+Ray3DIntersector = function(ray){
+	this.ray = ray;
+	this.isec = new IsectData3D();
+};
+
+Ray3DIntersector.prototype = {
+	getIntersectionData: function(){
+		return this.isec;
+	},
+	
+	intersectsRay: function(other){
+		var n = this.ray.dir.cross(other.dir);
+		var sr = this.ray.sub(other);
+		var absX = mathUtils.abs(n.x);
+		var absY = mathUtils.abs(n.y);
+		var absZ = mathUtils.abs(n.z);
+		var t;
+		if(absZ > absX && absZ > absY){
+			t = (sr.x * other.dir.y - sr.y * other.dir.x) / n.z;
+		} else if(absX > absY){
+			t = (sr.y * other.dir.z - sr.z * other.dir.y) / n.x;
+		} else {
+			t = (sr.z * other.dir.x - sr.x * other.dir.z) / n.y;
+		}
+		this.isec.isIntersection = (t <= mathUtils.EPS && !isFinite(t));
+		this.isec.pos = this.ray.getPointAtDistance(-t);
+		return this.isec.isIntersection;
+	}
+};
+
+module.exports = Ray3DIntersector;
+});
+
+define('toxi/geom/Rect',["require", "exports", "module", "../math/mathUtils","./Vec2D","./Line2D","./Polygon2D","../internals"], function(require, exports, module) {
+
+var	internals = require('../internals'),
+	mathUtils = require('../math/mathUtils'),
+	Vec2D = require('./Vec2D'),
+	Line2D = require('./Line2D'),
+	Polygon2D = require('./Polygon2D');
+
+/**
+ * @class
+ * @member toxi
+ * @param {Number} [x]
+ * @param {Number} [y]
+ * @param {Number} [width]
+ * @param {Number} [height]
+ */
+var	Rect = function(a,b,width,height){
+	if(arguments.length == 2){ //then it should've been 2 Vec2D's
+		if( !( internals.tests.hasXY( a ) ) ){
+			throw new Error("Rect received incorrect parameters");
+		} else {
+			this.x = a.x;
+			this.y = a.y;
+			this.width = b.x - this.x;
+			this.height = b.y - this.y;
+		}
+	} else if(arguments.length == 4){
+		this.x = a;
+		this.y = b;
+		this.width = width;
+		this.height = height;
+	} else if(arguments.length == 1){ //object literal with x,y,width,height
+		var o = arguments[0];
+		if( internals.tests.hasXYWidthHeight( o ) ){
+			this.x = o.x;
+			this.y = o.y;
+			this.width = o.width;
+			this.height = o.height;
+		}
+	} else if(arguments.length > 0){
+		throw new Error("Rect received incorrect parameters");
+	}
+};
+
+Rect.fromCenterExtent = function(center,extent){
+	return new Rect(center.sub(extent),center.add(extent));
+};
+
+Rect.prototype = {
+	containsPoint: function(p){
+		var px = p.x;
+		var py = p.y;
+		if(px < this.x || px >= this.x + this.width){
+			return false;
+		}
+		if(py < this.y || py >= this.y + this.height){
+			return false;
+		}
+		return true;
+	},
+	
+	copy: function(){
+		return new Rect(this.x,this.y,this.width,this.height);
+	},
+	
+	getArea: function(){
+		return this.width * this.height;
+	},
+	
+	getAspect: function(){
+		return this.width / this.height;
+	},
+	
+	getBottom: function(){
+		return this.y + this.height;
+	},
+	
+	getBottomRight: function(){
+		return new Vec2D(this.x + this.width, this.y + this.height);
+	},
+	
+	getCentroid: function(){
+		return new Vec2D(this.x + this.width * 0.5, this.y + this.height * 0.5);
+	},
+	
+	getDimensions: function(){
+		return new Vec2D(this.width,this.height);
+	},
+	
+	getEdge: function(id){
+		var edge;
+		switch(id){
+			case 0:
+				edge = new Line2D(
+					new Vec2D(this.x,this.y),
+					new Vec2D(this.x + this.width, this.y)
+				);
+				break;
+			case 1:
+				edge = new Line2D(
+					new Vec2D(this.x + this.width, this.y),
+					new Vec2D(this.x + this.width, this.y + this.height)
+				);
+				break;
+			case 2:
+				edge = new Line2D(
+					new Vec2D(this.x, this.y + this.height),
+					new Vec2D(this.x + this.width, this.y + this.height)
+				);
+				break;
+			case 3:
+				edge = new Line2D(
+					new Vec2D(this.x,this.y),
+					new Vec2D(this.x,this.y+this.height)
+				);
+				break;
+			default:
+				throw new Error("edge ID needs to be 0...3");
+		}
+		return edge;	
+	},
+	
+	getLeft: function(){
+		return this.x;
+	},
+	
+	getRight: function(){
+		return this.x + this.width;
+	},
+	
+	getTop: function(){
+		return this.y;
+	},
+	
+	getTopLeft: function(){
+		return new Vec2D(this.x,this.y);
+	},
+	
+	intersectsRay: function(ray,minDist,maxDist){ 
+		//returns Vec2D of point intersection
+		var invDir = ray.getDirection().reciprocal();
+		var signDirX = invDir.x < 0;
+		var signDirY = invDir.y < 0;
+		var min = this.getTopLeft();
+		var max = this.getBottomRight();
+		var bbox = signDirX ? max : min;
+		var tmin = (bbox.x - ray.x) * invDir.x;
+		bbox = signDirX ? min : max;
+		var tmax = (bbox.x - ray.x) * invDir.x;
+		bbox = signDirY ? max : min;
+		var tymin = (bbox.y - ray.y) * invDir.y;
+		bbox = signDirY ? min : max;
+		var tymax = (bbox.y - ray.y) * invDir.y;
+		if((tmin > tymax) || (tymin > tmax)){
+			return undefined;
+		}
+		if(tymin > tmin){
+			tmin = tymin;
+		}
+		if (tymax < tmax) {
+            tmax = tymax;
+        }
+        if ((tmin < maxDist) && (tmax > minDist)) {
+            return ray.getPointAtDistance(tmin); 
+        }
+        return undefined;
+	},
+	
+	intersectsRect: function(r){
+		return !(this.x > r.x + r.width || this.x + this.width < r.x || this.y > r.y + r.height || this.y + this.height < r.y);
+	},
+	
+	scale: function(s){
+		var c = this.getCentroid();
+		this.width *= s;
+		this.height *= s;
+		this.x = c.x - this.width * 0.5;
+		this.y = c.y - this.height * 0.5;
+		return this;
+	},
+	
+	set: function(x,y,width,height){
+		if(arguments.length == -1){
+			this.y = x.y;
+			this.width = x.width;
+			this.height = x.height;
+			this.x = x.x;
+		} else if(arguments.length === 4) {
+			this.x = x;
+			this.y = y;
+			this.width = width;
+			this.height = height;
+		} else {
+			throw new Error("Rect set() received wrong parameters");
+		}
+	},
+	
+	setDimensions: function(dim){
+		this.width = dim.x;
+		this.height = dim.y;
+		return this;
+	},
+	
+	setPosition: function(pos){
+		this.x = pos.x;
+		this.y = pos.y;
+		return this;
+	},
+	
+	toPolygon2D: function(){
+		var poly = new Polygon2D();
+		poly.add(new Vec2D(this.x,this.y));
+		poly.add(new Vec2D(this.x+this.width,this.y));
+		poly.add(new Vec2D(this.x+this.width,this.y+this.height));
+		poly.add(new Vec2D(this.x,this.y+this.height));
+		return poly;
+	},
+	
+	toString: function(){
+		return "rect: {x: "+this.x +", y: "+this.y+ ", width: "+this.width+ ", height: "+this.height+"}";
+	},
+	
+	union: function(r){
+		var tmp = mathUtils.max(this.x + this.width, r.x + r.width);
+		this.x = mathUtils.min(this.x,r.x);
+		this.width = tmp - this.x;
+		tmp = mathUtils.max(this.y + this.height, r.y + r.height);
+		this.y = mathUtils.min(this.y,r.y);
+		this.height = tmp - this.y;
+		return this;
+	}
+};
+
+module.exports = Rect;
+
+
+
+
 });
 
 define('toxi/geom/Spline2D',["require", "exports", "module", "./Vec2D","./BernsteinPolynomial"], function(require, exports, module) {
@@ -8744,1121 +9310,10 @@
 module.exports = ZAxisCylinder;
 });
 
-define('toxi/geom/mesh/BezierPatch',["require", "exports", "module", "../Vec3D","./TriangleMesh"], function(require, exports, module) {
-var Vec3D = require('../Vec3D'),
-	TriangleMesh = require('./TriangleMesh');
-
-/**
- * @class 4x4 bezier patch implementation with tesselation support (dynamic resolution)
- * for generating triangle mesh representations.
- * @member toxi
- */
-var	BezierPatch = function(points){
-	this.points = (points === undefined)?[] : points;
-	for (var i = 0; i < 4; i++) {
-		for (var j = 0; j < 4; j++) {
-			this.points[i][j] = new Vec3D();
-		}
-	}
-};
-
-BezierPatch.prototype = {
-	
-	computePointAt: function(u,v) {
-		return this.computePointAt(u, v, this.points);
-	},
-
-	set: function(x,y,p) {
-		this.points[y][x].set(p);
-		return this;
-	},
-
-	toMesh: function(mesh_or_res,_res) {
-		var mesh,
-			res;
-		if(_res === undefined){
-			mesh = new TriangleMesh();
-			res = mesh_or_res;
-		} else {
-			mesh = mesh_or_res;
-			res = _res;
-		}
-		var curr = new Array(res + 1),
-			prev = new Array(res + 1);
-		var r1 = 1.0 / res;
-		for (var y = 0; y <= res; y++) {
-			for (var x = 0; x <= res; x++) {
-				var p = this.computePointAt(x * r1, y * r1, this.points);
-				if (x > 0 && y > 0) {
-					mesh.addFace(p, curr[x - 1], prev[x - 1]);
-					mesh.addFace(p, prev[x - 1], prev[x]);
-				}
-				curr[x] = p;
-			}
-			var tmp = prev;
-			prev = curr;
-			curr = tmp;
-		}
-		return mesh;
-
-	}
-<<<<<<< HEAD
-};
-
-/**
-Computes a single point on the bezier surface given by the 2d array of
-control points. The desired point's coordinates have to be specified in
-UV space (range 0.0 .. 1.0). The implementation does not check or enforce
-the correct range of these coords and will not return valid points if the
-range is exceeded.
-@param u positive normalized U coordinate on the bezier surface
-@param v positive normalized V coordinate on the bezier surface
-@param points 4x4 array defining the patch's control points
-@return point on surface
-*/
-
-BezierPatch.computePointAt = function(u,v,points){
-		var u1 = 1 - u;
-		var u1squared = u1 * u1 * 3 * u,
-		u1cubed = u1 * u1 * u1,
-		usquared = u * u,
-		v1 = 1 - v,
-		vsquared = v * v * 3,
-		v1squared = v1 * v1 * 3,
-		v1cubed = v1 * v1 * v1,
-		vcubed = v * v * v,
-
-		u1usq = u1 * usquared * 3,
-		usqu = u * usquared,
-		v1vsq = v1 * vsquared,
-		v1sqv = v1squared * v;
-
-		var p0 = points[0];
-		var p1 = points[1];
-		var p2 = points[2];
-		var p3 = points[3];
-
-		var x = u1cubed * (p0[0].x * v1cubed + p0[1].x * v1sqv + p0[2].x * v1vsq + p0[3].x * vcubed) + u1squared * (p1[0].x * v1cubed + p1[1].x * v1sqv + p1[2].x * v1vsq + p1[3].x * vcubed) + u1usq * (p2[0].x * v1cubed + p2[1].x * v1sqv + p2[2].x * v1vsq + p2[3].x * vcubed) + usqu * (p3[0].x * v1cubed + p3[1].x * v1sqv + p3[2].x * v1vsq + p3[3].x * vcubed);
-
-		var y = u1cubed * (p0[0].y * v1cubed + p0[1].y * v1sqv + p0[2].y * v1vsq + p0[3].y * vcubed) + u1squared * (p1[0].y * v1cubed + p1[1].y * v1sqv + p1[2].y * v1vsq + p1[3].y * vcubed) + u1usq * (p2[0].y * v1cubed + p2[1].y * v1sqv + p2[2].y * v1vsq + p2[3].y * vcubed) + usqu * (p3[0].y * v1cubed + p3[1].y * v1sqv + p3[2].y * v1vsq + p3[3].y * vcubed);
-
-		var z = u1cubed * (p0[0].z * v1cubed + p0[1].z * v1sqv + p0[2].z * v1vsq + p0[3].z * vcubed) + u1squared * (p1[0].z * v1cubed + p1[1].z * v1sqv + p1[2].z * v1vsq + p1[3].z * vcubed) + u1usq * (p2[0].z * v1cubed + p2[1].z * v1sqv + p2[2].z * v1vsq + p2[3].z * vcubed) + usqu * (p3[0].z * v1cubed + p3[1].z * v1sqv + p3[2].z * v1vsq + p3[3].z * vcubed);
-
-		return new Vec3D(x, y, z);
-
-};
-
-module.exports = BezierPatch;
-});
-
-define('toxi/geom/mesh/VertexSelector',["require", "exports", "module"], function(require, exports, module) {
-/**
- * @class
- * @member toxi
- */
-var VertexSelector = function(mesh){
-	this.mesh = mesh;
-	this.selection = [];
-};
-
-VertexSelector.prototype = {
-	/**
-     * Adds all vertices selected by the given selector to the current
-     * selection. The other selector needs to be assigned to the same mesh
-     * instance.
-     * 
-     * @param sel2 other selector
-     * @return itself
-     */
-
-	addSelection: function(sel2){
-		this.checkMeshIdentity(sel2.getMesh());
-		this.selection.addAll(sel2.getSelection());
-		return this;
-=======
- }; 
-ParticleString2D.prototype = {
-	clear: function(){
-		for(var i = 0, len = this.links.length; i < len; i++){
-			this.physics.removeSpringElements(this.links[i]);
-		}
-		this.particles = [];
-		this.links = [];
-	},
-	createSpring: function(a,b,len,strength){
-		return new VerletSpring2D(a,b,len,strength);
-	},
-	
-	getHead: function(){
-		return this.particles[0];
->>>>>>> 06f03706
-	},
-	
-	/**
-     * Utility function to check if the given mesh is the same instance as ours.
-     * 
-     * @param mesh2
-     */
-    checkMeshIdentity: function(mesh2) {
-        if (mesh2 != this.mesh) {
-            throw new Error("The given selector is not using the same mesh instance");
-        }
-    },
-    
-    clearSelection: function() {
-        this.selection.clear();
-        return this;
-    },
-
-	getMesh: function() {
-        return this.mesh;
-    },
-    
-    getSelection: function() {
-        return this.selection;
-    },
-    /**
-     * Creates a new selection of all vertices NOT currently selected.
-     * 
-     * @return itself
-     */
-    invertSelection: function() {
-        var newSel = [];
-        var vertices = mesh.getVertices();
-        var l = vertices.length;
-        for (var i=0;i<l;i++) {
-			var v = vertices[i];
-            if (!selection.contains(v)) {
-                newSel.add(v);
-            }
-        }
-        this.selection = newSel;
-        return this;
-    },
-
-	/**
-     * Selects vertices identical or closest to the ones given in the list of
-     * points.
-     * 
-     * @param points
-     * @return itself
-     */
-    selectSimilar: function(points) {
-		var l = points.length;
-        for (var i=0;i<l;i++) {
-			var v = points[i];
-            this.selection.add(this.mesh.getClosestVertexToPoint(v));
-        }
-        return this;
-    },
-    
-     /**
-     * Selects vertices using an implementation specific method. This is the
-     * only method which needs to be implemented by any selector subclass.
-     * 
-     * @return itself
-     */
-   selectVertices: function(){
-   return this;
-   },
-	
-	setMesh: function(mesh) {
-        this.mesh = mesh;
-        this.clearSelection();
-    },
-    
-    size: function() {
-        return this.selection.size();
-    },
-	/**
-     * Removes all vertices selected by the given selector from the current
-     * selection. The other selector needs to be assigned to the same mesh
-     * instance.
-     * 
-     * @param sel2
-     *            other selector
-     * @return itself
-     */
-
-	subtractSelection: function(sel2) {
-        this.checkMeshIdentity(sel2.getMesh());
-        this.selection.removeAll(sel2.getSelection());
-        return this;
-	}
-};
-
-module.exports = VertexSelector;
-
-   
-  
-});
-
-define('toxi/geom/mesh/BoxSelector',["require", "exports", "module", "../../internals","./VertexSelector"], function(require, exports, module) {
-
-var extend = require('../../internals').extend,
-    VertexSelector = require('./VertexSelector');
-
-/**
- * @class
- * @member toxi
- * @augments toxi.VertexSelector
- */
-var BoxSelector = function(mesh,box) {
-    VertexSelector.apply(this,[mesh]);
-    this.box = box;
-};
-
-extend(BoxSelector,VertexSelector);
-
-BoxSelector.prototype.selectVertices = function() {
-    this.clearSelection();
-    var verts = this.mesh.getVertices();
-    var l = verts.length;
-    for (var i=0;i<l;i++) {
-		var v = verts[i];
-        if (this.box.containsPoint(v)) {
-            this.selection.add(v);
-        }
-    }
-    return this;
-};
-
-
-module.exports = BoxSelector;
-
-});
-
-define('toxi/geom/mesh/DefaultSelector',["require", "exports", "module", "../../internals","./VertexSelector"], function(require, exports, module) {
-var extend = require('../../internals').extend,
-    VertexSelector = require('./VertexSelector');
-/**
- * @class
- * @member toxi
- * @augments toxi.VertexSelector
- */
-var DefaultSelector = function(mesh){
-	VertexSelector.apply(this,[mesh]);
-};
-extend(DefaultSelector,VertexSelector);	
-DefaultSelector.prototype.selectVertices = function(){
-	this.clearSelection();
-	this.selection.addAll(this.mesh.getVertices());
-	return this;
-};
-
-module.exports = DefaultSelector;
-});
-
-define('toxi/geom/mesh/OBJWriter',[
-	'../../internals'
-], function( internals ){
-
-	//faster than str += " "
-	var StringBuffer = function(){
-		this.buffer = [];
-	};
-	StringBuffer.prototype.append = function(string){
-		this.buffer.push(string);
-		return this;
-	};
-	StringBuffer.prototype.toString = function(){
-		return this.buffer.join("");
-	};
-	
-	var OBJWriter = function(){
-		this.VERSION = "0.3";
-		this.__stringBuffer = new StringBuffer();
-		this.objStream;
-		this.__filename = "objwriter.obj";
-		this._numVerticesWritten = 0;
-		this._numNormalsWritten = 0;
-	};
-
-
-	OBJWriter.prototype = {
-		/**
-		 * begin saving
-		 * @param {WritableStream | String} [stream] stream can be a node.js WritableStream, or it can be a filename or undefined
-		 */
-		beginSave: function( stream ){
-			if( typeof stream == 'string' ){
-				//if node.js create a writeable stream with this filename
-			} else if( internals.hasProperties(stream,['write','end','writable'] && stream.writable)){
-				this.objStream = stream;
-			} else {
-			}
-			this._handleBeginSave();
-		},
-
-		endSave: function(){
-			if(this.objStream !== undefined ){
-				try {
-					this.objStream.destroy();
-				} catch( e ){
-
-				}
-			}
-		},
-
-		face: function( a, b, c ){
-			this.__stringBuffer.append("f " + a + " " + b + " " + c + "\n");
-		},
-
-		faceList: function(){
-			this.__stringBuffer.append("s off \n");
-		},
-
-		faceWithNormals: function( a, b, c, na, nb, nc ){
-			this.__stringBuffer.append("f " + a + "//" + na + " " + b + "//" + nb + " " + c + "//" + nc + "\n");
-		},
-
-		getCurrNormalOffset: function(){
-			return this._numNormalsWritten;
-		},
-
-		getCurrVertexOffset: function(){
-			return this._numVerticesWritten;
-		},
-
-		//not in java version
-		getOutput: function(){
-			return this.__stringBuffer.toString();
-		},
-
-		_handleBeginSave: function(){
-			this.numVerticesWritten = 0;
-			this.numNormalsWrittern = 0;
-			this.__stringBuffer.append("# generated by OBJExport (js) v" + this.VERSION+'\n');
-		},
-
-		newObject: function( name ){
-			this.__stringBuffer.append("o " + name + "\n");
-		},
-
-		normal: function( vecN ){
-			this.__stringBuffer.append("vn " + vecN.x + " " + vecN.y + " " + vecN.z + "\n");
-			this._numNormalsWritten++;
-		},
-
-		vertex: function( vecV ){
-			this.__stringBuffer.append("v " + vecV.x + " " + vecV.y + " " + vecV.z +"\n");
-			this._numVerticesWritten++;
-		}
-	}
-
-
-	return OBJWriter;
-
-});
-define('toxi/geom/mesh/PlaneSelector',["require", "exports", "module", "../../internals","./VertexSelector"], function(require, exports, module) {
-var extend = require('../../internals').extend,
-    VertexSelector = require('./VertexSelector');
-
-/**
- * @class
- * @member toxi
- * @augments toxi.VertexSelector
- */
-var PlaneSelector = function(mesh,plane,classifier, tolerance) {
-    VertexSelector.apply(this,[mesh]);
-    this.plane = plane;
-    this.classifier = classifier;
-    this.tolerances = (tolerance === undefined)? 0.0001 : tolerance;
-};
-extend(PlaneSelector,VertexSelector);
-PlaneSelector.prototype.selectVertices = function() {
-    this.clearSelection();
-    var verts = this.mesh.getVertices();
-    var l = verts.length;
-    for (var i=0;i<l;i++) {
-		var v = verts[i];
-        if (this.plane.classifyPoint(v, this.tolerance) == this.classifier) {
-            this.selection.add(v);
-        }
-    }
-    return this;
-};
-
-module.exports = PlaneSelector;
-});
-
-define('toxi/geom/mesh/SphericalHarmonics',["require", "exports", "module", "../../math/mathUtils"], function(require, exports, module) {
-
-var mathUtils = require('../../math/mathUtils');
-
-/**
- * @class Spherical harmonics surface evaluator based on code by Paul Bourke:
- * http://local.wasp.uwa.edu.au/~pbourke/geometry/sphericalh/
- * @member toxi
- */
-var SphericalHarmonics = function(m) {
-    this.m = m;
-};
-
-SphericalHarmonics.prototype = {
-    // toxiclibs - FIXME check where flipped vertex order is coming from sometimes
-    computeVertexFor: function(p,phi,theta) {
-        var r = 0;
-        r += Math.pow(mathUtils.sin(this.m[0] * theta), this.m[1]);
-        r += Math.pow(mathUtils.cos(this.m[2] * theta), this.m[3]);
-        r += Math.pow(mathUtils.sin(this.m[4] * phi), this.m[5]);
-        r += Math.pow(mathUtils.cos(this.m[6] * phi), this.m[7]);
-
-        var sinTheta = mathUtils.sin(theta);
-        p.x = r * sinTheta * mathUtils.cos(phi);
-        p.y = r * mathUtils.cos(theta);
-        p.z = r * sinTheta * mathUtils.sin(phi);
-        return p;
-    },
-
-    getPhiRange: function() {
-        return mathUtils.TWO_PI;
-    },
-
-    getPhiResolutionLimit: function(res) {
-        return res;
-    },
-
-    getThetaRange: function() {
-        return mathUtils.PI;
-    },
-
-    getThetaResolutionLimit: function(res) {
-        return res;
-    }
-};
-
-module.exports = SphericalHarmonics;
-});
-
-define('toxi/geom/mesh/SuperEllipsoid',["require", "exports", "module", "../../math/mathUtils","./TriangleMesh"], function(require, exports, module) {
-
-var mathUtils = require('../../math/mathUtils');
-
-var TriangleMesh = require('./TriangleMesh');
-
-/**
- * @class
- * @member toxi
- */
-var	SuperEllipsoid = function(n1,n2) {
-	this.p1 = n1;
-	this.p2 = n2;
-};
-
-SuperEllipsoid.prototype = {
-	computeVertexFor: function(p,phi,theta) {
-		phi -= mathUtils.HALF_PI;
-		var cosPhi = mathUtils.cos(phi),
-			cosTheta = mathUtils.cos(theta),
-			sinPhi = mathUtils.sin(phi),
-			sinTheta = mathUtils.sin(theta);
-
-		var t = mathUtils.sign(cosPhi) * Math.pow(mathUtils.abs(cosPhi), this.p1);
-		p.x = t * mathUtils.sign(cosTheta) * Math.pow(Math.abs(cosTheta), this.p2);
-		p.y = mathUtils.sign(sinPhi) * Math.pow(Math.abs(sinPhi), this.p1);
-		p.z = t * mathUtils.sign(sinTheta) * Math.pow(mathUtils.abs(sinTheta), this.p2);
-		return p;
-	},
- 
-	getPhiRange: function() {
-		return mathUtils.TWO_PI;
-	},
-
-	getPhiResolutionLimit: function(res) {
-		return res / 2;
-	},
-
-	getThetaRange: function() {
-		return mathUtils.TWO_PI;
-	},
-
-	getThetaResolutionLimit: function(res) {
-		return res;
-	}
-};
-
-module.exports = SuperEllipsoid;
-});
-
-<<<<<<< HEAD
-define('toxi/math/Interpolation2D',["require", "exports", "module","../internals"], function(require, exports, module) {
-var internals = require("../internals");
-=======
-define('toxi/geom/mesh/BezierPatch',["require", "exports", "module", "../Vec3D","./TriangleMesh"], function(require, exports, module) {
-var Vec3D = require('../Vec3D'),
-	TriangleMesh = require('./TriangleMesh');
-
-/**
- * @class 4x4 bezier patch implementation with tesselation support (dynamic resolution)
- * for generating triangle mesh representations.
- * @member toxi
- */
-var	BezierPatch = function(points){
-	this.points = (points === undefined)?[] : points;
-	for (var i = 0; i < 4; i++) {
-		for (var j = 0; j < 4; j++) {
-			this.points[i][j] = new Vec3D();
-		}
-	}
-};
-
-BezierPatch.prototype = {
-	
-	computePointAt: function(u,v) {
-		return this.computePointAt(u, v, this.points);
-	},
-
-	set: function(x,y,p) {
-		this.points[y][x].set(p);
-		return this;
-	},
-
-	toMesh: function(mesh_or_res,_res) {
-		var mesh,
-			res;
-		if(_res === undefined){
-			mesh = new TriangleMesh();
-			res = mesh_or_res;
-		} else {
-			mesh = mesh_or_res;
-			res = _res;
-		}
-		var curr = new Array(res + 1),
-			prev = new Array(res + 1);
-		var r1 = 1.0 / res;
-		for (var y = 0; y <= res; y++) {
-			for (var x = 0; x <= res; x++) {
-				var p = this.computePointAt(x * r1, y * r1, this.points);
-				if (x > 0 && y > 0) {
-					mesh.addFace(p, curr[x - 1], prev[x - 1]);
-					mesh.addFace(p, prev[x - 1], prev[x]);
-				}
-				curr[x] = p;
-			}
-			var tmp = prev;
-			prev = curr;
-			curr = tmp;
-		}
-		return mesh;
-
-	}
-};
-
-/**
-Computes a single point on the bezier surface given by the 2d array of
-control points. The desired point's coordinates have to be specified in
-UV space (range 0.0 .. 1.0). The implementation does not check or enforce
-the correct range of these coords and will not return valid points if the
-range is exceeded.
-@param u positive normalized U coordinate on the bezier surface
-@param v positive normalized V coordinate on the bezier surface
-@param points 4x4 array defining the patch's control points
-@return point on surface
-*/
-
-BezierPatch.computePointAt = function(u,v,points){
-		var u1 = 1 - u;
-		var u1squared = u1 * u1 * 3 * u,
-		u1cubed = u1 * u1 * u1,
-		usquared = u * u,
-		v1 = 1 - v,
-		vsquared = v * v * 3,
-		v1squared = v1 * v1 * 3,
-		v1cubed = v1 * v1 * v1,
-		vcubed = v * v * v,
-
-		u1usq = u1 * usquared * 3,
-		usqu = u * usquared,
-		v1vsq = v1 * vsquared,
-		v1sqv = v1squared * v;
-
-		var p0 = points[0];
-		var p1 = points[1];
-		var p2 = points[2];
-		var p3 = points[3];
-
-		var x = u1cubed * (p0[0].x * v1cubed + p0[1].x * v1sqv + p0[2].x * v1vsq + p0[3].x * vcubed) + u1squared * (p1[0].x * v1cubed + p1[1].x * v1sqv + p1[2].x * v1vsq + p1[3].x * vcubed) + u1usq * (p2[0].x * v1cubed + p2[1].x * v1sqv + p2[2].x * v1vsq + p2[3].x * vcubed) + usqu * (p3[0].x * v1cubed + p3[1].x * v1sqv + p3[2].x * v1vsq + p3[3].x * vcubed);
-
-		var y = u1cubed * (p0[0].y * v1cubed + p0[1].y * v1sqv + p0[2].y * v1vsq + p0[3].y * vcubed) + u1squared * (p1[0].y * v1cubed + p1[1].y * v1sqv + p1[2].y * v1vsq + p1[3].y * vcubed) + u1usq * (p2[0].y * v1cubed + p2[1].y * v1sqv + p2[2].y * v1vsq + p2[3].y * vcubed) + usqu * (p3[0].y * v1cubed + p3[1].y * v1sqv + p3[2].y * v1vsq + p3[3].y * vcubed);
-
-		var z = u1cubed * (p0[0].z * v1cubed + p0[1].z * v1sqv + p0[2].z * v1vsq + p0[3].z * vcubed) + u1squared * (p1[0].z * v1cubed + p1[1].z * v1sqv + p1[2].z * v1vsq + p1[3].z * vcubed) + u1usq * (p2[0].z * v1cubed + p2[1].z * v1sqv + p2[2].z * v1vsq + p2[3].z * vcubed) + usqu * (p3[0].z * v1cubed + p3[1].z * v1sqv + p3[2].z * v1vsq + p3[3].z * vcubed);
-
-		return new Vec3D(x, y, z);
-
-};
-
-module.exports = BezierPatch;
-});
-
-define('toxi/geom/mesh/SuperEllipsoid',["require", "exports", "module", "../../math/mathUtils","./TriangleMesh"], function(require, exports, module) {
-
-var mathUtils = require('../../math/mathUtils');
-
-var TriangleMesh = require('./TriangleMesh');
-
-/**
- * @class
- * @member toxi
- */
-var	SuperEllipsoid = function(n1,n2) {
-	this.p1 = n1;
-	this.p2 = n2;
-};
-
-SuperEllipsoid.prototype = {
-	computeVertexFor: function(p,phi,theta) {
-		phi -= mathUtils.HALF_PI;
-		var cosPhi = mathUtils.cos(phi),
-			cosTheta = mathUtils.cos(theta),
-			sinPhi = mathUtils.sin(phi),
-			sinTheta = mathUtils.sin(theta);
-
-		var t = mathUtils.sign(cosPhi) * Math.pow(mathUtils.abs(cosPhi), this.p1);
-		p.x = t * mathUtils.sign(cosTheta) * Math.pow(Math.abs(cosTheta), this.p2);
-		p.y = mathUtils.sign(sinPhi) * Math.pow(Math.abs(sinPhi), this.p1);
-		p.z = t * mathUtils.sign(sinTheta) * Math.pow(mathUtils.abs(sinTheta), this.p2);
-		return p;
-	},
- 
-	getPhiRange: function() {
-		return mathUtils.TWO_PI;
-	},
-
-	getPhiResolutionLimit: function(res) {
-		return res / 2;
-	},
-
-	getThetaRange: function() {
-		return mathUtils.TWO_PI;
-	},
-
-	getThetaResolutionLimit: function(res) {
-		return res;
-	}
-};
-
-module.exports = SuperEllipsoid;
-});
-
-define('toxi/geom/Cone',["require", "exports", "module", "../internals","./Vec3D","./mesh/TriangleMesh"], function(require, exports, module) {
-
-var extend = require('../internals').extend,
-	Vec3D = require('./Vec3D'),
-	TriangleMesh = require('./mesh/TriangleMesh');
->>>>>>> 06f03706
-
-/**
- * @class Implementations of 2D interpolation functions (currently only bilinear).
- * @member toxi
- * @static
- */
-var Interpolation2D = {};
-/**
- * @param {Number} x
- *            x coord of point to filter (or Vec2D p)
- * @param {Number} y
- *            y coord of point to filter (or Vec2D p1)
- * @param {Number} x1
- *            x coord of top-left corner (or Vec2D p2)
- * @param {Number} y1
- *            y coord of top-left corner
- * @param {Number} x2
- *            x coord of bottom-right corner
- * @param {Number} y2
- *            y coord of bottom-right corner
- * @param {Number} tl
- *            top-left value
- * @param {Number} tr
- *            top-right value (do not use if first 3 are Vec2D)
- * @param {Number} bl
- *            bottom-left value (do not use if first 3 are Vec2D)
- * @param {Number} br
- *            bottom-right value (do not use if first 3 are Vec2D)
- * @return {Number} interpolated value
- */
-Interpolation2D.bilinear = function(_x, _y, _x1,_y1, _x2, _y2, _tl, _tr, _bl, _br) {
-	var x,y,x1,y1,x2,y2,tl,tr,bl,br;
-	if( internals.tests.hasXY( _x ) ) //if the first 3 params are passed in as Vec2Ds
-	{
-		x = _x.x;
-		y = _x.y;
-		
-		x1 = _y.x;
-		y1 = _y.y;
-		
-		x2 = _x1.x;
-		y2 = _x1.y;
-		
-		tl = _y1;
-		tr = _x2;
-		bl = _y2;
-		br = _tl;
-	} else {
-		x = _x;
-		y = _y;
-		x1 = _x1;
-		y1 = _y1;
-		x2 = _x2;
-		y2 = _y2;
-		tl = _tl;
-		tr = _tr;
-		bl = _bl;
-		br = _br;
-	}
-    var denom = 1.0 / ((x2 - x1) * (y2 - y1));
-    var dx1 = (x - x1) * denom;
-    var dx2 = (x2 - x) * denom;
-    var dy1 = y - y1;
-    var dy2 = y2 - y;
-    return (tl * dx2 * dy2 + tr * dx1 * dy2 + bl * dx2 * dy1 + br* dx1 * dy1);
-};
-
-module.exports = Interpolation2D;
-});
-
-define('toxi/geom/TriangleIntersector',[
-	"../math/mathUtils",
-	"./Triangle3D",
-	"./Vec3D",
-	"./IsectData3D"
-], function(mathUtils, Triangle3D, Vec3D, IsectData3D) {
-
-	/**
-	 * @param {Triangle3D} [t]
-	 */
-	var TriangleIntersector = function(t){
-		this.triangle = t || new Triangle3D();
-		this.isectData = new IsectData3D();
-	};
-
-	TriangleIntersector.prototype = {
-		getIntersectionData: function(){
-			return this.isectData;
-		},
-		getTriangle: function(){
-			return this.triangle;
-		},
-		/**
-		 * @param {Ray3D} ray
-		 * @returns {Boolean}
-		 */
-		intersectsRay: function(ray){
-			this.isectData.isIntersection = false;
-			var n = this.triangle.computeNormal(),
-				dotprod = n.dot(ray.dir);
-			if(dotprod < 0){
-				var rt = ray.sub(this.triangle.a),
-					t = -(n.x * rt.x + n.y * rt.y + n.z * rt.z) / (n.x * ray.dir.x + n.y * ray.dir.y + n.z * ray.dir.z);
-				if(t >= mathUtils.EPS){
-					var pos = ray.getPointAtDistance(t);
-					//check if pos is inside triangle
-					if(this.triangle.containsPoint(pos)){
-						this.isectData.isIntersection = true;
-						this.isectData.pos = pos;
-						this.isectData.normal = n;
-						this.isectData.dist = t;
-						this.isectData.dir = this.isectData.pos.sub(ray).normalize();
-					}
-				}
-			}
-			return this.isectData.isIntersection;
-		},
-		/**
-		 * @param {Triangle3D} tri
-		 * @returns {TriangleIntersector}
-		 */
-		setTriangle: function(tri){
-			this.triangle = tri;
-			return this;
-		}
-	};
-
-	return TriangleIntersector;
-});
-
-/**
- * Implementation of a 2D grid based heightfield with basic intersection
- * features and conversion to {@link TriangleMesh}. The terrain is always
- * located in the XZ plane with the positive Y axis as up vector.
- */
-define('toxi/geom/mesh/Terrain',[
-	'../../internals',
-	'../../math/mathUtils',
-	'../../math/Interpolation2D',
-	'../Ray3D',
-	'../TriangleIntersector',
-	'../Triangle3D',
-	'../IsectData3D',
-	'../../geom/Vec2D',
-	'../../geom/Vec3D',
-	'./TriangleMesh'
-], function(internals, mathUtils, Interpolation2D, Ray3D, TriangleIntersector, Triangle3D, IsectData3D, Vec2D, Vec3D, TriangleMesh){
-
-	/**
-	* Constructs a new and initially flat terrain of the given size in the XZ
-	* plane, centred around the world origin.
-	* 
-	* @param {Number} width
-	* @param {Number} depth
-	* @param {toxi.geom.Vec2D | Number} scale
-	*/
-	var Terrain = function(width, depth, scale){
-		this.width = width;
-		this._depth = depth;
-		if(!internals.hasProperties(scale,['x','y'])){
-			this.scale = new Vec2D(scale,scale);
-		} else {
-			this.scale = scale;
-		}
-		this.elevation = [];
-		var i = 0,
-			len = width * depth;
-		for(i=0; i<len; i++){
-			this.elevation[i] = 0;
-		}
-
-		this.__elevationLength = this.width * this._depth;
-		this.vertices = [];
-		var offset = new Vec3D(parseInt(this.width / 2,10), 0, parseInt(this._depth / 2,10)),
-			scaleXZ = this.scale.to3DXZ();
-		for(var z = 0, i =0; z < this._depth; z++){
-			for(var x = 0; x < this.width; x++){
-				this.vertices[i++] = new Vec3D(x,0,z).subSelf(offset).scaleSelf(scaleXZ);
-			}
-		}
-	};
-
-	Terrain.prototype = {
-		/**
-		* @return number of grid cells along the Z axis.
-		*/
-		getDepth: function(){
-			return this._depth;
-		},
-		getElevation: function(){
-			return this.elevation;
-		},
-		/**
-		* @param {Number} x
-		* @param {Number} z
-		* @return the elevation at grid point
-		*/
-		getHeightAtCell: function(x,z){
-			console.log("["+x+","+z+"]");
-			return this.elevation[this._getIndex(x,z)];
-		},
-		/**
-		* Computes the elevation of the terrain at the given 2D world coordinate
-		* (based on current terrain scale).
-		* 
-		* @param {Number} x scaled world coord x
-		* @param {Number} z scaled world coord z
-		* @return {Number} interpolated elevation
-		*/
-		getHeightAtPoint: function(x,z){
-			var xx = x / this.scale.x + this.width * 0.5,
-				zz = z / this.scale.y + this._depth * 0.5,
-				y = 0,
-				fl = {
-					xx: parseInt(xx,10),
-					zz: parseInt(zz,10)
-				};
-			if(xx >= 0 & xx < this.width && zz >= 0 && zz < this._depth){
-				
-				var x2 = parseInt(mathUtils.min(xx + 1, this.width - 1), 10),
-					z2 = parseInt(mathUtils.min(zz + 1, this._depth - 1), 10);
-
-				var	a = this.getHeightAtCell(fl.xx, fl.zz),
-					b = this.getHeightAtCell(x2, fl.zz),
-					c = this.getHeightAtCell(fl.xx, z2),
-					d = this.getHeightAtCell(x2, z2);
-				
-				y = Interpolation2D.bilinear(xx,zz, fl.xx, fl.zz, x2, z2, a, b, c, d);
-			}
-			return y;
-		},
-		/**
-		* Computes the array index for the given cell coords & checks if they're in
-		* bounds. If not an {@link IndexOutOfBoundsException} is thrown.
-		* 
-		* @param {Number} x
-		* @param {Number} z
-		* @return {Number} array index
-		*/
-		_getIndex: function(x,z){
-			var idx = z * this.width + x;
-			if(idx < 0 || idx > this.__elevationLength){
-				throw new Error("the given terrain cell is invalid: "+x+ ";"+z);
-			}
-			return idx;
-		},
-		/**
-		 * @return {Vec2D} the scale
-		 */
-		getScale: function(){
-			return this.scale;
-		},
-
-		getVertexAtCell: function(x,z){
-			return this.vertices[this._getIndex(x,z)];
-		},
-		/**
-		 * @return {Number} number of grid cells along X axis
-		 */
-		getWidth: function(){
-			return this.width;
-		},
-		/**
-		* Computes the 3D position (with elevation) and normal vector at the given
-		* 2D location in the terrain. The position is in scaled world coordinates
-		* based on the given terrain scale. The returned data is encapsulated in a
-		* {@link toxi.geom.IsectData3D} instance.
-		* 
-		* @param {Number} x
-		* @param {Number} z
-		* @return {IsectData3D} intersection data parcel
-		*/
-		intersectAtPoint: function(x,z){
-			var xx = x / this.scale.x + this.width * 0.5,
-				zz = z / this.scale.y + this._depth * 0.5,
-				isec = new IsectData3D();
-			if(xx >= 0 && xx < this.width && zz >= 0 && zz < this._depth){
-				var x2 = parseInt(mathUtils.min(xx + 1, this.width - 1),10),
-					z2 = parseInt(mathUtils.min(zz + 1, this._depth - 1),10),
-					fl = {
-						xx: parseInt(xx,10),
-						zz: parseInt(zz,10)
-					},
-					a = this.getVertexAtCell(fl.xx,fl.zz),
-					b = this.getVertexAtCell(x2, fl.zz),
-					c = this.getVertexAtCell(x2,z2),
-					d = this.getVertexAtCell(fl.xx,z2),
-					r = new Ray3D(new Vec3D(x, 10000, z), new Vec3D(0, -1, 0)),
-					i = new TriangleIntersector(new Triangle3D(a, b, d));
-				
-				console.log("ray",r);
-				console.log("intersector",i);
-
-				if(i.intersectsRay(r)){
-					isec = i.getIntersectionData();
-				} else {
-					i.setTriangle(new Triangle3D(b, c, d));
-					i.intersectsRay(r);
-					isec = i.getIntersectionData();
-				}
-			}
-			return isec;
-		},
-		/**
-		* Sets the elevation of all cells to those of the given array values.
-		* 
-		* @param {Array} elevation array of height values
-		* @return itself
-		*/
-		setElevation: function(elevation){
-			if(this.__elevationLength == elevation.length){
-				for(var i = 0, len = elevation.length; i<len; i++){
-					this.vertices[i].y = this.elevation[i] = elevation[i];
-				}
-			} else {
-				throw new Error("the given elevation array size does not match terrain");
-			}
-			return this;
-		},
-		/**
-		* Sets the elevation for a single given grid cell.
-		* 
-		* @param {Number} x
-		* @param {Number} z
-		* @param {Number} h new elevation value
-		* @return itself
-		*/
-		setHeightAtCell: function(x,z,h){
-			var index = this._getIndex(x,z);
-			this.elevation[index] = h;
-			this.vertices[index].y = h;
-			return this;
-		},
-		setScale: function(scale){
-			if(!internals.hasProperties(scale,['x','y'])){
-				this.scale = new Vec2D(scale,scale);
-			} else {
-				this.scale = scale;
-			}
-		},
-		toMesh: function(){
-			var opts = {
-				mesh: undefined,
-				minX: 0,
-				minZ: 0,
-				maxX: this.width,
-				maxZ: this._depth
-			};
-
-			var v = this.vertices,
-				w = this.width,
-				d = this._depth;
-
-			if(arguments.length == 1 && typeof arguments[0] == 'object'){
-				//options object
-				var args = arguments[0];
-				opts.mesh = args.mesh || new TriangleMesh("terrain");
-				opts.minX = args.minX || opts.minX;
-				opts.minZ = args.minZ || opts.minZ;
-				opts.maxX = args.maxX || opts.maxX;
-				opts.maxZ = args.maxZ || opts.maxZ;
-			} else if(arguments.length >= 5){
-				opts.mesh = arguments[0];
-				opts.minX = arguments[1];
-				opts.minZ = arguments[2];
-				opts.maxX  = arguments[3];
-				opts.maxZ = arguments[4];
-			}
-
-			opts.mesh = opts.mesh || new TriangleMesh("terrain");
-			opts.minX = mathUtils.clip(opts.minX, 0, w - 1);
-			opts.maxX = mathUtils.clip(opts.maxX, 0, w);
-			opts.minZ = mathUtils.clip(opts.minZ, 0, d-1);
-			opts.maxZ = mathUtils.clip(opts.maxZ, 0, d);
-			opts.minX++;
-			opts.minZ++;
-
-
-			for(var z = opts.minZ, idx = opts.minX * w; z < opts.maxZ; z++, idx += w){
-				for(var x = opts.minX; x < opts.maxX; x++){
-					opts.mesh.addFace(v[idx - w + x - 1], v[idx - w + x], v[idx + x - 1]);
-					opts.mesh.addFace(v[idx - w + x], v[idx + x], v[idx + x - 1]);
-				}
-			}
-			return opts.mesh;
-		}
-	};
-
-	return	Terrain;
-});
-define('toxi/geom/mesh',["require", "exports", "module", "./mesh/BezierPatch","./mesh/BoxSelector","./mesh/DefaultSelector","./mesh/Face","./mesh/OBJWriter","./mesh/PlaneSelector","./mesh/SphereFunction","./mesh/SphericalHarmonics","./mesh/SurfaceMeshBuilder","./mesh/SuperEllipsoid","./mesh/TriangleMesh","./mesh/Vertex","./mesh/VertexSelector","./mesh/Terrain"], function(require, exports, module) {
-module.exports = {
-	BezierPatch: require('./mesh/BezierPatch'),
-	BoxSelector: require('./mesh/BoxSelector'),
-	DefaultSelector: require('./mesh/DefaultSelector'),
-	Face: require('./mesh/Face'),
-	OBJWriter: require('./mesh/OBJWriter'),
-	PlaneSelector: require('./mesh/PlaneSelector'),
-	SphereFunction: require('./mesh/SphereFunction'),
-	SphericalHarmonics: require('./mesh/SphericalHarmonics'),
-	SurfaceMeshBuilder: require('./mesh/SurfaceMeshBuilder'),
-	SuperEllipsoid: require('./mesh/SuperEllipsoid'),
-	Terrain: require('./mesh/Terrain'),
-	TriangleMesh: require('./mesh/TriangleMesh'),
-	Vertex: require('./mesh/Vertex'),
-	VertexSelector: require('./mesh/VertexSelector')
-};
-});
-
-define('toxi/geom',["require", "exports", "module", "./geom/AABB","./geom/BernsteinPolynomial","./geom/Circle","./geom/CircleIntersector","./geom/Cone","./geom/Ellipse","./geom/IsectData2D","./geom/IsectData3D","./geom/Line2D","./geom/Line3D","./geom/Matrix4x4","./geom/Plane","./geom/Polygon2D","./geom/Quaternion","./geom/Ray2D","./geom/Ray3D","./geom/Ray3DIntersector","./geom/Rect","./geom/Sphere","./geom/Spline2D","./geom/Triangle2D","./geom/Triangle3D","./geom/Vec2D","./geom/Vec3D","./geom/XAxisCylinder","./geom/YAxisCylinder","./geom/ZAxisCylinder","./geom/mesh"], function(require, exports, module) {
+define('toxi/geom',["require", "exports", "module","./geom/mesh","./geom/AABB","./geom/BernsteinPolynomial","./geom/Circle","./geom/CircleIntersector","./geom/Cone","./geom/Ellipse","./geom/IsectData2D","./geom/IsectData3D","./geom/Line2D","./geom/Line3D","./geom/Matrix4x4","./geom/Plane","./geom/Polygon2D","./geom/Quaternion","./geom/Ray2D","./geom/Ray3D","./geom/Ray3DIntersector","./geom/Rect","./geom/Sphere","./geom/Spline2D","./geom/Triangle2D","./geom/Triangle3D","./geom/Vec2D","./geom/Vec3D","./geom/XAxisCylinder","./geom/YAxisCylinder","./geom/ZAxisCylinder"], function(require, exports, module) {
 module.exports = {
 	AABB: require('./geom/AABB'),
+	mesh: require('./geom/mesh'),
 	BernsteinPolynomial: require('./geom/BernsteinPolynomial'),
 	Circle: require('./geom/Circle'),
 	CircleIntersector: require('./geom/CircleIntersector'),
@@ -9887,7 +9342,6 @@
 	ZAxisCylinder: require('./geom/ZAxisCylinder')
 };
 
-module.exports.mesh = require('./geom/mesh');
 //module.exports.mesh2d = require('./geom/mesh2d');
 });
 
@@ -10391,7 +9845,6 @@
 
 var SinCosLUT = require('../SinCosLUT');
 
-<<<<<<< HEAD
 /*
 Using David Bau's seedrandom.js for PerlinNoise#noiseSeed functionality
 
@@ -10671,9 +10124,6 @@
 	implementation by the german demo group farbrausch
 	as used in their demo "art": http://www.farb-rausch.de/fr010src.zip
 */
-=======
-define('toxi/processing/ToxiclibsSupport',["require", "exports", "module", "../geom/Matrix4x4","../geom/Vec3D","../geom/mesh/TriangleMesh"], function(require, exports, module) {
->>>>>>> 06f03706
 
 var PERLIN_YWRAPB = 4,
 	PERLIN_YWRAP = 1 << PERLIN_YWRAPB,
@@ -12038,29 +11488,7 @@
 module.exports = ParticlePath2D;
 });
 
-<<<<<<< HEAD
 define('toxi/physics2d/VerletParticle2D',["require", "exports", "module", "../internals","../geom/Vec2D"], function(require, exports, module) {
-=======
-define('toxi/geom/mesh',["require", "exports", "module", "./mesh/TriangleMesh","./mesh/BezierPatch","./mesh/BoxSelector","./mesh/DefaultSelector","./mesh/Face","./mesh/PlaneSelector","./mesh/SphereFunction","./mesh/SphericalHarmonics","./mesh/SurfaceMeshBuilder","./mesh/SuperEllipsoid","./mesh/Vertex","./mesh/VertexSelector"], function(require, exports, module) {
-module.exports = {
-	TriangleMesh: require('./mesh/TriangleMesh'),
-	BezierPatch: require('./mesh/BezierPatch'),
-	BoxSelector: require('./mesh/BoxSelector'),
-	DefaultSelector: require('./mesh/DefaultSelector'),
-	Face: require('./mesh/Face'),
-	PlaneSelector: require('./mesh/PlaneSelector'),
-	SphereFunction: require('./mesh/SphereFunction'),
-	SphericalHarmonics: require('./mesh/SphericalHarmonics'),
-	SurfaceMeshBuilder: require('./mesh/SurfaceMeshBuilder'),
-	SuperEllipsoid: require('./mesh/SuperEllipsoid'),
-	//Terrain: require('./mesh/Terrain'),
-	Vertex: require('./mesh/Vertex'),
-	VertexSelector: require('./mesh/VertexSelector')
-};
-});
-
-define('toxi/geom/Ray2D',["require", "exports", "module", "../internals","./Vec2D","./Line2D"], function(require, exports, module) {
->>>>>>> 06f03706
 
 var internals = require('../internals'),
 	Vec2D = require('../geom/Vec2D');
@@ -12534,16 +11962,9 @@
 		p.addForce(this.scaledForce);
 	},
 	
-<<<<<<< HEAD
 	configure: function(timeStep){
 		this.timeStep = timeStep;
 		this.setForce(this.force);
-=======
-	setDimensions: function(dim){
-		this.width = dim.x;
-		this.height = dim.y;
-		return this;
->>>>>>> 06f03706
 	},
 	
 	getForce: function(){
@@ -13985,54 +13406,17 @@
 module.exports = UndirectedGraph;
 });
 
-<<<<<<< HEAD
 define('toxi/utils/datatypes',["require", "exports", "module", "./datatypes/ArraySet","./datatypes/FloatRange","./datatypes/UndirectedGraph"], function(require, exports, module) {
 module.exports = {
 	ArraySet: require('./datatypes/ArraySet'),
 	FloatRange: require('./datatypes/FloatRange'),
 	UndirectedGraph: require('./datatypes/UndirectedGraph')
-=======
-define('toxi/geom',["require", "exports", "module","./geom/mesh","./geom/AABB","./geom/BernsteinPolynomial","./geom/Circle","./geom/CircleIntersector","./geom/Cone","./geom/Ellipse","./geom/IsectData2D","./geom/IsectData3D","./geom/Line2D","./geom/Line3D","./geom/Matrix4x4","./geom/Plane","./geom/Polygon2D","./geom/Quaternion","./geom/Ray2D","./geom/Ray3D","./geom/Ray3DIntersector","./geom/Rect","./geom/Sphere","./geom/Spline2D","./geom/Triangle2D","./geom/Triangle3D","./geom/Vec2D","./geom/Vec3D","./geom/XAxisCylinder","./geom/YAxisCylinder","./geom/ZAxisCylinder"], function(require, exports, module) {
-module.exports = {
-	mesh: require('./geom/mesh'),
-	AABB: require('./geom/AABB'),
-	BernsteinPolynomial: require('./geom/BernsteinPolynomial'),
-	Circle: require('./geom/Circle'),
-	CircleIntersector: require('./geom/CircleIntersector'),
-	Cone: require('./geom/Cone'),
-	Ellipse: require('./geom/Ellipse'),
-	IsectData2D: require('./geom/IsectData2D'),
-	IsectData3D: require('./geom/IsectData3D'),
-	Line2D: require('./geom/Line2D'),
-	Line3D: require('./geom/Line3D'),
-	Matrix4x4: require('./geom/Matrix4x4'),
-	Plane: require('./geom/Plane'),
-	Polygon2D: require('./geom/Polygon2D'),
-	Quaternion: require('./geom/Quaternion'),
-	Ray2D: require('./geom/Ray2D'),
-	Ray3D: require('./geom/Ray3D'),
-	Ray3DIntersector: require('./geom/Ray3DIntersector'),
-	Rect: require('./geom/Rect'),
-	Sphere: require('./geom/Sphere'),
-	Spline2D: require('./geom/Spline2D'),
-	Triangle2D: require('./geom/Triangle2D'),
-	Triangle3D: require('./geom/Triangle3D'),
-	Vec2D: require('./geom/Vec2D'),
-	Vec3D: require('./geom/Vec3D'),
-	XAxisCylinder: require('./geom/XAxisCylinder'),
-	YAxisCylinder: require('./geom/YAxisCylinder'),
-	ZAxisCylinder: require('./geom/ZAxisCylinder')
->>>>>>> 06f03706
 };
 });
 
-<<<<<<< HEAD
 define('toxi/utils',["require", "exports", "module", "./utils/datatypes"], function(require, exports, module) {
 module.exports = {};
 module.exports.datatypes = require('./utils/datatypes');
-=======
-//module.exports.mesh2d = require('./geom/mesh2d');
->>>>>>> 06f03706
 });
 
 define('toxi/main',[
