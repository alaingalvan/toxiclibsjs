toxi.Polygon2D = function(){
	this.vertices = [];
	var i,l;
	if(arguments.length > 1){ //comma-separated Vec2D's were passed in
<<<<<<< HEAD
		for(i=0, l = arguments.length;i<l;i++){
=======
		var l = arguments.length;
		for(var i=0;i<l;i++){
>>>>>>> ade83c99
			this.add(arguments[i].copy());
		}
	} else if(arguments.length == 1){
		var arg = arguments[0];
		if(arg instanceof Array){ // if it was an array of points
			for(i=0,l = arg.length;i<l;i++){
				this.add(arg[i].copy());
			}
		}
	} //otherwise no args were passed, and thats ok

};


toxi.Polygon2D.prototype = {

	add: function(p){
		if(this.vertices.indexOf(p) < 0){
			this.vertices.push(p);
		}
	},
	
	containsPoint: function(p){
		var num = this.vertices.length;
		var i,j = num-1;
		var oddNodes = false;
		var px = p.x;
		var py = p.y;
		for(i=0;i<num;i++){
			var vi = this.vertices[i];
			var vj = this.vertices[j];
			if (vi.y < py && vj.y >= py || vj.y < py && vi.y >= py) {
				if (vi.x + (py - vi.y) / (vj.y - vi.y) * (vj.x - vi.x) < px) {
					oddNodes = !oddNodes;
				}
			}
			j = i;
		}
		return oddNodes;
	},
	
	containsPoly: function(poly) {
        for (var i=0,num=poly.vertices.length; i<num; i++) {
            if (!this.containsPoint(poly.vertices[i])) {
                return false;
            }
        }
        return true;
    },
    
	flipVertexOrder: function(){
		this.vertices.reverse();
		return this;
	},
	
	getArea: function(){
		var area = 0;
		var numPoints = this.vertices.length;
		for(var i=0;i<numPoints;i++){
			var a = this.vertices[i];
			var b = this.vertices[(i+1) % numPoints];
			area += a.x * b.y;
			area -= a.y * b.x;
		}
		area *= 0.5;
		return area;
	},
	
	getCentroid: function(){
		var res = new toxi.Vec2D();
		var numPoints = this.vertices.length;
		for(var i=0;i<numPoints;i++){
			var a = this.vertices[i];
			var b = this.vertices[(i+1) %numPoints];
			var factor = a.x * b.y - b.x * a.y;
			res.x += (a.x + b.x) * factor;
			res.y += (a.y + b.y) * factor;
		}
		return res.scale(1 / (this.getArea() * 6));
	},
	
	getCircumference: function(){
		var circ = 0;
		for(var i=0,num=this.vertices.length;i<num;i++){
			circ += this.vertices[i].distanceTo(this.vertices[(i+1)%num]);
		}
		return circ;
	},
	
	getEdges: function() {
        var num = this.vertices.length;
        var edges = new Array(num);
        for (var i = 0; i < num; i++) {
            edges[i]=new toxi.Line2D(this.vertices[i], this.vertices[(i + 1) % num]);
        }
        return edges;
    },
    
	getNumPoints: function(){
		return this.vertices.length;
	},
	
	isClockwise: function(){
		if(this.vertices.length > 2){
			return toxi.Triangle2D.isClockwise(this.vertices[0],this.vertices[1],this.vertices[2]);
		}
		return false;
	},
	
	intersectsPoly: function(poly) {
        if (!this.containsPoly(poly)) {
        	var edges=this.getEdges();
        	var pedges=poly.getEdges();
            for(var i=0, n=edges.length; i < n; i++) {
                for(var j=0, m = pedges.length, e = edges[i]; j < m; j++) {
                    if (e.intersectLine(pedges[j]).getType() == toxi.Line2D.LineIntersection.Type.INTERSECTING) {
                        return true;
                    }
                }
            }
            return false;
        } else {
            return true;
        }
    },
    
    rotate: function(theta) {
    	for (var i=0, num=this.vertices.length; i < num; i++) {
            this.vertices[i].rotate(theta);
        }
    },
    
    scale: function() {
    	var x,y;
    	if (arguments.length==1) {
    		var arg = arguments[0];
			if(arg instanceof toxi.Vec2D){
				x=arg.x;
				y=arg.y;
			} else {
				// uniform scale
				x=arg;
				y=arg;
			}
    	} else if (arguments.length==2) {
    		x=arguments[0];
    		y=arguments[1];
    	} else {
    		throw "Invalid argument(s) passed.";
    	}
        for (var i=0, num=this.vertices.length; i < num; i++) {
            this.vertices[i].scaleSelf(x, y);
        }
        return this;
    },
    
    translate: function() {
    	var x,y;
    	if (arguments.length==1 && arguments[0] instanceof toxi.Vec2D){
			x=arg.x;
			y=arg.y;
    	} else if (arguments.length==2) {
    		x=arguments[0];
    		y=arguments[1];
    	} else {
    		throw "Invalid argument(s) passed.";
    	}
        for (var i=0, num=this.vertices.length; i < num; i++) {
            this.vertices[i].addSelf(x, y);
        }
        return this;
    },
    
	smooth: function(amount, baseWeight){
		var centroid = this.getCentroid();
		var num = this.vertices.length;
		var filtered = [];
		for(var i=0,j=num-1,k=1;i<num;i++){
			var a = this.vertices[i];
			var dir = this.vertices[j].sub(a).addSelf(this.vertices[k].sub(a))
				.addSelf(a.sub(centroid).scaleSelf(baseWeight));
			filtered.push(a.add(dir.scaleSelf(amount)));
			j++;
			if(j == num){
				j=0;
			}
			k++;
			if(k == num){
				k=0;
			}
		}
		this.vertices = filtered;
		return this;
	},
	
	toString: function(){
		var s = "";
		for(var i=0;i<this.vertices.length;i++){
			s += this.vertices[i];
			if(i<this.vertices.length-1){
				s+= ", ";
			}
		}
		return s;
	}
	
};<|MERGE_RESOLUTION|>--- conflicted
+++ resolved
@@ -2,12 +2,7 @@
 	this.vertices = [];
 	var i,l;
 	if(arguments.length > 1){ //comma-separated Vec2D's were passed in
-<<<<<<< HEAD
 		for(i=0, l = arguments.length;i<l;i++){
-=======
-		var l = arguments.length;
-		for(var i=0;i<l;i++){
->>>>>>> ade83c99
 			this.add(arguments[i].copy());
 		}
 	} else if(arguments.length == 1){
