<<<<<<< HEAD
*DS_STORE
=======
*.DS_STORE
>>>>>>> 6363be1b
.project
.settings
site/*
*node_modules<|MERGE_RESOLUTION|>--- conflicted
+++ resolved
@@ -1,8 +1,4 @@
-<<<<<<< HEAD
-*DS_STORE
-=======
 *.DS_STORE
->>>>>>> 6363be1b
 .project
 .settings
 site/*
