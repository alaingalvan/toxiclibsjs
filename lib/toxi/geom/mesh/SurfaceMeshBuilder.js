define(["require", "exports", "module", "./TriangleMesh","../Vec3D"], function(require, exports, module) {

var TriangleMesh = require('./TriangleMesh');
var Vec3D = require('../Vec3D');
<<<<<<< HEAD

=======
>>>>>>> 2a4e25a1

/**
 * @class An extensible builder class for {@link TriangleMesh}es based on 3D surface
 * functions using spherical coordinates. In order to create mesh, you'll need
 * to supply a {@link SurfaceFunction} implementation to the builder.
 * @member toxi
 */
var	SurfaceMeshBuilder = function(func) {
	this.func = func;
};

SurfaceMeshBuilder.prototype = {
	/*
		create a mesh from a surface,
		parameter options:
			1 - Object options
			1 - Number resolution
			3 - TriangleMesh mesh, Number resolution, Number size
			4 - TriangleMesh mesh, Number resolution, Number size, boolean isClosed
	*/
	createMesh: function() {
		var opts = {
			mesh: undefined,
			resolution: 0,
			size: 1,
			isClosed: true
		};
		if(arguments.length == 1){
			if(typeof arguments[0] == 'object'){ //options object
				var arg = arguments[0];
				//if a mesh was provided as an option, use it, otherwise make one
				opts.mesh = arg.mesh;
				opts.resolution = arg.res || arg.resoultion || 0;
				if(arg.size !== undefined){
					opts.size = arg.size;
				}
				if(arg.isClosed !== undefined){
					opts.isClosed = arg.isClosed;
				}
			} else { //resolution Number
				opts.resolution = arguments[0];
			}
		} else if(arguments.length > 2){
			opts.mesh = arguments[0];
			opts.resolution = arguments[1];
			opts.size = arguments[2];
			if(arguments.length == 4){
				opts.isClosed = arguments[3];
			}
		}
		var mesh = opts.mesh;
		if(mesh === undefined || mesh === null){
			mesh = new TriangleMesh(); 
		}
		
		var a = new Vec3D(),
			b = new Vec3D(),
			pa = new Vec3D(),
			pb = new Vec3D(),
			a0 = new Vec3D(),
			b0 = new Vec3D(),
			phiRes = this.func.getPhiResolutionLimit(opts.resolution),
			phiRange = this.func.getPhiRange(),
			thetaRes = this.func.getThetaResolutionLimit(opts.resolution),
			thetaRange = this.func.getThetaRange(),
			pres = 1.0 / (1 == opts.resolution % 2 ? opts.resolution - 0 : opts.resolution);
		for (var p = 0; p < phiRes; p++) {
			var phi = p * phiRange * pres;
			var phiNext = (p + 1) * phiRange * pres;
			for (var t = 0; t <= thetaRes; t++) {
				var theta = t * thetaRange / opts.resolution;
				var func = this.func;
				a =	func.computeVertexFor(a, phiNext, theta).scaleSelf(opts.size);
				b = func.computeVertexFor(b, phi, theta).scaleSelf(opts.size);
				if (b.distanceTo(a) < 0.0001) {
					b.set(a);
				}
				if (t > 0) {
					if (t == thetaRes && opts.isClosed) {
						a.set(a0);
						b.set(b0);
					}
					mesh.addFace(pa, pb, a);
					mesh.addFace(pb, b, a);
				} else {
					a0.set(a);
					b0.set(b);
				}
				pa.set(a);
				pb.set(b);
			}
		}
		return mesh;
	},
	
	
	/**
	@return the function
	*/
	getFunction: function() {
		return this.func;
	},

	setFunction: function(func) {
		this.func = func;
	}
};
exports.SurfaceMeshBuilder = SurfaceMeshBuilder;
module.exports = SurfaceMeshBuilder;
});<|MERGE_RESOLUTION|>--- conflicted
+++ resolved
@@ -1,11 +1,12 @@
-define(["require", "exports", "module", "./TriangleMesh","../Vec3D"], function(require, exports, module) {
+define([
+	"require", 
+	"exports", 
+	"module", 
+	"./TriangleMesh",
+	"../Vec3D"], function(require, exports, module) {
 
 var TriangleMesh = require('./TriangleMesh');
 var Vec3D = require('../Vec3D');
-<<<<<<< HEAD
-
-=======
->>>>>>> 2a4e25a1
 
 /**
  * @class An extensible builder class for {@link TriangleMesh}es based on 3D surface
@@ -113,6 +114,5 @@
 		this.func = func;
 	}
 };
-exports.SurfaceMeshBuilder = SurfaceMeshBuilder;
 module.exports = SurfaceMeshBuilder;
 });